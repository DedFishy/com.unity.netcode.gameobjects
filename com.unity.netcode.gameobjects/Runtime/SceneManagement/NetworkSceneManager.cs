using System.Collections.Generic;
using System;
using System.IO;
using System.Linq;
using UnityEngine;
using UnityEngine.SceneManagement;

namespace Unity.Netcode
{
    /// <summary>
    /// Used for local notifications of various scene events.
    /// The <see cref="NetworkSceneManager.OnSceneEvent"/> of delegate type <see cref="NetworkSceneManager.SceneEventDelegate"/> uses this class to provide
    /// scene event status/state.
    /// </summary>
    public class SceneEvent
    {
        /// <summary>
        /// If applicable, this will be set to the <see cref="UnityEngine.AsyncOperation"/> returned by <see cref="SceneManager"/>
        /// load scene and unload scene asynchronous methods.
        /// </summary>
        public AsyncOperation AsyncOperation;

        /// <summary>
        /// Will always be set to the current scene event type (<see cref="SceneEventData.SceneEventTypes"/>) this scene event notification pertains to
        /// </summary>
        public SceneEventData.SceneEventTypes SceneEventType;

        /// <summary>
        /// If applicable, this reflects the type of scene loading or unloading that is occurring.
        /// Unlike <see cref="SceneManager"/>, scene unload events will have the original <see cref="LoadSceneMode"/> applied when the scene was loaded.
        /// </summary>
        public LoadSceneMode LoadSceneMode;

        /// <summary>
        /// Excluding <see cref="SceneEventData.SceneEventTypes.S2C_Event_Sync"/> and <see cref="SceneEventData.SceneEventTypes.C2S_Event_Sync_Complete"/>
        /// This will be set to the scene name that the event pertains to.
        /// </summary>
        public string SceneName;

        /// <summary>
        /// When a scene is loaded, the Scene structure is returned.
        /// </summary>
        public Scene Scene;

        /// <summary>
        /// Events that always set <see cref="ClientId"/> to the local client identifier
        /// and only triggered locally:
        /// <see cref="SceneEventData.SceneEventTypes.S2C_Load"/>
        /// <see cref="SceneEventData.SceneEventTypes.S2C_Unload"/>
        /// <see cref="SceneEventData.SceneEventTypes.S2C_Sync"/>
        /// <see cref="SceneEventData.SceneEventTypes.S2C_ReSync"/>
        ///
        /// Events that always set <see cref="ClientId"/> to the local client identifier,
        /// are triggered locally, and a host or server will trigger externally generated
        /// scene event message types (i.e. sent by a client):
        /// <see cref="SceneEventData.SceneEventTypes.C2S_UnloadComplete"/>
        /// <see cref="SceneEventData.SceneEventTypes.C2S_LoadComplete"/>
        /// <see cref="SceneEventData.SceneEventTypes.C2S_SyncComplete"/>
        ///
        /// Events that always set <see cref="ClientId"/> to the ServerId:
        /// <see cref="SceneEventData.SceneEventTypes.S2C_LoadComplete"/>
        /// <see cref="SceneEventData.SceneEventTypes.S2C_UnLoadComplete"/>
        /// </summary>
        public ulong ClientId;

        /// <summary>
        /// List of clients that completed a loading or unloading event
        /// Applies only to:
        /// <see cref="SceneEventData.SceneEventTypes.S2C_LoadComplete"/>
        /// <see cref="SceneEventData.SceneEventTypes.S2C_UnLoadComplete"/>
        /// </summary>
        public List<ulong> ClientsThatCompleted;

        /// <summary>
        /// List of clients that timed out during a loading or unloading event
        /// Applies only to:
        /// <see cref="SceneEventData.SceneEventTypes.S2C_LoadComplete"/>
        /// <see cref="SceneEventData.SceneEventTypes.S2C_UnLoadComplete"/>
        /// </summary>
        public List<ulong> ClientsThatTimedOut;
    }

    /// <summary>
    /// Main class for managing network scenes when <see cref="NetworkConfig.EnableSceneManagement"/> is enabled.
    /// Uses the <see cref="MessageQueueContainer.MessageType.SceneEvent"/> message to communicate <see cref="SceneEventData"/> between the server and client(s)
    /// </summary>
    public class NetworkSceneManager
    {
        // Used to be able to turn re-synchronization off for future snapshot development purposes.
        internal static bool DisableReSynchronization;
        internal static bool IsUnitTesting;

        /// <summary>
        /// Used to detect if a scene event is underway
        /// Only 1 scene event can occur on the server at a time for now.
        /// </summary>
        private static bool s_IsSceneEventActive = false;

        /// <summary>
        /// For multi-instance unit tests, set this to true if you are use the <see cref="NetworkSceneManager"/>
        /// </summary>
        internal static bool IsTesting;

        /// <summary>
        /// The delegate callback definition for scene event notifications
        /// For more details review over <see cref="SceneEvent"/> and <see cref="SceneEventData"/>
        /// </summary>
        /// <param name="sceneEvent"></param>
        public delegate void SceneEventDelegate(SceneEvent sceneEvent);

        /// <summary>
        /// Event that will notify the local client or server of all scene events that take place
        /// For more details review over <see cref="SceneEvent"/>, <see cref="SceneEventData"/>, and <see cref="SceneEventData.SceneEventTypes"/>
        /// </summary>
        public event SceneEventDelegate OnSceneEvent;

        internal readonly HashSet<string> RegisteredSceneNames = new HashSet<string>();
        internal readonly Dictionary<string, uint> SceneNameToIndex = new Dictionary<string, uint>();
        internal readonly Dictionary<uint, string> SceneIndexToString = new Dictionary<uint, string>();
        internal readonly Dictionary<Guid, SceneEventProgress> SceneEventProgressTracking = new Dictionary<Guid, SceneEventProgress>();

        /// <summary>
        /// Used to track in-scene placed NetworkObjects
        /// We store them by:
        /// [GlobalObjectIdHash][Scene.Handle][NetworkObject]
        /// The Scene.Handle aspect allows us to distinguish duplicated in-scene placed NetworkObjects created by the loading
        /// of the same additive scene multiple times.
        /// </summary>
        internal readonly Dictionary<uint, Dictionary<int, NetworkObject>> ScenePlacedObjects = new Dictionary<uint, Dictionary<int, NetworkObject>>();

        /// <summary>
        /// This is used for the deserialization of in-scene placed NetworkObjects in order to distinguish duplicated in-scene
        /// placed NetworkObjects created by the loading of the same additive scene multiple times.
        /// </summary>
        internal Scene SceneBeingSynchronized;

        // Used for observed object synchronization
        private readonly List<NetworkObject> m_ObservedObjects = new List<NetworkObject>();

        // Used to track which scenes are currently loaded
        private Dictionary<string, Dictionary<int, Scene>> m_ScenesLoaded = new Dictionary<string, Dictionary<int, Scene>>();

        /// <summary>
        /// Since Scene.handle is unique per client, we create a look-up table between the client and server
        /// </summary>
        internal Dictionary<int, int> ServerSceneHandleToClientSceneHandle = new Dictionary<int, int>();

        /// <summary>
        /// The Condition: While a scene is asynchronously loaded in single loading scene mode, if any new NetworkObjects are spawned
        /// they need to be moved into the do not destroy temporary scene
        /// When it is set: Just before starting the asynchronous loading call
        /// When it is unset: After the scene has loaded, the PopulateScenePlacedObjects is called, and all NetworkObjects in the do
        /// not destroy temporary scene are moved into the active scene
        /// </summary>
        internal static bool IsSpawnedObjectsPendingInDontDestroyOnLoad = false;

        /// <summary>
        /// Client and Server:
        /// Used for all scene event processing except for ClientSynchEventData specific events
        /// </summary>
        internal SceneEventData SceneEventData;

        /// <summary>
        /// Server Side:
        /// Used specifically for scene synchronization and scene event progress related events.
        /// </summary>
        internal SceneEventData ClientSynchEventData;

        private NetworkManager m_NetworkManager { get; }

        private const MessageQueueContainer.MessageType k_MessageType = MessageQueueContainer.MessageType.SceneEvent;
        private const NetworkChannel k_ChannelType = NetworkChannel.Internal;
        private const NetworkUpdateStage k_NetworkUpdateStage = NetworkUpdateStage.EarlyUpdate;

        /// <summary>
        /// Constructor
        /// </summary>
        /// <param name="networkManager"></param>
        internal NetworkSceneManager(NetworkManager networkManager)
        {
            m_NetworkManager = networkManager;
            SceneEventData = new SceneEventData(networkManager);
            ClientSynchEventData = new SceneEventData(networkManager);
        }

        /// <summary>
        /// Since SceneManager.GetSceneByName only returns the first scene that matches the name
        /// we must "find" a newly added scene by looking through all loaded scenes and determining
        /// which scene with the same name has not yet been loaded.
        /// In order to support loading the same additive scene within in-scene placed NetworkObjects,
        /// we must do this to be able to soft synchronize the "right version" of the NetworkObject.
        /// </summary>
        /// <param name="sceneName"></param>
        /// <returns></returns>
        internal Scene GetAndAddNewlyLoadedSceneByName(string sceneName)
        {

            for (int i = 0; i < SceneManager.sceneCount; i++)
            {
                var sceneLoaded = SceneManager.GetSceneAt(i);
                if (sceneLoaded.name == sceneName)
                {
                    if (m_ScenesLoaded.ContainsKey(sceneName))
                    {
                        if (!m_ScenesLoaded[sceneName].ContainsKey(sceneLoaded.handle))
                        {
                            m_ScenesLoaded[sceneName].Add(sceneLoaded.handle, sceneLoaded);
                            return sceneLoaded;
                        }
                    }
                    else
                    {
                        // On a new entry we add the entry and scene then we are done.
                        m_ScenesLoaded.Add(sceneName, new Dictionary<int, Scene>());
                        m_ScenesLoaded[sceneName].Add(sceneLoaded.handle, sceneLoaded);
                        return sceneLoaded;
                    }
                }
            }

            throw new Exception("Failed to find scene that was loaded!");
        }

        /// <summary>
        /// Client Side Only:
        /// This takes a server scene handle that is written by the server before the scene relative
        /// NetworkObject is serialized and converts the server scene handle to a local client handle
        /// so it can set the appropriate SceneBeingSynchronized.
        /// Note: This is now part of the soft synchronization process and is needed for the scenario
        /// where a user loads the same scene additively that has an in-scene placed NetworkObject
        /// which means each scene relative in-scene placed NetworkObject will have the identical GlobalObjectIdHash
        /// value.  Scene handles are used to distinguish between in-scene placed NetworkObjects under this situation.
        /// </summary>
        /// <param name="serverSceneHandle"></param>
        internal void SetTheSceneBeingSynchronized(int serverSceneHandle)
        {
            if (IsTesting)
            {
                // If we were already set, then ignore
                if (SceneBeingSynchronized.IsValid() && SceneBeingSynchronized.isLoaded)
                {
                    return;
                }
                SceneBeingSynchronized = SceneManager.GetActiveScene();
                return;
            }

            var clientSceneHandle = serverSceneHandle;
            if (m_NetworkManager.SceneManager.ServerSceneHandleToClientSceneHandle.ContainsKey(serverSceneHandle))
            {
                clientSceneHandle = m_NetworkManager.SceneManager.ServerSceneHandleToClientSceneHandle[serverSceneHandle];
                // If we were already set, then ignore
                if (SceneBeingSynchronized.IsValid() && SceneBeingSynchronized.isLoaded && SceneBeingSynchronized.handle == clientSceneHandle)
                {
                    return;
                }

                // Find and set the scene currently being synchronized
                SceneBeingSynchronized = new Scene();
                foreach (var keyValuePairBySceneName in m_ScenesLoaded)
                {
                    if (keyValuePairBySceneName.Value.ContainsKey(clientSceneHandle))
                    {
                        SceneBeingSynchronized = keyValuePairBySceneName.Value[clientSceneHandle];
                    }
                }

                if (!SceneBeingSynchronized.IsValid() || !SceneBeingSynchronized.isLoaded)
                {
                    throw new Exception($"[{nameof(NetworkSceneManager)}- {nameof(m_ScenesLoaded)}] Could not find the appropriate scene to set as being synchronized!");
                }
            }
            else
            {
                // This should never happen, but in the event it does...
                throw new Exception($"[{nameof(SceneEventData)}- Scene Handle Mismatch] {nameof(serverSceneHandle)} could not be found in {nameof(ServerSceneHandleToClientSceneHandle)}!");
            }
        }

        /// <summary>
        /// During soft synchronization of in-scene placed NetworkObjects, this is now used by NetworkSpawnManager.CreateLocalNetworkObject
        /// </summary>
        /// <param name="globalObjectIdHash"></param>
        /// <returns></returns>
        internal NetworkObject GetSceneRelativeInSceneNetworkObject(uint globalObjectIdHash)
        {
            if (ScenePlacedObjects.ContainsKey(globalObjectIdHash))
            {
                if (ScenePlacedObjects[globalObjectIdHash].ContainsKey(SceneBeingSynchronized.handle))
                {
                    var inScenePlacedNetworkObject = ScenePlacedObjects[globalObjectIdHash][SceneBeingSynchronized.handle];

                    // We can only have 1 duplicated globalObjectIdHash per scene instance, so remove it once it has been returned
                    ScenePlacedObjects[globalObjectIdHash].Remove(SceneBeingSynchronized.handle);

                    return inScenePlacedNetworkObject;
                }
            }
            return null;
        }

        /// <summary>
        /// Generic sending of scene event data
        /// </summary>
        /// <param name="targetClientIds">array of client identifiers to receive the scene event message</param>
        private void SendSceneEventData(ulong[] targetClientIds)
        {
            if (targetClientIds.Length == 0)
            {
                // This would be the Host/Server with no clients connected
                // Silently return as there is nothing to be done
                return;
            }

            var context = m_NetworkManager.MessageQueueContainer.EnterInternalCommandContext(k_MessageType, k_ChannelType, targetClientIds, k_NetworkUpdateStage);

            if (context != null)
            {
                using (var nonNullContext = (InternalCommandContext)context)
                {
                    SceneEventData.OnWrite(nonNullContext.NetworkWriter);
                }
                return;
            }

            // This should never happen, but if it does something very bad has happened and we should throw an exception
            throw new Exception($"{nameof(InternalCommandContext)} is null! {nameof(NetworkSceneManager)} failed to send event notification {SceneEventData.SceneEventType} to target clientIds {targetClientIds}!");
        }

        /// <summary>
        /// Returns the Netcode scene index from a scene
        /// </summary>
        /// <param name="scene"></param>
        /// <returns>Netcode Scene Index</returns>
        private uint GetNetcodeSceneIndexFromScene(Scene scene)
        {
            uint index = 0;
            if (!SceneNameToIndex.TryGetValue(scene.name, out index))
            {
                if (NetworkLog.CurrentLogLevel <= LogLevel.Normal)
                {
                    NetworkLog.LogWarning($"The current scene ({scene.name}) is not registered as a network scene.");
                }
                //MaxValue denotes an error
                return uint.MaxValue;
            }
            return index;
        }

        /// <summary>
        /// Returns the scene name from the Netcode scene index
        /// Note: This is not the same as the Build Settings Scenes in Build index
        /// </summary>
        /// <param name="sceneIndex">Netcode Scene Index</param>
        /// <returns>scene name</returns>
        private string GetSceneNameFromNetcodeSceneIndex(uint sceneIndex)
        {
            var sceneName = string.Empty;
            if (!SceneIndexToString.TryGetValue(sceneIndex, out sceneName))
            {
                if (NetworkLog.CurrentLogLevel <= LogLevel.Normal)
                {
                    NetworkLog.LogWarning($"The current scene index ({sceneIndex}) is not registered as a network scene.");
                }
            }
            return sceneName;
        }

        /// <summary>
        /// Adds a scene during runtime.
        /// The index is REQUIRED to be unique AND the same across all instances.
        /// </summary>
        /// <param name="sceneName">Scene name.</param>
        /// <param name="index">Index.</param>
        public void AddRuntimeSceneName(string sceneName, uint index)
        {
            if (!m_NetworkManager.NetworkConfig.AllowRuntimeSceneChanges)
            {
                throw new NetworkConfigurationException($"Cannot change the scene configuration when {nameof(NetworkConfig.AllowRuntimeSceneChanges)} is false");
            }

            RegisteredSceneNames.Add(sceneName);
            SceneIndexToString.Add(index, sceneName);
            SceneNameToIndex.Add(sceneName, index);
        }

        /// <summary>
        /// Validates the new scene event request by the server-side code.
        /// This also initializes some commonly shared values as well as SceneEventProgress
        /// </summary>
        /// <param name="sceneName"></param>
        /// <returns><see cref="SceneEventProgress"/> that should have a <see cref="SceneEventProgress.Status"/> of <see cref="SceneEventProgressStatus.Started"/> otherwise it failed.</returns>
        private SceneEventProgress ValidateServerSceneEvent(string sceneName, bool isUnloading = false)
        {
            if (!m_NetworkManager.IsServer)
            {
                throw new NotServerException("Only server can start a scene event!");
            }

            if (!m_NetworkManager.NetworkConfig.EnableSceneManagement)
            {
                //Log message about enabling SceneManagement
                throw new Exception($"{nameof(NetworkConfig.EnableSceneManagement)} flag is not enabled in the {nameof(NetworkManager)}'s {nameof(NetworkConfig)}. Please set {nameof(NetworkConfig.EnableSceneManagement)} flag to true before calling this method.");
            }

            // Return scene event already in progress if one is already in progress... :)
            if (s_IsSceneEventActive)
            {
                return new SceneEventProgress(null, SceneEventProgressStatus.SceneEventInProgress);
            }

            // Return invalid scene name status if the scene name is invalid... :)
            if (!RegisteredSceneNames.Contains(sceneName))
            {
                return new SceneEventProgress(null, SceneEventProgressStatus.InvalidSceneName);
            }

            var sceneEventProgress = new SceneEventProgress(m_NetworkManager);
            sceneEventProgress.SceneName = sceneName;
            SceneEventProgressTracking.Add(sceneEventProgress.Guid, sceneEventProgress);

            if (!isUnloading)
            {
                // The Condition: While a scene is asynchronously loaded in single loading scene mode, if any new NetworkObjects are spawned
                // they need to be moved into the do not destroy temporary scene
                // When it is set: Just before starting the asynchronous loading call
                // When it is unset: After the scene has loaded, the PopulateScenePlacedObjects is called, and all NetworkObjects in the do
                // not destroy temporary scene are moved into the active scene
                IsSpawnedObjectsPendingInDontDestroyOnLoad = true;
            }

            s_IsSceneEventActive = true;

            // Set our callback delegate handler for completion
            sceneEventProgress.OnComplete = OnSceneEventProgressCompleted;

            return sceneEventProgress;
        }

        /// <summary>
        /// Callback for the <see cref="SceneEventProgress.OnComplete"/> <see cref="SceneEventProgress.OnCompletedDelegate"/> handler
        /// </summary>
        /// <param name="sceneEventProgress"></param>
        /// <returns></returns>
        private bool OnSceneEventProgressCompleted(SceneEventProgress sceneEventProgress)
        {
            // Send a message to all clients that all clients are done loading or unloading
            var context = m_NetworkManager.MessageQueueContainer.EnterInternalCommandContext(k_MessageType, k_ChannelType, m_NetworkManager.ConnectedClientsIds, k_NetworkUpdateStage);
            if (context != null)
            {
                using (var nonNullContext = (InternalCommandContext)context)
                {
                    ClientSynchEventData.SceneEventGuid = sceneEventProgress.Guid;
                    ClientSynchEventData.SceneIndex = SceneNameToIndex[sceneEventProgress.SceneName];
                    ClientSynchEventData.SceneEventType = sceneEventProgress.SceneEventType;
                    ClientSynchEventData.ClientsCompleted = sceneEventProgress.DoneClients;
                    ClientSynchEventData.ClientsTimedOut = m_NetworkManager.ConnectedClients.Keys.Except(sceneEventProgress.DoneClients).ToList();
                    ClientSynchEventData.OnWrite(nonNullContext.NetworkWriter);
                }
            }

            // Send a local notification to the server that all clients are done loading or unloading
            OnSceneEvent?.Invoke(new SceneEvent()
            {
                SceneEventType = sceneEventProgress.SceneEventType,
                SceneName = sceneEventProgress.SceneName,
                ClientId = m_NetworkManager.ServerClientId,
                LoadSceneMode = sceneEventProgress.LoadSceneMode,
                ClientsThatCompleted = sceneEventProgress.DoneClients,
                ClientsThatTimedOut = m_NetworkManager.ConnectedClients.Keys.Except(sceneEventProgress.DoneClients).ToList(),
            });

            SceneEventProgressTracking.Remove(sceneEventProgress.Guid);

            return false;
        }

        /// <summary>
        /// Server Side:
        /// Unloads an additively loaded scene.  If you want to unload a <see cref="LoadSceneMode.Single"/> mode loaded scene load another <see cref="LoadSceneMode.Single"/> scene.
        /// When applicable, the <see cref="AsyncOperation"/> is delivered within the <see cref="SceneEvent"/> via the <see cref="OnSceneEvent"/>
        /// </summary>
        /// <param name="sceneName">scene name to unload</param>
        /// <returns><see cref="SceneEventProgressStatus"/> (<see cref="SceneEventProgressStatus.Started"/> means it was successful)</returns>
        public SceneEventProgressStatus UnloadScene(Scene scene)
        {
            var sceneName = scene.name;
            if (!scene.isLoaded)
            {
                Debug.LogWarning($"{nameof(UnloadScene)} was called, but the scene {scene.name} is not currently loaded!");
                return SceneEventProgressStatus.SceneNotLoaded;
            }

            var sceneEventProgress = ValidateServerSceneEvent(sceneName, true);
            if (sceneEventProgress.Status != SceneEventProgressStatus.Started)
            {
                return sceneEventProgress.Status;
            }

            if (!m_ScenesLoaded.ContainsKey(sceneName) || !m_ScenesLoaded[sceneName].ContainsKey(scene.handle))
            {
                Debug.LogError($"{nameof(UnloadScene)} internal error! {sceneName} with handle {scene.handle} is not within the internal scenes loaded dictionary!");
                return SceneEventProgressStatus.InternalNetcodeError;
            }

            SceneEventData.SceneEventGuid = sceneEventProgress.Guid;
            SceneEventData.SceneEventType = SceneEventData.SceneEventTypes.S2C_Unload;
            SceneEventData.SceneIndex = SceneNameToIndex[sceneName];
            SceneEventData.SceneHandle = m_ScenesLoaded[sceneName][scene.handle].handle;

            // This will be the message we send to everyone when this scene event sceneEventProgress is complete
            sceneEventProgress.SceneEventType = SceneEventData.SceneEventTypes.S2C_UnLoadComplete;

            // Sends the unload scene notification
            SendSceneEventData(m_NetworkManager.ConnectedClientsIds.Where(c => c != m_NetworkManager.ServerClientId).ToArray());

            m_ScenesLoaded[sceneName].Remove(scene.handle);

            if (m_ScenesLoaded[sceneName].Count == 0)
            {
                m_ScenesLoaded.Remove(sceneName);
            }

            AsyncOperation sceneUnload = SceneManager.UnloadSceneAsync(scene);
            sceneUnload.completed += (AsyncOperation asyncOp2) => { OnSceneUnloaded(); };
            sceneEventProgress.SetSceneLoadOperation(sceneUnload);

            // Notify local server that a scene is going to be unloaded
            OnSceneEvent?.Invoke(new SceneEvent()
            {
                AsyncOperation = sceneUnload,
                SceneEventType = SceneEventData.SceneEventType,
                LoadSceneMode = SceneEventData.LoadSceneMode,
                SceneName = sceneName,
                ClientId = m_NetworkManager.ServerClientId  // Server can only invoke this
            });

            //Return the status
            return sceneEventProgress.Status;
        }

        /// <summary>
        /// Client Side:
        /// SceneManager.UnloadSceneAsync handler for clients
        /// </summary>
        private void OnClientUnloadScene()
        {

            var sceneName = GetSceneNameFromNetcodeSceneIndex(SceneEventData.SceneIndex);
            if (sceneName == string.Empty)
            {
                if (NetworkLog.CurrentLogLevel <= LogLevel.Normal)
                {
                    NetworkLog.LogWarning("Server requested a scene switch to a non-registered scene");
                }

                return;
            }
            s_IsSceneEventActive = true;

<<<<<<< HEAD
            var sceneUnload = (AsyncOperation)null;

            // Don't unload anything while unit testing (i.e. multi-instance *not* multi-process)
            if (!IsUnitTesting)
            {
                sceneUnload = SceneManager.UnloadSceneAsync(sceneName);
                sceneUnload.completed += asyncOp2 => OnSceneUnloaded();
            }

            if (m_ScenesLoaded.Contains(sceneName))
=======
            if (m_ScenesLoaded.ContainsKey(sceneName))
>>>>>>> d1902c8c
            {
                if(!ServerSceneHandleToClientSceneHandle.ContainsKey(SceneEventData.SceneHandle))
                {
                    throw new Exception("No server to scene handle exist!");
                }
                var sceneHandle = ServerSceneHandleToClientSceneHandle[SceneEventData.SceneHandle];
                if (m_ScenesLoaded[sceneName].ContainsKey(sceneHandle))
                {
                    var sceneUnload = SceneManager.UnloadSceneAsync(m_ScenesLoaded[sceneName][sceneHandle]);

<<<<<<< HEAD
            // Notify the local client that a scene is going to be unloaded
            OnSceneEvent?.Invoke(new SceneEvent()
            {
                AsyncOperation = IsUnitTesting ? new AsyncOperation() : sceneUnload,
                SceneEventType = SceneEventData.SceneEventType,
                LoadSceneMode = SceneEventData.LoadSceneMode,
                SceneName = sceneName,
                ClientId = m_NetworkManager.LocalClientId   // Server sent this message to the client, but client is executing it
            });

            // Pass through for unit test (i.e. multi-instance *not* multi-process)
            if (IsUnitTesting)
            {
                OnSceneUnloaded();
=======
                    sceneUnload.completed += asyncOp2 => OnSceneUnloaded();

                    m_ScenesLoaded[sceneName].Remove(sceneHandle);

                    // Remove our server to scene handle lookup
                    ServerSceneHandleToClientSceneHandle.Remove(SceneEventData.SceneHandle);
                    if (m_ScenesLoaded[sceneName].Count == 0)
                    {
                        m_ScenesLoaded.Remove(sceneName);
                    }

                    // Notify the local client that a scene is going to be unloaded
                    OnSceneEvent?.Invoke(new SceneEvent()
                    {
                        AsyncOperation = sceneUnload,
                        SceneEventType = SceneEventData.SceneEventType,
                        LoadSceneMode = SceneEventData.LoadSceneMode,
                        SceneName = sceneName,
                        ClientId = m_NetworkManager.LocalClientId   // Server sent this message to the client, but client is executing it
                    });
                }
                else
                {
                    // Error scene handle not found!
                    Debug.LogError("Server Scene Handle Not Found!");
                }
            }
            else
            {

                // Error scene not loaded!
                Debug.LogError("Server Scene Handle Not Loaded!");
>>>>>>> d1902c8c
            }
        }

        /// <summary>
        /// Server and Client:
        /// Invoked when the additively loaded scene is unloaded
        /// </summary>
        private void OnSceneUnloaded()
        {
            SceneEventData.SceneEventType = SceneEventData.SceneEventTypes.C2S_UnloadComplete;

            //First, notify the client or server that a scene was unloaded
            OnSceneEvent?.Invoke(new SceneEvent()
            {
                SceneEventType = SceneEventData.SceneEventType,
                LoadSceneMode = SceneEventData.LoadSceneMode,
                SceneName = GetSceneNameFromNetcodeSceneIndex(SceneEventData.SceneIndex),
                ClientId = m_NetworkManager.IsServer ? m_NetworkManager.ServerClientId : m_NetworkManager.LocalClientId
            });

            if (!m_NetworkManager.IsServer)
            {
                SendSceneEventData(new ulong[] { m_NetworkManager.ServerClientId });
            }
            else //Second, server sets itself as having finished loading
            {
                if (SceneEventProgressTracking.ContainsKey(SceneEventData.SceneEventGuid))
                {
                    SceneEventProgressTracking[SceneEventData.SceneEventGuid].AddClientAsDone(m_NetworkManager.ServerClientId);
                }
            }

            s_IsSceneEventActive = false;
        }

        /// <summary>
        /// Clears all scenes when loading in single mode
        /// Since we assume a single mode loaded scene will be considered the "currently active scene",
        /// we only unload any additively loaded scenes.
        /// </summary>
        internal void UnloadAdditivelyLoadedScenes()
        {
            // Unload all additive scenes while making sure we don't try to unload the base scene ( loaded in single mode ).
            var currentActiveScene = SceneManager.GetActiveScene();
            foreach (var keyRootSceneEntry in m_ScenesLoaded)
            {
                foreach (var keyHandleEntry in keyRootSceneEntry.Value)
                {
                    if (currentActiveScene.name != keyHandleEntry.Value.name)
                    {
                        OnSceneEvent?.Invoke(new SceneEvent()
                        {
                            AsyncOperation = SceneManager.UnloadSceneAsync(keyHandleEntry.Value),
                            SceneEventType = SceneEventData.SceneEventTypes.S2C_Unload,
                            LoadSceneMode = LoadSceneMode.Additive,
                            SceneName = keyHandleEntry.Value.name,
                            ClientId = m_NetworkManager.ServerClientId
                        });
                    }
                }
            }
            // clear out our scenes loaded list
            m_ScenesLoaded.Clear();
        }

        /// <summary>
        /// Server side:
        /// Loads the scene name in either additive or single loading mode.
        /// When applicable, the <see cref="AsyncOperation"/> is delivered within the <see cref="SceneEvent"/> via the <see cref="OnSceneEvent"/>
        /// </summary>
        /// <param name="sceneName">the name of the scene to be loaded</param>
        /// <returns><see cref="SceneEventProgressStatus"/> (<see cref="SceneEventProgressStatus.Started"/> means it was successful)</returns>
        public SceneEventProgressStatus LoadScene(string sceneName, LoadSceneMode loadSceneMode)
        {
            var sceneEventProgress = ValidateServerSceneEvent(sceneName);
            if (sceneEventProgress.Status != SceneEventProgressStatus.Started)
            {
                return sceneEventProgress.Status;
            }

            // This will be the message we send to everyone when this scene event sceneEventProgress is complete
            sceneEventProgress.SceneEventType = SceneEventData.SceneEventTypes.S2C_LoadComplete;
            sceneEventProgress.LoadSceneMode = loadSceneMode;

            // Now set up the current scene event
            SceneEventData.SceneEventGuid = sceneEventProgress.Guid;
            SceneEventData.SceneEventType = SceneEventData.SceneEventTypes.S2C_Load;
            SceneEventData.SceneIndex = SceneNameToIndex[sceneName];
            SceneEventData.LoadSceneMode = loadSceneMode;

            if (SceneEventData.LoadSceneMode == LoadSceneMode.Single)
            {
                // Destroy current scene objects before switching.
                m_NetworkManager.SpawnManager.ServerDestroySpawnedSceneObjects();

                // Preserve the objects that should not be destroyed during the scene event
                MoveObjectsToDontDestroyOnLoad();

                // Now Unload all currently additively loaded scenes
                UnloadAdditivelyLoadedScenes();
            }

            // Now start loading the scene
            AsyncOperation sceneLoad = SceneManager.LoadSceneAsync(sceneName, loadSceneMode);
            sceneLoad.completed += (AsyncOperation asyncOp2) => { OnSceneLoaded(sceneName); };
            sceneEventProgress.SetSceneLoadOperation(sceneLoad);

            // Notify the local server that a scene loading event has begun
            OnSceneEvent?.Invoke(new SceneEvent()
            {
                AsyncOperation = sceneLoad,
                SceneEventType = SceneEventData.SceneEventType,
                LoadSceneMode = SceneEventData.LoadSceneMode,
                SceneName = sceneName,
                ClientId = m_NetworkManager.ServerClientId
            });

            //Return our scene progress instance
            return sceneEventProgress.Status;
        }

        /// <summary>
        /// Client Side:
        /// Handles both forms of scene loading
        /// </summary>
        /// <param name="objectStream">Stream data associated with the event</param>
        private void OnClientSceneLoadingEvent(Stream objectStream)
        {
            SceneEventData.CopyUnreadFromStream(objectStream);

            if (!SceneIndexToString.TryGetValue(SceneEventData.SceneIndex, out string sceneName) || !RegisteredSceneNames.Contains(sceneName))
            {
                if (NetworkLog.CurrentLogLevel <= LogLevel.Normal)
                {
                    NetworkLog.LogWarning("Server requested a scene switch to a non-registered scene");
                }

                return;
            }

            if (SceneEventData.LoadSceneMode == LoadSceneMode.Single)
            {
                // Move ALL NetworkObjects to the temp scene
                MoveObjectsToDontDestroyOnLoad();

                // Now Unload all currently additively loaded scenes
                UnloadAdditivelyLoadedScenes();
            }

            // The Condition: While a scene is asynchronously loaded in single loading scene mode, if any new NetworkObjects are spawned
            // they need to be moved into the do not destroy temporary scene
            // When it is set: Just before starting the asynchronous loading call
            // When it is unset: After the scene has loaded, the PopulateScenePlacedObjects is called, and all NetworkObjects in the do
            // not destroy temporary scene are moved into the active scene
            if (SceneEventData.LoadSceneMode == LoadSceneMode.Single)
            {
                IsSpawnedObjectsPendingInDontDestroyOnLoad = true;
            }

            var sceneLoad = (AsyncOperation)null;
            // Don't load anything while unit testing (i.e. multi-instance *not* multi-process)
            if (!IsUnitTesting)
            {
                sceneLoad = SceneManager.LoadSceneAsync(sceneName, SceneEventData.LoadSceneMode);
                sceneLoad.completed += asyncOp2 => OnSceneLoaded(sceneName);
            }

            OnSceneEvent?.Invoke(new SceneEvent()
            {
                AsyncOperation = IsUnitTesting ? new AsyncOperation() : sceneLoad,
                SceneEventType = SceneEventData.SceneEventType,
                LoadSceneMode = SceneEventData.LoadSceneMode,
                SceneName = sceneName,
                ClientId = m_NetworkManager.LocalClientId
            });

            // Pass through for unit test (i.e. multi-instance *not* multi-process)
            if (IsUnitTesting)
            {
                OnSceneLoaded(sceneName);
            }
        }


        /// <summary>
        /// Client and Server:
        /// Generic on scene loaded callback method to be called upon a scene loading
        /// </summary>
        private void OnSceneLoaded(string sceneName)
        {
            var nextScene = GetAndAddNewlyLoadedSceneByName(sceneName);
            if (!nextScene.isLoaded || !nextScene.IsValid())
            {
                throw new Exception($"Failed to find valid scene internal Unity.Netcode for {nameof(GameObject)}s error!");
            }

            if (SceneEventData.LoadSceneMode == LoadSceneMode.Single)
            {
                SceneManager.SetActiveScene(nextScene);
            }

            //Get all NetworkObjects loaded by the scene
            PopulateScenePlacedObjects(nextScene);

            if (SceneEventData.LoadSceneMode == LoadSceneMode.Single)
            {
                // Move all objects to the new scene
                MoveObjectsToScene(nextScene);
            }

            // The Condition: While a scene is asynchronously loaded in single loading scene mode, if any new NetworkObjects are spawned
            // they need to be moved into the do not destroy temporary scene
            // When it is set: Just before starting the asynchronous loading call
            // When it is unset: After the scene has loaded, the PopulateScenePlacedObjects is called, and all NetworkObjects in the do
            // not destroy temporary scene are moved into the active scene
            IsSpawnedObjectsPendingInDontDestroyOnLoad = false;

            if (m_NetworkManager.IsServer)
            {
                OnServerLoadedScene(nextScene);
            }
            else
            {
                // For the client, we make a server scene handle to client scene handle look up table
                if(!ServerSceneHandleToClientSceneHandle.ContainsKey(SceneEventData.SceneHandle))
                {
                    ServerSceneHandleToClientSceneHandle.Add(SceneEventData.SceneHandle, nextScene.handle);
                }
                else
                {
                    // If the exact same handle exists then there are problems with using handles
                    throw new Exception($"Server Scene Handle ({SceneEventData.SceneHandle}) already exist!  Happened during scene load of {nextScene.name} with Client Handle ({nextScene.handle})");
                }

                OnClientLoadedScene(nextScene);
            }
        }

        /// <summary>
        /// Server side:
        /// On scene loaded callback method invoked by OnSceneLoading only
        /// </summary>
        private void OnServerLoadedScene(Scene scene)
        {
            // Register in-scene placed NetworkObjects with the netcode
            foreach (var keyValuePairByGlobalObjectIdHash in ScenePlacedObjects)
            {
                foreach (var keyValuePairBySceneHandle in keyValuePairByGlobalObjectIdHash.Value)
                {
                    if (!keyValuePairBySceneHandle.Value.IsPlayerObject)
                    {
                        m_NetworkManager.SpawnManager.SpawnNetworkObjectLocally(keyValuePairBySceneHandle.Value, m_NetworkManager.SpawnManager.GetNetworkObjectId(), true, false, null, null, false, true);
                    }
                }
            }

            // Set the server's scene's handle so the client can build a look up table
            SceneEventData.SceneHandle = scene.handle;

            // Send all clients the scene load event
            for (int j = 0; j < m_NetworkManager.ConnectedClientsList.Count; j++)
            {
                var clientId = m_NetworkManager.ConnectedClientsList[j].ClientId;
                if (clientId != m_NetworkManager.ServerClientId)
                {

                    uint sceneObjectsToSpawn = 0;

                    foreach (var keyValuePairByGlobalObjectIdHash in ScenePlacedObjects)
                    {
                        foreach (var keyValuePairBySceneHandle in keyValuePairByGlobalObjectIdHash.Value)
                        {
                            if (keyValuePairBySceneHandle.Value.Observers.Contains(clientId))
                            {
                                sceneObjectsToSpawn++;
                            }
                        }
                    }

                    var context = m_NetworkManager.MessageQueueContainer.EnterInternalCommandContext(k_MessageType, k_ChannelType, new ulong[] { clientId }, k_NetworkUpdateStage);
                    if (context != null)
                    {
                        using (var nonNullContext = (InternalCommandContext)context)
                        {
                            SceneEventData.OnWrite(nonNullContext.NetworkWriter);
                            // Write number of scene objects to spawn
                            nonNullContext.NetworkWriter.WriteUInt32Packed(sceneObjectsToSpawn);

                            foreach (var keyValuePairByGlobalObjectIdHash in ScenePlacedObjects)
                            {
                                foreach (var keyValuePairBySceneHandle in keyValuePairByGlobalObjectIdHash.Value)
                                {
                                    if (keyValuePairBySceneHandle.Value.Observers.Contains(clientId))
                                    {
                                        // Write our server relative scene handle for the NetworkObject being serialized
                                        nonNullContext.NetworkWriter.WriteInt32Packed(keyValuePairBySceneHandle.Key);
                                        // Serialize the NetworkObject
                                        keyValuePairBySceneHandle.Value.SerializeSceneObject(nonNullContext.NetworkWriter, clientId);
                                    }
                                }
                            }
                        }
                    }
                    else
                    {
                        throw new Exception($"{nameof(NetworkSceneManager)} failed to send event notification {SceneEventData.SceneEventType} to target clientId {clientId}!");
                    }
                }
            }

            s_IsSceneEventActive = false;

            //First, notify local server that the scene was loaded
            OnSceneEvent?.Invoke(new SceneEvent()
            {
                SceneEventType = SceneEventData.SceneEventTypes.C2S_LoadComplete,
                LoadSceneMode = SceneEventData.LoadSceneMode,
                SceneName = GetSceneNameFromNetcodeSceneIndex(SceneEventData.SceneIndex),
                ClientId = m_NetworkManager.ServerClientId,
                Scene = scene,
            });

            //Second, set the server as having loaded for the associated SceneEventProgress
            if (SceneEventProgressTracking.ContainsKey(SceneEventData.SceneEventGuid))
            {
                SceneEventProgressTracking[SceneEventData.SceneEventGuid].AddClientAsDone(m_NetworkManager.ServerClientId);
            }
        }

        /// <summary>
        /// Client side:
        /// On scene loaded callback method invoked by OnSceneLoading only
        /// </summary>
        private void OnClientLoadedScene(Scene scene)
        {
            using (var reader = PooledNetworkReader.Get(SceneEventData.InternalBuffer))
            {
                var newObjectsCount = reader.ReadUInt32Packed();

                for (int i = 0; i < newObjectsCount; i++)
                {
                    // Set our relative scene to the NetworkObject
                    SetTheSceneBeingSynchronized(reader.ReadInt32Packed());

                    // Deserialize the NetworkObject
                    NetworkObject.DeserializeSceneObject(SceneEventData.InternalBuffer as NetworkBuffer, reader, m_NetworkManager);
                }
            }

            SceneEventData.SceneEventType = SceneEventData.SceneEventTypes.C2S_LoadComplete;
            SendSceneEventData(new ulong[] { m_NetworkManager.ServerClientId });
            s_IsSceneEventActive = false;

            // Notify local client that the scene was loaded
            OnSceneEvent?.Invoke(new SceneEvent()
            {
                SceneEventType = SceneEventData.SceneEventTypes.C2S_LoadComplete,
                LoadSceneMode = SceneEventData.LoadSceneMode,
                SceneName = GetSceneNameFromNetcodeSceneIndex(SceneEventData.SceneIndex),
                ClientId = m_NetworkManager.LocalClientId,
                Scene = scene,
            });
        }

        /// <summary>
        /// Server Side:
        /// This is used for players that have just had their connection approved and will assure they are synchronized
        /// properly if they are late joining
        /// Note: We write out all of the scenes to be loaded first and then all of the NetworkObjects that need to be
        /// synchronized.
        /// </summary>
        /// <param name="ownerClientId">newly joined client identifier</param>
        internal void SynchronizeNetworkObjects(ulong ownerClientId)
        {
            m_ObservedObjects.Clear();

            foreach (var sobj in m_NetworkManager.SpawnManager.SpawnedObjectsList)
            {
                if (sobj.CheckObjectVisibility == null || sobj.CheckObjectVisibility(ownerClientId))
                {
                    m_ObservedObjects.Add(sobj);
                    sobj.Observers.Add(ownerClientId);
                }
            }

            ClientSynchEventData.InitializeForSynch();
            ClientSynchEventData.TargetClientId = ownerClientId;
            ClientSynchEventData.LoadSceneMode = LoadSceneMode.Single;
            var activeScene = SceneManager.GetActiveScene();
            ClientSynchEventData.SceneEventType = SceneEventData.SceneEventTypes.S2C_Sync;

            // Organize how (and when) we serialize our NetworkObjects
            for (int i = 0; i < SceneManager.sceneCount; i++)
            {
                var scene = SceneManager.GetSceneAt(i);

                var sceneIndex = GetNetcodeSceneIndexFromScene(scene);

                if (sceneIndex == uint.MaxValue)
                {
                    continue;
                }
                // This would depend upon whether we are additive or not
                // If we are the base scene, then we set the root scene index;
                if (activeScene == scene)
                {
                    ClientSynchEventData.SceneIndex = sceneIndex;
                    ClientSynchEventData.SceneHandle = scene.handle;
                }

                ClientSynchEventData.AddSceneToSynchronize(sceneIndex, scene.handle);
            }

            ClientSynchEventData.AddSpawnedNetworkObjects();

            var context = m_NetworkManager.MessageQueueContainer.EnterInternalCommandContext(k_MessageType, k_ChannelType, new ulong[] { ownerClientId }, k_NetworkUpdateStage);
            if (context != null)
            {
                using (var nonNullContext = (InternalCommandContext)context)
                {
                    ClientSynchEventData.OnWrite(nonNullContext.NetworkWriter);
                }
            }

            // Notify the local server that the client has been sent the SceneEventData.SceneEventTypes.S2C_Event_Sync event
            OnSceneEvent?.Invoke(new SceneEvent()
            {
                SceneEventType = SceneEventData.SceneEventType,
                ClientId = ownerClientId
            });
        }

        /// <summary>
        /// This is called when the client receives the SCENE_EVENT of type SceneEventData.SceneEventTypes.SYNC
        /// Note: This can recurse one additional time by the client if the current scene loaded by the client
        /// is already loaded.
        /// </summary>
        private void OnClientBeginSync()
        {
            var sceneIndex = SceneEventData.GetNextSceneSynchronizationIndex();
            var sceneHandle = SceneEventData.GetNextSceneSynchronizationHandle();
            if (!SceneIndexToString.TryGetValue(sceneIndex, out string sceneName) || !RegisteredSceneNames.Contains(sceneName))
            {
                if (NetworkLog.CurrentLogLevel <= LogLevel.Normal)
                {
                    NetworkLog.LogWarning("Server requested a scene switch to a non-registered scene");
                }

                return;
            }

            var activeScene = SceneManager.GetActiveScene();
            var loadSceneMode = sceneIndex == SceneEventData.SceneIndex ? SceneEventData.LoadSceneMode : LoadSceneMode.Additive;

            // If this is the beginning of the synchronization event, then send client a notification that synchronization has begun
            if (sceneIndex == SceneEventData.SceneIndex)
            {
                OnSceneEvent?.Invoke(new SceneEvent()
                {
                    SceneEventType = SceneEventData.SceneEventTypes.S2C_Sync,
                    ClientId = m_NetworkManager.LocalClientId,
                });

                // Clear the in-scene placed NetworkObjects when we load the first scene in our synchronization process
                ScenePlacedObjects.Clear();
            }

            // Check to see if the client already has loaded the scene to be loaded
            if (sceneName != activeScene.name)
            {
                // If not, then load the scene
                var sceneLoad = SceneManager.LoadSceneAsync(sceneName, loadSceneMode);

                // Notify local client that a scene load has begun
                OnSceneEvent?.Invoke(new SceneEvent()
                {
                    AsyncOperation = sceneLoad,
                    SceneEventType = SceneEventData.SceneEventTypes.S2C_Load,
                    LoadSceneMode = loadSceneMode,
                    SceneName = sceneName,
                    ClientId = m_NetworkManager.LocalClientId,
                });

                sceneLoad.completed += asyncOp2 => ClientLoadedSynchronization(sceneIndex, sceneHandle);
            }
            else
            {
                // If so, then pass through
                ClientLoadedSynchronization(sceneIndex, sceneHandle);
            }
        }

        /// <summary>
        /// Once a scene is loaded ( or if it was already loaded) this gets called.
        /// This handles all of the in-scene and dynamically spawned NetworkObject synchronization
        /// </summary>
        /// <param name="sceneIndex">Netcode scene index that was loaded</param>
        private void ClientLoadedSynchronization(uint sceneIndex, int sceneHandle)
        {
            var sceneName = GetSceneNameFromNetcodeSceneIndex(sceneIndex);
            var nextScene = GetAndAddNewlyLoadedSceneByName(sceneName);

            if (!nextScene.isLoaded || !nextScene.IsValid())
            {
                throw new Exception($"Failed to find valid scene internal Unity.Netcode for {nameof(GameObject)}s error!");
            }

            var loadSceneMode = (sceneIndex == SceneEventData.SceneIndex ? SceneEventData.LoadSceneMode : LoadSceneMode.Additive);

            // For now, during a synchronization event, we will make the first scene the "base/master" scene that denotes a "complete scene switch"
            if (loadSceneMode == LoadSceneMode.Single)
            {
                SceneManager.SetActiveScene(nextScene);
            }

            if (!ServerSceneHandleToClientSceneHandle.ContainsKey(sceneHandle))
            {
                ServerSceneHandleToClientSceneHandle.Add(sceneHandle, nextScene.handle);
            }
            else
            {
                // If the exact same handle exists then there are problems with using handles
                throw new Exception($"Server Scene Handle ({SceneEventData.SceneHandle}) already exist!  Happened during scene load of {nextScene.name} with Client Handle ({nextScene.handle})");
            }

            // Apply all in-scene placed NetworkObjects loaded by the scene
            PopulateScenePlacedObjects(nextScene, false);

            // Send notification back to server that we finished loading this scene
            ClientSynchEventData.LoadSceneMode = loadSceneMode;
            ClientSynchEventData.SceneEventType = SceneEventData.SceneEventTypes.C2S_LoadComplete;
            ClientSynchEventData.SceneIndex = sceneIndex;

            var context = m_NetworkManager.MessageQueueContainer.EnterInternalCommandContext(k_MessageType, k_ChannelType,
                new ulong[] { m_NetworkManager.ServerClientId }, k_NetworkUpdateStage);
            if (context != null)
            {
                using (var nonNullContext = (InternalCommandContext)context)
                {
                    ClientSynchEventData.OnWrite(nonNullContext.NetworkWriter);
                }
            }

            // Send notification to local client that the scene has finished loading
            OnSceneEvent?.Invoke(new SceneEvent()
            {
                SceneEventType = SceneEventData.SceneEventTypes.C2S_LoadComplete,
                LoadSceneMode = loadSceneMode,
                SceneName = sceneName,
                Scene = nextScene,
                ClientId = m_NetworkManager.LocalClientId,
            });

            // Check to see if we still have scenes to load and synchronize with
            HandleClientSceneEvent(null);
        }

        /// <summary>
        /// Client Side:
        /// Handles incoming Scene_Event messages for clients
        /// </summary>
        /// <param name="stream">data associated with the event</param>
        private void HandleClientSceneEvent(Stream stream)
        {
            switch (SceneEventData.SceneEventType)
            {
                case SceneEventData.SceneEventTypes.S2C_Load:
                    {
                        OnClientSceneLoadingEvent(stream);
                        break;
                    }
                case SceneEventData.SceneEventTypes.S2C_Unload:
                    {
                        OnClientUnloadScene();
                        break;
                    }
                case SceneEventData.SceneEventTypes.S2C_Sync:
                    {
                        if (!SceneEventData.IsDoneWithSynchronization())
                        {
                            OnClientBeginSync();
                        }
                        else
                        {
                            // Synchronize the NetworkObjects for this scene
                            SceneEventData.SynchronizeSceneNetworkObjects(m_NetworkManager);

                            SceneEventData.SceneEventType = SceneEventData.SceneEventTypes.C2S_SyncComplete;
                            SendSceneEventData(new ulong[] { m_NetworkManager.ServerClientId });

                            // All scenes are synchronized, let the server know we are done synchronizing
                            m_NetworkManager.IsConnectedClient = true;
                            m_NetworkManager.InvokeOnClientConnectedCallback(m_NetworkManager.LocalClientId);

                            // Notify the client that they have finished synchronizing
                            OnSceneEvent?.Invoke(new SceneEvent()
                            {
                                SceneEventType = SceneEventData.SceneEventType,
                                ClientId = m_NetworkManager.LocalClientId, // Client sent this to the server
                            });
                        }
                        break;
                    }
                case SceneEventData.SceneEventTypes.S2C_ReSync:
                    {
                        // Notify the client that they have been re-synchronized after being synchronized with an in progress game session
                        OnSceneEvent?.Invoke(new SceneEvent()
                        {
                            SceneEventType = SceneEventData.SceneEventType,
                            ClientId = m_NetworkManager.ServerClientId,  // Server sent this to client
                        });

                        break;
                    }
                case SceneEventData.SceneEventTypes.S2C_LoadComplete:
                case SceneEventData.SceneEventTypes.S2C_UnLoadComplete:
                    {
                        // Notify client that all clients have finished loading or unloading
                        OnSceneEvent?.Invoke(new SceneEvent()
                        {
                            SceneEventType = SceneEventData.SceneEventType,
                            SceneName = m_NetworkManager.SceneManager.GetSceneNameFromNetcodeSceneIndex(SceneEventData.SceneIndex),
                            ClientId = m_NetworkManager.ServerClientId,
                            LoadSceneMode = SceneEventData.LoadSceneMode,
                            ClientsThatCompleted = SceneEventData.ClientsCompleted,
                            ClientsThatTimedOut = SceneEventData.ClientsTimedOut,
                        });
                        break;
                    }
                default:
                    {
                        Debug.LogWarning($"{SceneEventData.SceneEventType} is not currently supported!");
                        break;
                    }
            }
        }

        /// <summary>
        /// Server Side:
        /// Handles incoming Scene_Event messages for host or server
        /// </summary>
        /// <param name="clientId">client who sent the event</param>
        /// <param name="stream">data associated with the event</param>
        private void HandleServerSceneEvent(ulong clientId, Stream stream)
        {
            switch (SceneEventData.SceneEventType)
            {
                case SceneEventData.SceneEventTypes.C2S_LoadComplete:
                    {
                        // Notify the local server that the client has finished loading a scene
                        OnSceneEvent?.Invoke(new SceneEvent()
                        {
                            SceneEventType = SceneEventData.SceneEventType,
                            LoadSceneMode = SceneEventData.LoadSceneMode,
                            SceneName = GetSceneNameFromNetcodeSceneIndex(SceneEventData.SceneIndex),
                            ClientId = clientId
                        });

                        if (SceneEventProgressTracking.ContainsKey(SceneEventData.SceneEventGuid))
                        {
                            SceneEventProgressTracking[SceneEventData.SceneEventGuid].AddClientAsDone(clientId);
                        }

                        break;
                    }
                case SceneEventData.SceneEventTypes.C2S_UnloadComplete:
                    {
                        if (SceneEventProgressTracking.ContainsKey(SceneEventData.SceneEventGuid))
                        {
                            SceneEventProgressTracking[SceneEventData.SceneEventGuid].AddClientAsDone(clientId);
                        }
                        // Notify the local server that the client has finished unloading a scene
                        OnSceneEvent?.Invoke(new SceneEvent()
                        {
                            SceneEventType = SceneEventData.SceneEventType,
                            LoadSceneMode = SceneEventData.LoadSceneMode,
                            SceneName = GetSceneNameFromNetcodeSceneIndex(SceneEventData.SceneIndex),
                            ClientId = clientId
                        });

                        break;
                    }
                case SceneEventData.SceneEventTypes.C2S_SyncComplete:
                    {
                        // Notify the local server that a client has finished synchronizing
                        OnSceneEvent?.Invoke(new SceneEvent()
                        {
                            SceneEventType = SceneEventData.SceneEventType,
                            SceneName = string.Empty,
                            ClientId = clientId
                        });

                        if (SceneEventData.ClientNeedsReSynchronization() && !DisableReSynchronization)
                        {
                            SceneEventData.SceneEventType = SceneEventData.SceneEventTypes.S2C_ReSync;
                            SendSceneEventData(new ulong[] { clientId });

                            OnSceneEvent?.Invoke(new SceneEvent()
                            {
                                SceneEventType = SceneEventData.SceneEventType,
                                SceneName = string.Empty,
                                ClientId = clientId
                            });
                        }

                        break;
                    }
                default:
                    {
                        Debug.LogWarning($"{SceneEventData.SceneEventType} is not currently supported!");
                        break;
                    }
            }
        }

        /// <summary>
        /// Both Client and Server: Incoming scene event entry point
        /// </summary>
        /// <param name="clientId">client who sent the scene event</param>
        /// <param name="stream">data associated with the scene event</param>
        internal void HandleSceneEvent(ulong clientId, Stream stream)
        {
            if (m_NetworkManager != null)
            {
                if (stream != null)
                {
                    var reader = NetworkReaderPool.GetReader(stream);
                    SceneEventData.OnRead(reader);
                    NetworkReaderPool.PutBackInPool(reader);
                    if (SceneEventData.IsSceneEventClientSide())
                    {
                        HandleClientSceneEvent(stream);
                    }
                    else
                    {
                        HandleServerSceneEvent(clientId, stream);
                    }
                }
                else
                {
                    Debug.LogError($"Scene Event {nameof(OnClientSceneLoadingEvent)} was invoked with a null stream!");
                    return;
                }
            }
            else
            {
                Debug.LogError($"{nameof(NetworkSceneManager.HandleSceneEvent)} was invoked but {nameof(NetworkManager)} reference was null!");
            }
        }

        /// <summary>
        /// Moves all NetworkObjects that don't have the <see cref="NetworkObject.DestroyWithScene"/> set to
        /// the "Do not destroy on load" scene.
        /// </summary>
        private void MoveObjectsToDontDestroyOnLoad()
        {
            // Move ALL NetworkObjects to the temp scene
            var objectsToKeep = new HashSet<NetworkObject>(m_NetworkManager.SpawnManager.SpawnedObjectsList);

            foreach (var sobj in objectsToKeep)
            {
                //In case an object has been set as a child of another object it has to be removed from the parent in order to be moved from one scene to another.
                if (sobj.gameObject.transform.parent != null)
                {
                    sobj.gameObject.transform.parent = null;
                }

                if (!sobj.DestroyWithScene)
                {
                    UnityEngine.Object.DontDestroyOnLoad(sobj.gameObject);
                }
                else if (m_NetworkManager.IsServer)
                {
                    sobj.Despawn(true);
                }
            }
        }

        /// <summary>
        /// Should be invoked on both the client and server side after:
        /// -- A new scene has been loaded
        /// -- Before any "DontDestroyOnLoad" NetworkObjects have been added back into the scene.
        /// Added the ability to choose not to clear the scene placed objects for additive scene loading.
        /// We organize our ScenePlacedObjects by:
        /// [GlobalObjectIdHash][SceneHandle][NetworkObject]
        /// Using the local scene relative Scene.handle as a sub-key to the root dictionary allows us to
        /// distinguish between duplicate in-scene placed NetworkObjects
        /// </summary>
        private void PopulateScenePlacedObjects(Scene sceneToFilterBy, bool clearScenePlacedObjects = true)
        {
            if (clearScenePlacedObjects)
            {
                ScenePlacedObjects.Clear();
            }

            var networkObjects = UnityEngine.Object.FindObjectsOfType<NetworkObject>();

            // Just add every NetworkObject found that isn't already in the list
            // With additive scenes, we can have multiple in-scene placed NetworkObjects with the same GlobalObjectIdHash value
            // During Client Side Synchronization: We add them on a FIFO basis, for each scene loaded without clearing, and then
            // at the end of scene loading we use this list to soft synchronize all in-scene placed NetworkObjects
            foreach (var networkObjectInstance in networkObjects)
            {
                // We check to make sure the NetworkManager instance is the same one to be "MultiInstanceHelpers" compatible and filter the list on a per scene basis (additive scenes)
                if (networkObjectInstance.IsSceneObject == null && networkObjectInstance.NetworkManager == m_NetworkManager && networkObjectInstance.gameObject.scene == sceneToFilterBy &&
                    networkObjectInstance.gameObject.scene.handle == sceneToFilterBy.handle)
                {
                    if (!ScenePlacedObjects.ContainsKey(networkObjectInstance.GlobalObjectIdHash))
                    {
                        ScenePlacedObjects.Add(networkObjectInstance.GlobalObjectIdHash, new Dictionary<int, NetworkObject>());
                    }

                    if(!ScenePlacedObjects[networkObjectInstance.GlobalObjectIdHash].ContainsKey(networkObjectInstance.gameObject.scene.handle))
                    {
                        ScenePlacedObjects[networkObjectInstance.GlobalObjectIdHash].Add(networkObjectInstance.gameObject.scene.handle, networkObjectInstance);
                    }
                    else
                    {
                        var exitingEntryName = ScenePlacedObjects[networkObjectInstance.GlobalObjectIdHash][networkObjectInstance.gameObject.scene.handle] != null ?
                            ScenePlacedObjects[networkObjectInstance.GlobalObjectIdHash][networkObjectInstance.gameObject.scene.handle].name : "Null Entry";
                        throw new Exception($"{networkObjectInstance.name} tried to registered with {nameof(ScenePlacedObjects)} which already contains " +
                            $"the same {nameof(NetworkObject.GlobalObjectIdHash)} value {networkObjectInstance.GlobalObjectIdHash} for {exitingEntryName}!");
                    }
                }
            }
        }

        /// <summary>
        /// Moves all spawned NetworkObjects (from do not destroy on load) to the scene specified
        /// </summary>
        /// <param name="scene">scene to move the NetworkObjects to</param>
        private void MoveObjectsToScene(Scene scene)
        {
            // Move ALL NetworkObjects to the temp scene
            var objectsToKeep = m_NetworkManager.SpawnManager.SpawnedObjectsList;

            foreach (var sobj in objectsToKeep)
            {
                //In case an object has been set as a child of another object it has to be removed from the parent in order to be moved from one scene to another.
                if (sobj.gameObject.transform.parent != null)
                {
                    sobj.gameObject.transform.parent = null;
                }

                SceneManager.MoveGameObjectToScene(sobj.gameObject, scene);
            }
        }
    }
}<|MERGE_RESOLUTION|>--- conflicted
+++ resolved
@@ -558,20 +558,7 @@
             }
             s_IsSceneEventActive = true;
 
-<<<<<<< HEAD
-            var sceneUnload = (AsyncOperation)null;
-
-            // Don't unload anything while unit testing (i.e. multi-instance *not* multi-process)
-            if (!IsUnitTesting)
-            {
-                sceneUnload = SceneManager.UnloadSceneAsync(sceneName);
-                sceneUnload.completed += asyncOp2 => OnSceneUnloaded();
-            }
-
-            if (m_ScenesLoaded.Contains(sceneName))
-=======
             if (m_ScenesLoaded.ContainsKey(sceneName))
->>>>>>> d1902c8c
             {
                 if(!ServerSceneHandleToClientSceneHandle.ContainsKey(SceneEventData.SceneHandle))
                 {
@@ -580,44 +567,37 @@
                 var sceneHandle = ServerSceneHandleToClientSceneHandle[SceneEventData.SceneHandle];
                 if (m_ScenesLoaded[sceneName].ContainsKey(sceneHandle))
                 {
-                    var sceneUnload = SceneManager.UnloadSceneAsync(m_ScenesLoaded[sceneName][sceneHandle]);
-
-<<<<<<< HEAD
-            // Notify the local client that a scene is going to be unloaded
-            OnSceneEvent?.Invoke(new SceneEvent()
-            {
-                AsyncOperation = IsUnitTesting ? new AsyncOperation() : sceneUnload,
-                SceneEventType = SceneEventData.SceneEventType,
-                LoadSceneMode = SceneEventData.LoadSceneMode,
-                SceneName = sceneName,
-                ClientId = m_NetworkManager.LocalClientId   // Server sent this message to the client, but client is executing it
-            });
-
-            // Pass through for unit test (i.e. multi-instance *not* multi-process)
-            if (IsUnitTesting)
-            {
-                OnSceneUnloaded();
-=======
-                    sceneUnload.completed += asyncOp2 => OnSceneUnloaded();
-
-                    m_ScenesLoaded[sceneName].Remove(sceneHandle);
-
-                    // Remove our server to scene handle lookup
-                    ServerSceneHandleToClientSceneHandle.Remove(SceneEventData.SceneHandle);
-                    if (m_ScenesLoaded[sceneName].Count == 0)
-                    {
-                        m_ScenesLoaded.Remove(sceneName);
+                    if (!IsUnitTesting)
+                    {
+                        var sceneUnload = SceneManager.UnloadSceneAsync(m_ScenesLoaded[sceneName][sceneHandle]);
+
+                        sceneUnload.completed += asyncOp2 => OnSceneUnloaded();
+
+                        m_ScenesLoaded[sceneName].Remove(sceneHandle);
+
+                        // Remove our server to scene handle lookup
+                        ServerSceneHandleToClientSceneHandle.Remove(SceneEventData.SceneHandle);
+                        if (m_ScenesLoaded[sceneName].Count == 0)
+                        {
+                            m_ScenesLoaded.Remove(sceneName);
+                        }
                     }
 
                     // Notify the local client that a scene is going to be unloaded
                     OnSceneEvent?.Invoke(new SceneEvent()
                     {
-                        AsyncOperation = sceneUnload,
+                        AsyncOperation = IsUnitTesting ? new AsyncOperation() : sceneUnload,
                         SceneEventType = SceneEventData.SceneEventType,
                         LoadSceneMode = SceneEventData.LoadSceneMode,
                         SceneName = sceneName,
                         ClientId = m_NetworkManager.LocalClientId   // Server sent this message to the client, but client is executing it
                     });
+
+                    // Pass through for unit test (i.e. multi-instance *not* multi-process)
+                    if(IsUnitTesting)
+                    {
+                        OnSceneUnloaded();
+                    }
                 }
                 else
                 {
@@ -630,7 +610,6 @@
 
                 // Error scene not loaded!
                 Debug.LogError("Server Scene Handle Not Loaded!");
->>>>>>> d1902c8c
             }
         }
 
