using System;
using System.Collections;
using System.Collections.Generic;
using Unity.Collections;
using Unity.Collections.LowLevel.Unsafe;
using UnityEngine;
#if UNITY_EDITOR
using UnityEditor;
#endif
#if MULTIPLAYER_TOOLS
using Unity.Multiplayer.Tools;
#endif
using Unity.Profiling;
#if NETCODE_USE_ADDRESSABLES
using UnityEngine.AddressableAssets;
#endif
using UnityEngine.SceneManagement;
using Debug = UnityEngine.Debug;

namespace Unity.Netcode
{
    public enum NetworkManagerState
    {
        /// <summary>
        /// The SDK has not been started, or has been shutdown
        /// </summary>
        Inactive,

        /// <summary>
        /// Client-only:
        /// The SDK is waiting for transport-level connection to complete.
        /// </summary>
        Connecting,

        /// <summary>
        /// The SDK is loading addressable assets
        /// </summary>
        LoadingAssets,

        /// <summary>
        /// Client-only:
        /// The SDK has completed transport-level connection and asset load
        /// and is waiting on a response to its request to connect to the server.
        /// </summary>
        AwaitingApproval,

        /// <summary>
        /// The SDK is shutting down
        /// </summary>
        ShuttingDown,

        /// <summary>
        /// All connection processes are completed and the SDK is ready
        /// </summary>
        Ready
    }

    /// <summary>
    /// The main component of the library
    /// </summary>
    [AddComponentMenu("Netcode/" + nameof(NetworkManager), -100)]
    public class NetworkManager : MonoBehaviour, INetworkUpdateSystem
    {
#pragma warning disable IDE1006 // disable naming rule violation check

        // RuntimeAccessModifiersILPP will make this `public`
        internal delegate void RpcReceiveHandler(NetworkBehaviour behaviour, FastBufferReader reader, __RpcParams parameters);

        // RuntimeAccessModifiersILPP will make this `public`
        internal static readonly Dictionary<uint, RpcReceiveHandler> __rpc_func_table = new Dictionary<uint, RpcReceiveHandler>();

#if DEVELOPMENT_BUILD || UNITY_EDITOR
        // RuntimeAccessModifiersILPP will make this `public`
        internal static readonly Dictionary<uint, string> __rpc_name_table = new Dictionary<uint, string>();
#endif

#pragma warning restore IDE1006 // restore naming rule violation check

#if DEVELOPMENT_BUILD || UNITY_EDITOR
        private static ProfilerMarker s_SyncTime = new ProfilerMarker($"{nameof(NetworkManager)}.SyncTime");
        private static ProfilerMarker s_TransportPoll = new ProfilerMarker($"{nameof(NetworkManager)}.TransportPoll");
        private static ProfilerMarker s_TransportConnect = new ProfilerMarker($"{nameof(NetworkManager)}.TransportConnect");
        private static ProfilerMarker s_HandleIncomingData = new ProfilerMarker($"{nameof(NetworkManager)}.{nameof(HandleIncomingData)}");
        private static ProfilerMarker s_TransportDisconnect = new ProfilerMarker($"{nameof(NetworkManager)}.TransportDisconnect");
#endif

        private const double k_TimeSyncFrequency = 1.0d; // sync every second, TODO will be removed once timesync is done via snapshots
        private const float k_DefaultBufferSizeSec = 0.05f; // todo talk with UX/Product, find good default value for this

        internal static string PrefabDebugHelper(NetworkPrefab networkPrefab)
        {
            return $"{nameof(NetworkPrefab)} \"{networkPrefab.Prefab.gameObject.name}\"";
        }

        internal SnapshotSystem SnapshotSystem { get; private set; }
        internal NetworkBehaviourUpdater BehaviourUpdater { get; private set; }

        internal MessagingSystem MessagingSystem { get; private set; }

        private NetworkPrefabHandler m_PrefabHandler;

        public NetworkPrefabHandler PrefabHandler
        {
            get
            {
                if (m_PrefabHandler == null)
                {
                    m_PrefabHandler = new NetworkPrefabHandler();
                }

                return m_PrefabHandler;
            }
        }

        private bool m_ShuttingDown;
        private bool m_StopProcessingMessages;

        private class NetworkManagerHooks : INetworkHooks
        {
            private NetworkManager m_NetworkManager;

            internal NetworkManagerHooks(NetworkManager manager)
            {
                m_NetworkManager = manager;
            }

            public void OnBeforeSendMessage<T>(ulong clientId, ref T message, NetworkDelivery delivery) where T : INetworkMessage
            {
            }

            public void OnAfterSendMessage<T>(ulong clientId, ref T message, NetworkDelivery delivery, int messageSizeBytes) where T : INetworkMessage
            {
            }

            public void OnBeforeReceiveMessage(ulong senderId, Type messageType, int messageSizeBytes)
            {
            }

            public void OnAfterReceiveMessage(ulong senderId, Type messageType, int messageSizeBytes)
            {
            }

            public void OnBeforeSendBatch(ulong clientId, int messageCount, int batchSizeInBytes, NetworkDelivery delivery)
            {
            }

            public void OnAfterSendBatch(ulong clientId, int messageCount, int batchSizeInBytes, NetworkDelivery delivery)
            {
            }

            public void OnBeforeReceiveBatch(ulong senderId, int messageCount, int batchSizeInBytes)
            {
            }

            public void OnAfterReceiveBatch(ulong senderId, int messageCount, int batchSizeInBytes)
            {
            }

            public bool OnVerifyCanSend(ulong destinationId, Type messageType, NetworkDelivery delivery)
            {
                return !m_NetworkManager.m_StopProcessingMessages;
            }

            public bool OnVerifyCanReceive(ulong senderId, Type messageType)
            {
                if (m_NetworkManager.PendingClients.TryGetValue(senderId, out PendingClient client) &&
                       (client.ConnectionState == PendingClient.State.PendingApproval ||
                        (client.ConnectionState == PendingClient.State.PendingConnection &&
                         messageType != typeof(ConnectionRequestMessage))))
                {
                    if (NetworkLog.CurrentLogLevel <= LogLevel.Normal)
                    {
                        NetworkLog.LogWarning($"Message received from {nameof(senderId)}={senderId.ToString()} before it has been accepted");
                    }

                    return false;
                }

                return !m_NetworkManager.m_StopProcessingMessages;
            }

            public void OnBeforeHandleMessage<T>(ref T message, ref NetworkContext context) where T : INetworkMessage
            {
            }

            public void OnAfterHandleMessage<T>(ref T message, ref NetworkContext context) where T : INetworkMessage
            {
            }
        }

        private class NetworkManagerMessageSender : IMessageSender
        {
            private NetworkManager m_NetworkManager;

            public NetworkManagerMessageSender(NetworkManager manager)
            {
                m_NetworkManager = manager;
            }

            public void Send(ulong clientId, NetworkDelivery delivery, FastBufferWriter batchData)
            {
                var sendBuffer = batchData.ToTempByteArray();

                m_NetworkManager.NetworkConfig.NetworkTransport.Send(m_NetworkManager.ClientIdToTransportId(clientId), sendBuffer, delivery);
            }
        }

        /// <summary>
        /// Returns the <see cref="GameObject"/> to use as the override as could be defined within the NetworkPrefab list
        /// Note: This should be used to create <see cref="GameObject"/> pools (with <see cref="NetworkObject"/> components)
        /// under the scenario where you are using the Host model as it spawns everything locally. As such, the override
        /// will not be applied when spawning locally on a Host.
        /// Related Classes and Interfaces:
        /// <see cref="NetworkPrefabHandler"/>
        /// <see cref="INetworkPrefabInstanceHandler"/>
        /// </summary>
        /// <param name="gameObject">the <see cref="GameObject"/> to be checked for a <see cref="NetworkManager"/> defined NetworkPrefab override</param>
        /// <returns>a <see cref="GameObject"/> that is either the override or if no overrides exist it returns the same as the one passed in as a parameter</returns>
        public GameObject GetNetworkPrefabOverride(GameObject gameObject)
        {
            var networkObject = gameObject.GetComponent<NetworkObject>();
            if (networkObject != null)
            {
                if (NetworkConfig.NetworkPrefabOverrideLinks.ContainsKey(networkObject.GlobalObjectIdHash))
                {
                    switch (NetworkConfig.NetworkPrefabOverrideLinks[networkObject.GlobalObjectIdHash].Override)
                    {
                        case NetworkPrefabOverride.Hash:
                        case NetworkPrefabOverride.Prefab:
                            {
                                return NetworkConfig.NetworkPrefabOverrideLinks[networkObject.GlobalObjectIdHash].OverridingTargetPrefab;
                            }
                    }
                }
            }
            return gameObject;
        }

        public NetworkTimeSystem NetworkTimeSystem { get; private set; }

        public NetworkTickSystem NetworkTickSystem { get; private set; }

        public NetworkTime LocalTime => NetworkTickSystem?.LocalTime ?? default;

        public NetworkTime ServerTime => NetworkTickSystem?.ServerTime ?? default;

        /// <summary>
        /// Gets or sets if the application should be set to run in background
        /// </summary>
        [HideInInspector] public bool RunInBackground = true;

        /// <summary>
        /// The log level to use
        /// </summary>
        [HideInInspector] public LogLevel LogLevel = LogLevel.Normal;

        /// <summary>
        /// The singleton instance of the NetworkManager
        /// </summary>
        public static NetworkManager Singleton { get; private set; }

        /// <summary>
        /// Gets the SpawnManager for this NetworkManager
        /// </summary>
        public NetworkSpawnManager SpawnManager { get; private set; }

        public CustomMessagingManager CustomMessagingManager { get; private set; }

        public NetworkSceneManager SceneManager { get; private set; }

        public readonly ulong ServerClientId = 0;

        /// <summary>
        /// Gets the networkId of the server
        /// </summary>
        private ulong m_ServerTransportId => NetworkConfig.NetworkTransport?.ServerClientId ??
                                       throw new NullReferenceException(
                                           $"The transport in the active {nameof(NetworkConfig)} is null");

        /// <summary>
        /// Returns ServerClientId if IsServer or LocalClientId if not
        /// </summary>
        public ulong LocalClientId
        {
            get => IsServer ? NetworkConfig.NetworkTransport.ServerClientId : m_LocalClientId;
            internal set => m_LocalClientId = value;
        }

        private ulong m_LocalClientId;

        private Dictionary<ulong, NetworkClient> m_ConnectedClients = new Dictionary<ulong, NetworkClient>();

        private ulong m_NextClientId = 1;
        private Dictionary<ulong, ulong> m_ClientIdToTransportIdMap = new Dictionary<ulong, ulong>();
        private Dictionary<ulong, ulong> m_TransportIdToClientIdMap = new Dictionary<ulong, ulong>();

        private List<NetworkClient> m_ConnectedClientsList = new List<NetworkClient>();

        private List<ulong> m_ConnectedClientIds = new List<ulong>();

        /// <summary>
        /// Gets a dictionary of connected clients and their clientId keys. This is only accessible on the server.
        /// </summary>
        public IReadOnlyDictionary<ulong, NetworkClient> ConnectedClients
        {
            get
            {
                if (IsServer == false)
                {
                    throw new NotServerException($"{nameof(ConnectedClients)} should only be accessed on server.");
                }
                return m_ConnectedClients;
            }
        }

        /// <summary>
        /// Gets a list of connected clients. This is only accessible on the server.
        /// </summary>
        public IReadOnlyList<NetworkClient> ConnectedClientsList
        {
            get
            {
                if (IsServer == false)
                {
                    throw new NotServerException($"{nameof(ConnectedClientsList)} should only be accessed on server.");
                }
                return m_ConnectedClientsList;
            }
        }

        /// <summary>
        /// Gets a list of just the IDs of all connected clients. This is only accessible on the server.
        /// </summary>
        public IReadOnlyList<ulong> ConnectedClientsIds
        {
            get
            {
                if (IsServer == false)
                {
                    throw new NotServerException($"{nameof(m_ConnectedClientIds)} should only be accessed on server.");
                }
                return m_ConnectedClientIds;
            }
        }

        /// <summary>
        /// Gets the local <see cref="NetworkClient"/> for this client.
        /// </summary>
        public NetworkClient LocalClient { get; internal set; }

        /// <summary>
        /// Gets a dictionary of the clients that have been accepted by the transport but are still pending by the Netcode. This is only populated on the server.
        /// </summary>
        public readonly Dictionary<ulong, PendingClient> PendingClients = new Dictionary<ulong, PendingClient>();

        /// <summary>
        /// Gets Whether or not a server is running
        /// </summary>
        public bool IsServer { get; internal set; }

        /// <summary>
        /// Gets Whether or not a client is running
        /// </summary>
        public bool IsClient { get; internal set; }

        /// <summary>
        /// Gets if we are running as host
        /// </summary>
        public bool IsHost => IsServer && IsClient;

        /// <summary>
        /// Gets Whether or not we are listening for connections
        /// </summary>
        public bool IsListening { get; internal set; }

        /// <summary>
        /// Gets if we are connected as a client
        /// </summary>
        public bool IsConnectedClient { get; internal set; }


        public bool ShutdownInProgress { get { return m_ShuttingDown; } }

        /// <summary>
        /// The callback to invoke once a client connects. This callback is only ran on the server and on the local client that connects.
        /// </summary>
        public event Action<ulong> OnClientConnectedCallback = null;

        internal void InvokeOnClientConnectedCallback(ulong clientId) => OnClientConnectedCallback?.Invoke(clientId);

        public event Action OnReadyCallback = null;

        public enum StartupFailureReason
        {
            None,
            AssetLoadFailed,
            BindFailed,
            ConnectFailed,
            AuthFailed,
        }
        public event Action<StartupFailureReason> OnStartupFailedCallback = null;

        internal void InvokeOnReadyCallback() => OnReadyCallback?.Invoke();
        internal void InvokeOnStartupFailedCallback(StartupFailureReason reason) => OnStartupFailedCallback?.Invoke(reason);

        public NetworkManagerState State = NetworkManagerState.Inactive;

        /// <summary>
        /// The callback to invoke when a client disconnects. This callback is only ran on the server and on the local client that disconnects.
        /// </summary>
        public event Action<ulong> OnClientDisconnectCallback = null;

        /// <summary>
        /// The callback to invoke once the server is ready
        /// </summary>
        public event Action OnServerStarted = null;

        /// <summary>
        /// Delegate type called when connection has been approved. This only has to be set on the server.
        /// </summary>
        /// <param name="createPlayerObject">If true, a player object will be created. Otherwise the client will have no object.</param>
        /// <param name="playerPrefabHash">The prefabHash to use for the client. If createPlayerObject is false, this is ignored. If playerPrefabHash is null, the default player prefab is used.</param>
        /// <param name="approved">Whether or not the client was approved</param>
        /// <param name="position">The position to spawn the client at. If null, the prefab position is used.</param>
        /// <param name="rotation">The rotation to spawn the client with. If null, the prefab position is used.</param>
        public delegate void ConnectionApprovedDelegate(bool createPlayerObject, uint? playerPrefabHash, bool approved,
            Vector3? position, Quaternion? rotation);

        /// <summary>
        /// The callback to invoke during connection approval
        /// </summary>
        public event Action<byte[], ulong, ConnectionApprovedDelegate> ConnectionApprovalCallback = null;

        internal void InvokeConnectionApproval(byte[] payload, ulong clientId, ConnectionApprovedDelegate action) =>
            ConnectionApprovalCallback?.Invoke(payload, clientId, action);

        /// <summary>
        /// The current NetworkConfig
        /// </summary>
        [HideInInspector] public NetworkConfig NetworkConfig;

        /// <summary>
        /// The current host name we are connected to, used to validate certificate
        /// </summary>
        public string ConnectedHostname { get; private set; }

        internal INetworkMetrics NetworkMetrics { get; private set; }

        internal static event Action OnSingletonReady;

#if UNITY_EDITOR
        private void OnValidate()
        {
            if (NetworkConfig == null)
            {
                return; // May occur when the component is added
            }

            if (GetComponentInChildren<NetworkObject>() != null)
            {
                if (NetworkLog.CurrentLogLevel <= LogLevel.Normal)
                {
                    NetworkLog.LogWarning($"{nameof(NetworkManager)} cannot be a {nameof(NetworkObject)}.");
                }
            }

            var activeScene = UnityEngine.SceneManagement.SceneManager.GetActiveScene();

            // If the scene is not dirty or the asset database is currently updating then we can skip updating the NetworkPrefab information
            if (!activeScene.isDirty || EditorApplication.isUpdating)
            {
                return;
            }

            // During OnValidate we will always clear out NetworkPrefabOverrideLinks and rebuild it
            NetworkConfig.NetworkPrefabOverrideLinks.Clear();

            // Check network prefabs and assign to dictionary for quick look up
            for (int i = 0; i < NetworkConfig.NetworkPrefabs.Count; i++)
            {
                var networkPrefab = NetworkConfig.NetworkPrefabs[i];
                var networkPrefabGo = networkPrefab?.Prefab;
                if (networkPrefabGo != null)
                {
                    var networkObject = networkPrefabGo.GetComponent<NetworkObject>();
                    if (networkObject == null)
                    {
                        if (NetworkLog.CurrentLogLevel <= LogLevel.Normal)
                        {
                            NetworkLog.LogError($"Cannot register {PrefabDebugHelper(networkPrefab)}, it does not have a {nameof(NetworkObject)} component at its root");
                        }
                    }
                    else
                    {
                        {
                            var childNetworkObjects = new List<NetworkObject>();
                            networkPrefabGo.GetComponentsInChildren(true, childNetworkObjects);
                            if (childNetworkObjects.Count > 1) // total count = 1 root NetworkObject + n child NetworkObjects
                            {
                                if (NetworkLog.CurrentLogLevel <= LogLevel.Normal)
                                {
                                    NetworkLog.LogWarning($"{PrefabDebugHelper(networkPrefab)} has child {nameof(NetworkObject)}(s) but they will not be spawned across the network (unsupported {nameof(NetworkPrefab)} setup)");
                                }
                            }
                        }

                        // Default to the standard NetworkPrefab.Prefab's NetworkObject first
                        var globalObjectIdHash = networkObject.GlobalObjectIdHash;

                        // Now check to see if it has an override
                        switch (networkPrefab.Override)
                        {
                            case NetworkPrefabOverride.Prefab:
                                {
                                    if (NetworkConfig.NetworkPrefabs[i].SourcePrefabToOverride == null &&
                                        NetworkConfig.NetworkPrefabs[i].Prefab != null)
                                    {
                                        if (networkPrefab.SourcePrefabToOverride == null)
                                        {
                                            networkPrefab.SourcePrefabToOverride = networkPrefabGo;
                                        }

                                        globalObjectIdHash = networkPrefab.SourcePrefabToOverride.GetComponent<NetworkObject>().GlobalObjectIdHash;
                                    }

                                    break;
                                }
                            case NetworkPrefabOverride.Hash:
                                globalObjectIdHash = networkPrefab.SourceHashToOverride;
                                break;
                        }

                        // Add to the NetworkPrefabOverrideLinks or handle a new (blank) entries
                        if (!NetworkConfig.NetworkPrefabOverrideLinks.ContainsKey(globalObjectIdHash))
                        {
                            NetworkConfig.NetworkPrefabOverrideLinks.Add(globalObjectIdHash, networkPrefab);
                        }
                        else
                        {
                            // Duplicate entries can happen when adding a new entry into a list of existing entries
                            // Either this is user error or a new entry, either case we replace it with a new, blank, NetworkPrefab under this condition
                            NetworkConfig.NetworkPrefabs[i] = new NetworkPrefab();
                        }
                    }
                }
            }
        }
#endif

        public bool ResolveNetworkPrefabs()
        {
#if NETCODE_USE_ADDRESSABLES
            var allLoaded = true;
            foreach (var addressable in NetworkConfig.NetworkAddressables)
            {
                if (addressable?.Addressable == null || addressable.Addressable.AssetGUID == null)
                {
                    continue;
                }
                try
                {
                    if (!addressable.ResolveAsync())
                    {
                        allLoaded = false;
                    }
                }
                catch (Exception)
                {
                    InvokeOnStartupFailedCallback(StartupFailureReason.AssetLoadFailed);
                    ShutdownInternal();
                    throw;
                }
            }

            if (allLoaded)
#endif
            {
#if NETCODE_USE_ADDRESSABLES
                foreach (var addressable in NetworkConfig.NetworkAddressables)
                {
                    try
                    {
                        NetworkPrefab.VerifyValidPrefab(addressable.Prefab);
                    }
                    catch (Exception)
                    {
                        InvokeOnStartupFailedCallback(StartupFailureReason.AssetLoadFailed);
                        ShutdownInternal();
                        throw;
                    }
                    NetworkConfig.NetworkPrefabs.Add(new NetworkPrefab { Prefab = addressable.Prefab, IsFromAddressable = true, Addressable = addressable.Addressable });
                }
#endif

                IsListening = true;

                // This is used to remove entries not needed or invalid
                var removeEmptyPrefabs = new List<int>();

                // Always clear our prefab override links before building
                NetworkConfig.NetworkPrefabOverrideLinks.Clear();
                NetworkConfig.OverrideToNetworkPrefab.Clear();

                // Build the NetworkPrefabOverrideLinks dictionary
                for (int i = 0; i < NetworkConfig.NetworkPrefabs.Count; i++)
                {
                    var sourcePrefabGlobalObjectIdHash = (uint)0;
                    var targetPrefabGlobalObjectIdHash = (uint)0;
                    var networkObject = (NetworkObject)null;
                    if (NetworkConfig.NetworkPrefabs[i] == null || (NetworkConfig.NetworkPrefabs[i].Prefab == null && NetworkConfig.NetworkPrefabs[i].Override == NetworkPrefabOverride.None))
                    {
                        if (NetworkLog.CurrentLogLevel <= LogLevel.Error)
                        {
                            NetworkLog.LogWarning(
                                $"{nameof(NetworkPrefab)} cannot be null ({nameof(NetworkPrefab)} at index: {i})");
                        }

                        removeEmptyPrefabs.Add(i);
                        continue;
                    }
                    else if (NetworkConfig.NetworkPrefabs[i].Override == NetworkPrefabOverride.None)
                    {
                        var networkPrefab = NetworkConfig.NetworkPrefabs[i];
                        networkObject = networkPrefab.Prefab.GetComponent<NetworkObject>();
                        if (networkObject == null)
                        {
                            if (NetworkLog.CurrentLogLevel <= LogLevel.Error)
                            {
                                NetworkLog.LogWarning($"{PrefabDebugHelper(networkPrefab)} is missing " +
                                    $"a {nameof(NetworkObject)} component (entry will be ignored).");
                            }
                            removeEmptyPrefabs.Add(i);
                            continue;
                        }

                        // Otherwise get the GlobalObjectIdHash value
                        sourcePrefabGlobalObjectIdHash = networkObject.GlobalObjectIdHash;
                    }
                    else // Validate Overrides
                    {
                        // Validate source prefab override values first
                        switch (NetworkConfig.NetworkPrefabs[i].Override)
                        {
                            case NetworkPrefabOverride.Hash:
                                {
                                    if (NetworkConfig.NetworkPrefabs[i].SourceHashToOverride == 0)
                                    {
                                        if (NetworkLog.CurrentLogLevel <= LogLevel.Error)
                                        {
                                            NetworkLog.LogWarning($"{nameof(NetworkPrefab)} {nameof(NetworkPrefab.SourceHashToOverride)} is zero " +
                                                "(entry will be ignored).");
                                        }
                                        removeEmptyPrefabs.Add(i);
                                        continue;
                                    }
                                    sourcePrefabGlobalObjectIdHash = NetworkConfig.NetworkPrefabs[i].SourceHashToOverride;
                                    break;
                                }
                            case NetworkPrefabOverride.Prefab:
                                {
                                    if (NetworkConfig.NetworkPrefabs[i].SourcePrefabToOverride == null)
                                    {
                                        if (NetworkLog.CurrentLogLevel <= LogLevel.Error)
                                        {
                                            NetworkLog.LogWarning($"{nameof(NetworkPrefab)} {nameof(NetworkPrefab.SourcePrefabToOverride)} is null (entry will be ignored).");
                                        }
                                        Debug.LogWarning($"{nameof(NetworkPrefab)} override entry {NetworkConfig.NetworkPrefabs[i].SourceHashToOverride} will be removed and ignored.");
                                        removeEmptyPrefabs.Add(i);
                                        continue;
                                    }
                                    else
                                    {
                                        networkObject = NetworkConfig.NetworkPrefabs[i].SourcePrefabToOverride.GetComponent<NetworkObject>();
                                        if (networkObject == null)
                                        {
                                            if (NetworkLog.CurrentLogLevel <= LogLevel.Error)
                                            {
                                                NetworkLog.LogWarning($"{nameof(NetworkPrefab)} ({NetworkConfig.NetworkPrefabs[i].SourcePrefabToOverride.name}) " +
                                                    $"is missing a {nameof(NetworkObject)} component (entry will be ignored).");
                                            }
                                            Debug.LogWarning($"{nameof(NetworkPrefab)} override entry (\"{NetworkConfig.NetworkPrefabs[i].SourcePrefabToOverride.name}\") will be removed and ignored.");
                                            removeEmptyPrefabs.Add(i);
                                            continue;
                                        }
                                        sourcePrefabGlobalObjectIdHash = networkObject.GlobalObjectIdHash;
                                    }
                                    break;
                                }
                        }

                        // Validate target prefab override values next
                        if (NetworkConfig.NetworkPrefabs[i].OverridingTargetPrefab == null)
                        {
                            if (NetworkLog.CurrentLogLevel <= LogLevel.Error)
                            {
                                NetworkLog.LogWarning($"{nameof(NetworkPrefab)} {nameof(NetworkPrefab.OverridingTargetPrefab)} is null!");
                            }
                            removeEmptyPrefabs.Add(i);
                            switch (NetworkConfig.NetworkPrefabs[i].Override)
                            {
                                case NetworkPrefabOverride.Hash:
                                    {
                                        Debug.LogWarning($"{nameof(NetworkPrefab)} override entry {NetworkConfig.NetworkPrefabs[i].SourceHashToOverride} will be removed and ignored.");
                                        break;
                                    }
                                case NetworkPrefabOverride.Prefab:
                                    {
                                        Debug.LogWarning($"{nameof(NetworkPrefab)} override entry ({NetworkConfig.NetworkPrefabs[i].SourcePrefabToOverride.name}) will be removed and ignored.");
                                        break;
                                    }
                            }
                            continue;
                        }
                        else
                        {
                            targetPrefabGlobalObjectIdHash = NetworkConfig.NetworkPrefabs[i].OverridingTargetPrefab.GetComponent<NetworkObject>().GlobalObjectIdHash;
                        }
                    }

                    // Assign the appropriate GlobalObjectIdHash to the appropriate NetworkPrefab
                    if (!NetworkConfig.NetworkPrefabOverrideLinks.ContainsKey(sourcePrefabGlobalObjectIdHash))
                    {
                        if (NetworkConfig.NetworkPrefabs[i].Override == NetworkPrefabOverride.None)
                        {
                            NetworkConfig.NetworkPrefabOverrideLinks.Add(sourcePrefabGlobalObjectIdHash, NetworkConfig.NetworkPrefabs[i]);
                        }
                        else
                        {
                            if (!NetworkConfig.OverrideToNetworkPrefab.ContainsKey(targetPrefabGlobalObjectIdHash))
                            {
                                switch (NetworkConfig.NetworkPrefabs[i].Override)
                                {
                                    case NetworkPrefabOverride.Prefab:
                                        {
                                            NetworkConfig.NetworkPrefabOverrideLinks.Add(sourcePrefabGlobalObjectIdHash, NetworkConfig.NetworkPrefabs[i]);
                                            NetworkConfig.OverrideToNetworkPrefab.Add(targetPrefabGlobalObjectIdHash, sourcePrefabGlobalObjectIdHash);
                                        }
                                        break;
                                    case NetworkPrefabOverride.Hash:
                                        {
                                            NetworkConfig.NetworkPrefabOverrideLinks.Add(sourcePrefabGlobalObjectIdHash, NetworkConfig.NetworkPrefabs[i]);
                                            NetworkConfig.OverrideToNetworkPrefab.Add(targetPrefabGlobalObjectIdHash, sourcePrefabGlobalObjectIdHash);
                                        }
                                        break;
                                }
                            }
                            else
                            {
                                // This can happen if a user tries to make several GlobalObjectIdHash values point to the same target
                                Debug.LogError($"{nameof(NetworkPrefab)} (\"{networkObject.name}\") has a duplicate {nameof(NetworkObject.GlobalObjectIdHash)} target entry value of: {targetPrefabGlobalObjectIdHash}! Removing entry from list!");
                                removeEmptyPrefabs.Add(i);
                            }
                        }
                    }
                    else
                    {
                        // This should never happen, but in the case it somehow does log an error and remove the duplicate entry
                        Debug.LogError($"{nameof(NetworkPrefab)} ({networkObject.name}) has a duplicate {nameof(NetworkObject.GlobalObjectIdHash)} source entry value of: {sourcePrefabGlobalObjectIdHash}! Removing entry from list!");
                        removeEmptyPrefabs.Add(i);
                    }
                }

                // If we have a player prefab, then we need to verify it is in the list of NetworkPrefabOverrideLinks for client side spawning.
                if (NetworkConfig.PlayerPrefab != null)
                {
                    var playerPrefabNetworkObject = NetworkConfig.PlayerPrefab.GetComponent<NetworkObject>();
                    if (playerPrefabNetworkObject != null)
                    {
                        //In the event there is no NetworkPrefab entry (i.e. no override for default player prefab)
                        if (!NetworkConfig.NetworkPrefabOverrideLinks.ContainsKey(playerPrefabNetworkObject
                            .GlobalObjectIdHash))
                        {
                            //Then add a new entry for the player prefab
                            var playerNetworkPrefab = new NetworkPrefab();
                            playerNetworkPrefab.Prefab = NetworkConfig.PlayerPrefab;
                            NetworkConfig.NetworkPrefabs.Insert(0, playerNetworkPrefab);
                            NetworkConfig.NetworkPrefabOverrideLinks.Add(playerPrefabNetworkObject.GlobalObjectIdHash,
                                playerNetworkPrefab);
                        }
                    }
                    else
                    {
                        // Provide the name of the prefab with issues so the user can more easily find the prefab and fix it
                        Debug.LogError($"{nameof(NetworkConfig.PlayerPrefab)} (\"{NetworkConfig.PlayerPrefab.name}\") has no NetworkObject assigned to it!.");
                    }
                }

                // Clear out anything that is invalid or not used (for invalid entries we already logged warnings to the user earlier)
                // Iterate backwards so indices don't shift as we remove
                for (int i = removeEmptyPrefabs.Count - 1; i >= 0; i--)
                {
                    NetworkConfig.NetworkPrefabs.RemoveAt(removeEmptyPrefabs[i]);
                }

                removeEmptyPrefabs.Clear();

                if (!IsServer)
                {
                    State = NetworkManagerState.AwaitingApproval;
                    if (!NetworkConfig.NetworkTransport.StartClient())
                    {
                        InvokeOnStartupFailedCallback(StartupFailureReason.ConnectFailed);
                        ShutdownInternal();
                        return false;
                    }
                }
                else
                {
                    if (NetworkConfig.NetworkTransport.StartServer())
                    {
                        State = NetworkManagerState.Ready;
                        InvokeOnReadyCallback();
                    }
                    else
                    {
                        InvokeOnStartupFailedCallback(StartupFailureReason.BindFailed);
                        ShutdownInternal();
                        return false;
                    }
                }

                if (IsHost)
                {
                    if (NetworkConfig.ConnectionApproval)
                    {
                        InvokeConnectionApproval(NetworkConfig.ConnectionData, ServerClientId,
                            (createPlayerObject, playerPrefabHash, approved, position, rotation) =>
                            {
                                // You cannot decline the local server. Force approved to true
                                if (!approved)
                                {
                                    if (NetworkLog.CurrentLogLevel <= LogLevel.Normal)
                                    {
                                        NetworkLog.LogWarning(
                                            "You cannot decline the host connection. The connection was automatically approved.");
                                    }
                                }

                                HandleApproval(ServerClientId, createPlayerObject, playerPrefabHash, true, position, rotation);
                            });
                    }
                    else
                    {
                        HandleApproval(ServerClientId, NetworkConfig.PlayerPrefab != null, null, true, null, null);
                    }
                }

                if (IsServer)
                {
                    SpawnManager.ServerSpawnSceneObjectsOnStartSweep();
                    OnServerStarted?.Invoke();
                }
            }

            return true;
        }

        public void AddNetworkPrefab(GameObject prefab)
        {
            if (State != NetworkManagerState.Inactive)
            {
                throw new Exception($"All prefabs must be registered before starting {nameof(NetworkManager)}");
            }

            NetworkPrefab.VerifyValidPrefab(prefab);
            NetworkConfig.NetworkPrefabs.Add(new NetworkPrefab { Prefab = prefab });
        }

#if NETCODE_USE_ADDRESSABLES
        public void AddNetworkPrefab(AssetReferenceGameObject addressableAsset)
        {
            if (State != NetworkManagerState.Inactive)
            {
                throw new Exception($"All prefabs must be registered before starting {nameof(NetworkManager)}");
            }

            NetworkConfig.NetworkAddressables.Add(new NetworkAddressable { Addressable = addressableAsset });
        }
        public void AddNetworkPrefab(string address)
        {
            AddNetworkPrefab(new AssetReferenceGameObject(address));
        }

        public GameObject GetGameObjectForAddressable(AssetReferenceGameObject addressableAsset)
        {
            foreach (var prefab in NetworkConfig.NetworkPrefabs)
            {
                if (prefab.IsFromAddressable && prefab.Addressable == addressableAsset)
                {
                    return prefab.Prefab;
                }
            }

            return null;
        }

        public GameObject GetGameObjectForAddress(string address)
        {
            foreach (var prefab in NetworkConfig.NetworkPrefabs)
            {
                if (prefab.IsFromAddressable && prefab.Addressable.AssetGUID == address)
                {
                    return prefab.Prefab;
                }
            }

            return null;
        }
#endif

        private void Initialize(bool server)
        {
            // Don't allow the user to start a network session if the NetworkManager is
            // still parented under another GameObject
            if (NetworkManagerCheckForParent(true))
            {
                return;
            }

            if (NetworkLog.CurrentLogLevel <= LogLevel.Developer)
            {
                NetworkLog.LogInfo(nameof(Initialize));
            }

            this.RegisterNetworkUpdate(NetworkUpdateStage.EarlyUpdate);
            this.RegisterNetworkUpdate(NetworkUpdateStage.PostLateUpdate);

            MessagingSystem = new MessagingSystem(new NetworkManagerMessageSender(this), this);

            MessagingSystem.Hook(new NetworkManagerHooks(this));
#if DEVELOPMENT_BUILD || UNITY_EDITOR
            MessagingSystem.Hook(new ProfilingHooks());
#endif

            // Uncomment to log every message that's sent and received
            //MessagingSystem.Hook(new DebugLogHooks());

#if MULTIPLAYER_TOOLS
            MessagingSystem.Hook(new MetricHooks(this));
#endif
            LocalClientId = ulong.MaxValue;

            PendingClients.Clear();
            m_ConnectedClients.Clear();
            m_ConnectedClientsList.Clear();
            m_ConnectedClientIds.Clear();
            LocalClient = null;
            NetworkObject.OrphanChildren.Clear();

            // Create spawn manager instance
            SpawnManager = new NetworkSpawnManager(this);

            CustomMessagingManager = new CustomMessagingManager(this);

            SceneManager = new NetworkSceneManager(this);

            BehaviourUpdater = new NetworkBehaviourUpdater();


            if (NetworkMetrics == null)
            {
#if MULTIPLAYER_TOOLS
                NetworkMetrics = new NetworkMetrics();
#else
                NetworkMetrics = new NullNetworkMetrics();
#endif
            }

#if MULTIPLAYER_TOOLS
            NetworkSolutionInterface.SetInterface(new NetworkSolutionInterfaceParameters
            {
                NetworkObjectProvider = new NetworkObjectProvider(this),
            });
#endif

            if (NetworkConfig.NetworkTransport == null)
            {
                if (NetworkLog.CurrentLogLevel <= LogLevel.Error)
                {
                    NetworkLog.LogError("No transport has been selected!");
                }

                return;
            }

            NetworkConfig.NetworkTransport.NetworkMetrics = NetworkMetrics;

            //This 'if' should never enter
            if (SnapshotSystem != null)
            {
                SnapshotSystem.Dispose();
                SnapshotSystem = null;
            }

            if (server)
            {
                NetworkTimeSystem = NetworkTimeSystem.ServerTimeSystem();
            }
            else
            {
                NetworkTimeSystem = new NetworkTimeSystem(1.0 / NetworkConfig.TickRate, k_DefaultBufferSizeSec, 0.2);
            }

            NetworkTickSystem = new NetworkTickSystem(NetworkConfig.TickRate, 0, 0);
            NetworkTickSystem.Tick += OnNetworkManagerTick;

            SnapshotSystem = new SnapshotSystem(this, NetworkConfig, NetworkTickSystem);

            this.RegisterNetworkUpdate(NetworkUpdateStage.PreUpdate);

            NetworkConfig.NetworkTransport.OnTransportEvent += HandleRawTransportPoll;

            NetworkConfig.NetworkTransport.Initialize(this);
        }

        /// <summary>
        /// Starts a server
        /// </summary>
        public bool StartServer(Action onReady = null)
        {
            OnReadyCallback += onReady;
            if (NetworkLog.CurrentLogLevel <= LogLevel.Developer)
            {
                NetworkLog.LogInfo("StartServer()");
            }

            if (IsServer || IsClient)
            {
                if (NetworkLog.CurrentLogLevel <= LogLevel.Normal)
                {
                    NetworkLog.LogWarning("Cannot start server while an instance is already running");
                }

                return false;
            }

            if (NetworkConfig.ConnectionApproval)
            {
                if (ConnectionApprovalCallback == null)
                {
                    if (NetworkLog.CurrentLogLevel <= LogLevel.Normal)
                    {
                        NetworkLog.LogWarning(
                            "No ConnectionApproval callback defined. Connection approval will timeout");
                    }
                }
            }

            Initialize(true);

<<<<<<< HEAD
            IsServer = true;
            IsClient = false;

            State = NetworkManagerState.LoadingAssets;

            return ResolveNetworkPrefabs();
=======
            // If we failed to start then shutdown and notify user that the transport failed to start
            if (NetworkConfig.NetworkTransport.StartServer())
            {
                IsServer = true;
                IsClient = false;
                IsListening = true;

                SpawnManager.ServerSpawnSceneObjectsOnStartSweep();

                OnServerStarted?.Invoke();
                return true;
            }
            else
            {
                Debug.LogError($"Server is shutting down due to network transport start failure of {NetworkConfig.NetworkTransport.GetType().Name}!");
                Shutdown();
            }

            return false;
>>>>>>> 3aaadc78
        }

        /// <summary>
        /// Starts a client
        /// </summary>
        public bool StartClient(Action onReady = null)
        {
            OnReadyCallback += onReady;
            if (NetworkLog.CurrentLogLevel <= LogLevel.Developer)
            {
                NetworkLog.LogInfo(nameof(StartClient));
            }

            if (IsServer || IsClient)
            {
                if (NetworkLog.CurrentLogLevel <= LogLevel.Normal)
                {
                    NetworkLog.LogWarning("Cannot start client while an instance is already running");
                }

                return false;
            }

            Initialize(false);
            MessagingSystem.ClientConnected(ServerClientId);

<<<<<<< HEAD
=======
            if (!NetworkConfig.NetworkTransport.StartClient())
            {
                Debug.LogError($"Client is shutting down due to network transport start failure of {NetworkConfig.NetworkTransport.GetType().Name}!");
                Shutdown();
                return false;
            }

>>>>>>> 3aaadc78
            IsServer = false;
            IsClient = true;

<<<<<<< HEAD
            State = NetworkManagerState.LoadingAssets;

            return ResolveNetworkPrefabs();
=======
            return true;
>>>>>>> 3aaadc78
        }

        /// <summary>
        /// Starts a Host
        /// </summary>
        public bool StartHost(Action onReady = null)
        {
            OnReadyCallback += onReady;
            if (NetworkLog.CurrentLogLevel <= LogLevel.Developer)
            {
                NetworkLog.LogInfo(nameof(StartHost));
            }

            if (IsServer || IsClient)
            {
                if (NetworkLog.CurrentLogLevel <= LogLevel.Normal)
                {
                    NetworkLog.LogWarning("Cannot start host while an instance is already running");
                }

                return false;
            }

            if (NetworkConfig.ConnectionApproval)
            {
                if (ConnectionApprovalCallback == null)
                {
                    if (NetworkLog.CurrentLogLevel <= LogLevel.Normal)
                    {
                        NetworkLog.LogWarning(
                            "No ConnectionApproval callback defined. Connection approval will timeout");
                    }
                }
            }

            Initialize(true);

<<<<<<< HEAD
=======
            // If we failed to start then shutdown and notify user that the transport failed to start
            if (!NetworkConfig.NetworkTransport.StartServer())
            {
                Debug.LogError($"Server is shutting down due to network transport start failure of {NetworkConfig.NetworkTransport.GetType().Name}!");
                Shutdown();
                return false;
            }

>>>>>>> 3aaadc78
            MessagingSystem.ClientConnected(ServerClientId);
            LocalClientId = ServerClientId;
            NetworkMetrics.SetConnectionId(LocalClientId);

            IsServer = true;
            IsClient = true;

            State = NetworkManagerState.LoadingAssets;

<<<<<<< HEAD
            return ResolveNetworkPrefabs();
=======
            return true;
>>>>>>> 3aaadc78
        }

        public void SetSingleton()
        {
            Singleton = this;

            OnSingletonReady?.Invoke();
        }

        private void OnEnable()
        {
            if (RunInBackground)
            {
                Application.runInBackground = true;
            }

            if (Singleton == null)
            {
                SetSingleton();
            }

            if (!NetworkManagerCheckForParent())
            {
                DontDestroyOnLoad(gameObject);
            }
        }

        private void Awake()
        {
            UnityEngine.SceneManagement.SceneManager.sceneUnloaded += OnSceneUnloaded;
        }

        /// <summary>
        /// Handle runtime detection for parenting the NetworkManager's GameObject under another GameObject
        /// </summary>
        private void OnTransformParentChanged()
        {
            NetworkManagerCheckForParent();
        }

        /// <summary>
        /// Determines if the NetworkManager's GameObject is parented under another GameObject and
        /// notifies the user that this is not allowed for the NetworkManager.
        /// </summary>
        internal bool NetworkManagerCheckForParent(bool ignoreNetworkManagerCache = false)
        {
#if UNITY_EDITOR
            var isParented = NetworkManagerHelper.NotifyUserOfNestedNetworkManager(this, ignoreNetworkManagerCache);
#else
            var isParented = transform.root != transform;
            if (isParented)
            {
                throw new Exception(GenerateNestedNetworkManagerMessage(transform));
            }
#endif
            return isParented;
        }

        static internal string GenerateNestedNetworkManagerMessage(Transform transform)
        {
            return $"{transform.name} is nested under {transform.root.name}. NetworkManager cannot be nested.\n";
        }

#if UNITY_EDITOR
        static internal INetworkManagerHelper NetworkManagerHelper;
        /// <summary>
        /// Interface for NetworkManagerHelper
        /// </summary>
        internal interface INetworkManagerHelper
        {
            bool NotifyUserOfNestedNetworkManager(NetworkManager networkManager, bool ignoreNetworkManagerCache = false, bool editorTest = false);
            void CheckAndNotifyUserNetworkObjectRemoved(NetworkManager networkManager, bool editorTest = false);
        }
#endif

        // Ensures that the NetworkManager is cleaned up before OnDestroy is run on NetworkObjects and NetworkBehaviours when unloading a scene with a NetworkManager
        private void OnSceneUnloaded(Scene scene)
        {
            if (scene == gameObject.scene)
            {
                OnDestroy();
            }
        }

        // Ensures that the NetworkManager is cleaned up before OnDestroy is run on NetworkObjects and NetworkBehaviours when quitting the application.
        private void OnApplicationQuit()
        {
            OnDestroy();
        }

        // Note that this gets also called manually by OnSceneUnloaded and OnApplicationQuit
        private void OnDestroy()
        {
            ShutdownInternal();

            UnityEngine.SceneManagement.SceneManager.sceneUnloaded -= OnSceneUnloaded;

            if (Singleton == this)
            {
                Singleton = null;
            }
        }

        private void DisconnectRemoteClient(ulong clientId)
        {
            var transportId = ClientIdToTransportId(clientId);
            NetworkConfig.NetworkTransport.DisconnectRemoteClient(transportId);
        }

        /// <summary>
        /// Globally shuts down the library.
        /// Disconnects clients if connected and stops server if running.
        /// </summary>
        /// <param name="discardMessageQueue">
        /// If false, any messages that are currently in the incoming queue will be handled,
        /// and any messages in the outgoing queue will be sent, before the shutdown is processed.
        /// If true, NetworkManager will shut down immediately, and any unprocessed or unsent messages
        /// will be discarded.
        /// </param>
        public void Shutdown(bool discardMessageQueue = false)
        {
            if (NetworkLog.CurrentLogLevel <= LogLevel.Developer)
            {
                NetworkLog.LogInfo(nameof(Shutdown));
            }

            State = NetworkManagerState.ShuttingDown;

            m_ShuttingDown = true;
            m_StopProcessingMessages = discardMessageQueue;
        }

        internal void ShutdownInternal()
        {
            StopAllCoroutines();

            if (NetworkLog.CurrentLogLevel <= LogLevel.Developer)
            {
                NetworkLog.LogInfo(nameof(ShutdownInternal));
            }

#if NETCODE_USE_ADDRESSABLES
            if (NetworkConfig != null && NetworkConfig.NetworkPrefabs != null)
            {
                for (var i = NetworkConfig.NetworkPrefabs.Count - 1; i >= 0; --i)
                {
                    var prefab = NetworkConfig.NetworkPrefabs[i];
                    if (prefab.IsFromAddressable)
                    {
                        NetworkConfig.NetworkPrefabs.RemoveAt(i);
                    }
                }

                foreach (var addressable in NetworkConfig.NetworkAddressables)
                {
                    addressable.Release();
                }
            }
#endif

            if (IsServer)
            {
                // make sure all messages are flushed before transport disconnect clients
                if (MessagingSystem != null)
                {
                    MessagingSystem.ProcessSendQueues();
                }

                var disconnectedIds = new HashSet<ulong>();

                //Don't know if I have to disconnect the clients. I'm assuming the NetworkTransport does all the cleaning on shutdown. But this way the clients get a disconnect message from server (so long it does't get lost)

                foreach (KeyValuePair<ulong, NetworkClient> pair in ConnectedClients)
                {
                    if (!disconnectedIds.Contains(pair.Key))
                    {
                        disconnectedIds.Add(pair.Key);

                        if (pair.Key == NetworkConfig.NetworkTransport.ServerClientId)
                        {
                            continue;
                        }

                        DisconnectRemoteClient(pair.Key);
                    }
                }

                foreach (KeyValuePair<ulong, PendingClient> pair in PendingClients)
                {
                    if (!disconnectedIds.Contains(pair.Key))
                    {
                        disconnectedIds.Add(pair.Key);
                        if (pair.Key == NetworkConfig.NetworkTransport.ServerClientId)
                        {
                            continue;
                        }

                        DisconnectRemoteClient(pair.Key);
                    }
                }
            }

            if (IsClient && IsConnectedClient)
            {
                // Client only, send disconnect to server
                NetworkConfig.NetworkTransport.DisconnectLocalClient();
            }

            IsConnectedClient = false;
            IsServer = false;
            IsClient = false;

            this.UnregisterAllNetworkUpdates();

            if (SnapshotSystem != null)
            {
                SnapshotSystem.Dispose();
                SnapshotSystem = null;
            }

            if (NetworkTickSystem != null)
            {
                NetworkTickSystem.Tick -= OnNetworkManagerTick;
                NetworkTickSystem = null;
            }

            if (MessagingSystem != null)
            {
                MessagingSystem.Dispose();
                MessagingSystem = null;
            }

            if (NetworkConfig?.NetworkTransport != null)
            {
                NetworkConfig.NetworkTransport.OnTransportEvent -= HandleRawTransportPoll;
            }

            if (SpawnManager != null)
            {
                SpawnManager.CleanupAllTriggers();
                SpawnManager.DespawnAndDestroyNetworkObjects();
                SpawnManager.ServerResetShudownStateForSceneObjects();

                SpawnManager = null;
            }

            if (SceneManager != null)
            {
                // Let the NetworkSceneManager clean up its two SceneEvenData instances
                SceneManager.Dispose();
                SceneManager = null;
            }

            if (CustomMessagingManager != null)
            {
                CustomMessagingManager = null;
            }

            if (BehaviourUpdater != null)
            {
                BehaviourUpdater = null;
            }

            // This is required for handling the potential scenario where multiple NetworkManager instances are created.
            // See MTT-860 for more information
            if (IsListening)
            {
                //The Transport is set during initialization, thus it is possible for the Transport to be null
                NetworkConfig?.NetworkTransport?.Shutdown();
            }

            m_ClientIdToTransportIdMap.Clear();
            m_TransportIdToClientIdMap.Clear();

            IsListening = false;
            m_ShuttingDown = false;
            m_StopProcessingMessages = false;
            State = NetworkManagerState.Inactive;
        }

        // INetworkUpdateSystem
        public void NetworkUpdate(NetworkUpdateStage updateStage)
        {
            switch (updateStage)
            {
                case NetworkUpdateStage.EarlyUpdate:
                    OnNetworkEarlyUpdate();
                    break;
                case NetworkUpdateStage.PreUpdate:
                    OnNetworkPreUpdate();
                    break;
                case NetworkUpdateStage.PostLateUpdate:
                    OnNetworkPostLateUpdate();
                    break;
            }
        }

        private void OnNetworkEarlyUpdate()
        {
            if (State == NetworkManagerState.Inactive)
            {
                return;
            }

            if (State == NetworkManagerState.LoadingAssets)
            {
                if (!ResolveNetworkPrefabs())
                {
                    return;
                }
            }
#if DEVELOPMENT_BUILD || UNITY_EDITOR
            s_TransportPoll.Begin();
#endif
            NetworkEvent networkEvent;
            do
            {
                networkEvent = NetworkConfig.NetworkTransport.PollEvent(out ulong clientId, out ArraySegment<byte> payload, out float receiveTime);
                HandleRawTransportPoll(networkEvent, clientId, payload, receiveTime);
                // Only do another iteration if: there are no more messages AND (there is no limit to max events or we have processed less than the maximum)
            } while (IsListening && networkEvent != NetworkEvent.Nothing);

            MessagingSystem.ProcessIncomingMessageQueue();

#if DEVELOPMENT_BUILD || UNITY_EDITOR
            s_TransportPoll.End();
#endif
        }

        // TODO Once we have a way to subscribe to NetworkUpdateLoop with order we can move this out of NetworkManager but for now this needs to be here because we need strict ordering.
        private void OnNetworkPreUpdate()
        {
            if (IsServer == false && IsConnectedClient == false)
            {
                // As a client wait to run the time system until we are connected.
                return;
            }

            if (m_ShuttingDown && m_StopProcessingMessages)
            {
                return;
            }

            // Only update RTT here, server time is updated by time sync messages
            var reset = NetworkTimeSystem.Advance(Time.deltaTime);
            if (reset)
            {
                NetworkTickSystem.Reset(NetworkTimeSystem.LocalTime, NetworkTimeSystem.ServerTime);
            }
            NetworkTickSystem.UpdateTick(NetworkTimeSystem.LocalTime, NetworkTimeSystem.ServerTime);

            if (IsServer == false)
            {
                NetworkTimeSystem.Sync(NetworkTimeSystem.LastSyncedServerTimeSec + Time.deltaTime, NetworkConfig.NetworkTransport.GetCurrentRtt(ServerClientId) / 1000d);
            }
        }

        private void OnNetworkPostLateUpdate()
        {

            if (!m_ShuttingDown || !m_StopProcessingMessages)
            {
                MessagingSystem.ProcessSendQueues();
                NetworkMetrics.UpdateNetworkObjectsCount(SpawnManager.SpawnedObjects.Count);
                NetworkMetrics.DispatchFrame();
            }
            SpawnManager.CleanupStaleTriggers();

            if (m_ShuttingDown)
            {
                ShutdownInternal();
            }
        }

        /// <summary>
        /// This function runs once whenever the local tick is incremented and is responsible for the following (in order):
        /// - collect commands/inputs and send them to the server (TBD)
        /// - call NetworkFixedUpdate on all NetworkBehaviours in prediction/client authority mode
        /// - create a snapshot from resulting state
        /// </summary>
        private void OnNetworkManagerTick()
        {
            // Do NetworkVariable updates
            BehaviourUpdater.NetworkBehaviourUpdate(this);

            int timeSyncFrequencyTicks = (int)(k_TimeSyncFrequency * NetworkConfig.TickRate);
            if (IsServer && NetworkTickSystem.ServerTime.Tick % timeSyncFrequencyTicks == 0)
            {
                SyncTime();
            }
        }

        private void SendConnectionRequest()
        {
            var message = new ConnectionRequestMessage
            {
                ConfigHash = NetworkConfig.GetConfig(),
                ShouldSendConnectionData = NetworkConfig.ConnectionApproval,
                ConnectionData = NetworkConfig.ConnectionData
            };
            SendMessage(ref message, NetworkDelivery.ReliableSequenced, ServerClientId);
        }

        private IEnumerator ApprovalTimeout(ulong clientId)
        {
            NetworkTime timeStarted = LocalTime;

            //We yield every frame incase a pending client disconnects and someone else gets its connection id
            while ((LocalTime - timeStarted).Time < NetworkConfig.ClientConnectionBufferTimeout && PendingClients.ContainsKey(clientId))
            {
                yield return null;
            }

            if (PendingClients.ContainsKey(clientId) && !ConnectedClients.ContainsKey(clientId))
            {
                // Timeout
                if (NetworkLog.CurrentLogLevel <= LogLevel.Developer)
                {
                    NetworkLog.LogInfo($"Client {clientId} Handshake Timed Out");
                }

                DisconnectClient(clientId);
            }
        }

        internal ulong TransportIdToClientId(ulong transportId)
        {
            return transportId == m_ServerTransportId ? ServerClientId : m_TransportIdToClientIdMap[transportId];
        }

        internal ulong ClientIdToTransportId(ulong clientId)
        {
            return clientId == ServerClientId ? m_ServerTransportId : m_ClientIdToTransportIdMap[clientId];
        }

        private void HandleRawTransportPoll(NetworkEvent networkEvent, ulong clientId, ArraySegment<byte> payload, float receiveTime)
        {
            var transportId = clientId;
            switch (networkEvent)
            {
                case NetworkEvent.Connect:
#if DEVELOPMENT_BUILD || UNITY_EDITOR
                    s_TransportConnect.Begin();
#endif

                    // Assumptions:
                    // - When server receives a connection, it *must be* a client
                    // - When client receives one, it *must be* the server
                    // Client's can't connect to or talk to other clients.
                    // Server is a sentinel so only one exists, if we are server, we can't be
                    // connecting to it.
                    if (IsServer)
                    {
                        clientId = m_NextClientId++;
                    }
                    else
                    {
                        clientId = ServerClientId;
                    }
                    m_ClientIdToTransportIdMap[clientId] = transportId;
                    m_TransportIdToClientIdMap[transportId] = clientId;

                    MessagingSystem.ClientConnected(clientId);
                    if (IsServer)
                    {
                        if (NetworkLog.CurrentLogLevel <= LogLevel.Developer)
                        {
                            NetworkLog.LogInfo("Client Connected");
                        }

                        PendingClients.Add(clientId, new PendingClient()
                        {
                            ClientId = clientId,
                            ConnectionState = PendingClient.State.PendingConnection
                        });

                        StartCoroutine(ApprovalTimeout(clientId));
                    }
                    else
                    {
                        if (NetworkLog.CurrentLogLevel <= LogLevel.Developer)
                        {
                            NetworkLog.LogInfo("Connected");
                        }

                        State = NetworkManagerState.AwaitingApproval;
                        SendConnectionRequest();
                        StartCoroutine(ApprovalTimeout(LocalClientId));
                    }

#if DEVELOPMENT_BUILD || UNITY_EDITOR
                    s_TransportConnect.End();
#endif
                    break;
                case NetworkEvent.Data:
                    {
                        if (NetworkLog.CurrentLogLevel <= LogLevel.Developer)
                        {
                            NetworkLog.LogInfo($"Incoming Data From {clientId}: {payload.Count} bytes");
                        }

                        clientId = TransportIdToClientId(clientId);

                        HandleIncomingData(clientId, payload, receiveTime);
                        break;
                    }
                case NetworkEvent.Disconnect:
#if DEVELOPMENT_BUILD || UNITY_EDITOR
                    s_TransportDisconnect.Begin();
#endif
                    clientId = TransportIdToClientId(clientId);

                    OnClientDisconnectCallback?.Invoke(clientId);

                    m_TransportIdToClientIdMap.Remove(transportId);
                    m_ClientIdToTransportIdMap.Remove(clientId);

                    if (NetworkLog.CurrentLogLevel <= LogLevel.Developer)
                    {
                        NetworkLog.LogInfo($"Disconnect Event From {clientId}");
                    }

                    if (IsServer)
                    {
                        OnClientDisconnectFromServer(clientId);
                    }
                    else
                    {
                        Shutdown();
                        if (State == NetworkManagerState.Connecting)
                        {
                            InvokeOnStartupFailedCallback(StartupFailureReason.ConnectFailed);
                        }
                        else
                        {
                            InvokeOnStartupFailedCallback(StartupFailureReason.AuthFailed);
                        }
                    }
#if DEVELOPMENT_BUILD || UNITY_EDITOR
                    s_TransportDisconnect.End();
#endif
                    break;
            }
        }

        internal unsafe int SendMessage<TMessageType, TClientIdListType>(ref TMessageType message, NetworkDelivery delivery, in TClientIdListType clientIds)
            where TMessageType : INetworkMessage
            where TClientIdListType : IReadOnlyList<ulong>
        {
            // Prevent server sending to itself
            if (IsServer)
            {
                ulong* nonServerIds = stackalloc ulong[clientIds.Count];
                int newIdx = 0;
                for (int idx = 0; idx < clientIds.Count; ++idx)
                {
                    if (clientIds[idx] == ServerClientId)
                    {
                        continue;
                    }

                    nonServerIds[newIdx++] = clientIds[idx];
                }

                if (newIdx == 0)
                {
                    return 0;
                }
                return MessagingSystem.SendMessage(ref message, delivery, nonServerIds, newIdx);
            }
            // else
            if (clientIds.Count != 1 || clientIds[0] != ServerClientId)
            {
                throw new ArgumentException($"Clients may only send messages to {nameof(ServerClientId)}");
            }

            return MessagingSystem.SendMessage(ref message, delivery, clientIds);
        }

        internal unsafe int SendMessage<T>(ref T message, NetworkDelivery delivery,
            ulong* clientIds, int numClientIds)
            where T : INetworkMessage
        {
            // Prevent server sending to itself
            if (IsServer)
            {
                ulong* nonServerIds = stackalloc ulong[numClientIds];
                int newIdx = 0;
                for (int idx = 0; idx < numClientIds; ++idx)
                {
                    if (clientIds[idx] == ServerClientId)
                    {
                        continue;
                    }

                    nonServerIds[newIdx++] = clientIds[idx];
                }

                if (newIdx == 0)
                {
                    return 0;
                }
                return MessagingSystem.SendMessage(ref message, delivery, nonServerIds, newIdx);
            }
            // else
            if (numClientIds != 1 || clientIds[0] != ServerClientId)
            {
                throw new ArgumentException($"Clients may only send messages to {nameof(ServerClientId)}");
            }

            return MessagingSystem.SendMessage(ref message, delivery, clientIds, numClientIds);
        }

        internal unsafe int SendMessage<T>(ref T message, NetworkDelivery delivery, in NativeArray<ulong> clientIds)
            where T : INetworkMessage
        {
            return SendMessage(ref message, delivery, (ulong*)clientIds.GetUnsafePtr(), clientIds.Length);
        }

        internal int SendMessage<T>(ref T message, NetworkDelivery delivery, ulong clientId)
            where T : INetworkMessage
        {
            // Prevent server sending to itself
            if (IsServer && clientId == ServerClientId)
            {
                return 0;
            }

            if (!IsServer && clientId != ServerClientId)
            {
                throw new ArgumentException($"Clients may only send messages to {nameof(ServerClientId)}");
            }
            return MessagingSystem.SendMessage(ref message, delivery, clientId);
        }

        internal int SendPreSerializedMessage<T>(in FastBufferWriter writer, int maxSize, ref T message, NetworkDelivery delivery, ulong clientId)
            where T : INetworkMessage
        {
            return MessagingSystem.SendPreSerializedMessage(writer, maxSize, ref message, delivery, clientId);
        }

        internal void HandleIncomingData(ulong clientId, ArraySegment<byte> payload, float receiveTime)
        {
#if DEVELOPMENT_BUILD || UNITY_EDITOR
            s_HandleIncomingData.Begin();
#endif

            MessagingSystem.HandleIncomingData(clientId, payload, receiveTime);

#if DEVELOPMENT_BUILD || UNITY_EDITOR
            s_HandleIncomingData.End();
#endif
        }

        /// <summary>
        /// Disconnects the remote client.
        /// </summary>
        /// <param name="clientId">The ClientId to disconnect</param>
        public void DisconnectClient(ulong clientId)
        {
            if (!IsServer)
            {
                throw new NotServerException($"Only server can disconnect remote clients. Please use `{nameof(Shutdown)}()` instead.");
            }

            OnClientDisconnectFromServer(clientId);
            DisconnectRemoteClient(clientId);
        }

        private void OnClientDisconnectFromServer(ulong clientId)
        {
            PendingClients.Remove(clientId);

            if (ConnectedClients.TryGetValue(clientId, out NetworkClient networkClient))
            {
                if (IsServer)
                {
                    var playerObject = networkClient.PlayerObject;
                    if (playerObject != null)
                    {
                        if (PrefabHandler.ContainsHandler(ConnectedClients[clientId].PlayerObject.GlobalObjectIdHash))
                        {
                            PrefabHandler.HandleNetworkPrefabDestroy(ConnectedClients[clientId].PlayerObject);
                        }
                        else
                        {
                            Destroy(playerObject.gameObject);
                        }
                    }

                    for (int i = networkClient.OwnedObjects.Count - 1; i >= 0; i--)
                    {
                        var ownedObject = networkClient.OwnedObjects[i];
                        if (ownedObject != null)
                        {
                            if (!ownedObject.DontDestroyWithOwner)
                            {
                                if (PrefabHandler.ContainsHandler(ConnectedClients[clientId].OwnedObjects[i]
                                    .GlobalObjectIdHash))
                                {
                                    PrefabHandler.HandleNetworkPrefabDestroy(ConnectedClients[clientId].OwnedObjects[i]);
                                }
                                else
                                {
                                    Destroy(ownedObject.gameObject);
                                }
                            }
                            else
                            {
                                ownedObject.RemoveOwnership();
                            }
                        }
                    }

                    // TODO: Could(should?) be replaced with more memory per client, by storing the visibility

                    foreach (var sobj in SpawnManager.SpawnedObjectsList)
                    {
                        sobj.Observers.Remove(clientId);
                    }
                }

                for (int i = 0; i < ConnectedClientsList.Count; i++)
                {
                    if (ConnectedClientsList[i].ClientId == clientId)
                    {
                        m_ConnectedClientsList.RemoveAt(i);
                        break;
                    }
                }

                for (int i = 0; i < ConnectedClientsIds.Count; i++)
                {
                    if (ConnectedClientsIds[i] == clientId)
                    {
                        m_ConnectedClientIds.RemoveAt(i);
                        break;
                    }
                }

                m_ConnectedClients.Remove(clientId);
            }
            MessagingSystem.ClientDisconnected(clientId);
        }

        private void SyncTime()
        {
#if DEVELOPMENT_BUILD || UNITY_EDITOR
            s_SyncTime.Begin();
#endif
            if (NetworkLog.CurrentLogLevel <= LogLevel.Developer)
            {
                NetworkLog.LogInfo("Syncing Time To Clients");
            }

            var message = new TimeSyncMessage
            {
                Tick = NetworkTickSystem.ServerTime.Tick
            };
            SendMessage(ref message, NetworkDelivery.Unreliable, ConnectedClientsIds);
#if DEVELOPMENT_BUILD || UNITY_EDITOR
            s_SyncTime.End();
#endif
        }

        /// <summary>
        /// Server Side: Handles the approval of a client
        /// </summary>
        /// <param name="ownerClientId">client being approved</param>
        /// <param name="createPlayerObject">whether we want to create a player or not</param>
        /// <param name="playerPrefabHash">the GlobalObjectIdHash value for the Network Prefab to create as the player</param>
        /// <param name="approved">Is the player approved or not?</param>
        /// <param name="position">Used when createPlayerObject is true, position of the player when spawned </param>
        /// <param name="rotation">Used when createPlayerObject is true, rotation of the player when spawned</param>
        internal void HandleApproval(ulong ownerClientId, bool createPlayerObject, uint? playerPrefabHash, bool approved, Vector3? position, Quaternion? rotation)
        {
            if (approved)
            {
                // Inform new client it got approved
                PendingClients.Remove(ownerClientId);

                var client = new NetworkClient { ClientId = ownerClientId, };
                m_ConnectedClients.Add(ownerClientId, client);
                m_ConnectedClientsList.Add(client);
                m_ConnectedClientIds.Add(client.ClientId);

                if (createPlayerObject)
                {
                    var networkObject = SpawnManager.CreateLocalNetworkObject(false, playerPrefabHash ?? NetworkConfig.PlayerPrefab.GetComponent<NetworkObject>().GlobalObjectIdHash, ownerClientId, null, position, rotation);
                    SpawnManager.SpawnNetworkObjectLocally(networkObject, SpawnManager.GetNetworkObjectId(), false, true, ownerClientId, false);

                    ConnectedClients[ownerClientId].PlayerObject = networkObject;
                }

                // Server doesn't send itself the connection approved message
                if (ownerClientId != ServerClientId)
                {
                    var message = new ConnectionApprovedMessage
                    {
                        OwnerClientId = ownerClientId,
                        NetworkTick = LocalTime.Tick
                    };
                    if (!NetworkConfig.EnableSceneManagement)
                    {
                        if (SpawnManager.SpawnedObjectsList.Count != 0)
                        {
                            message.SpawnedObjectsList = SpawnManager.SpawnedObjectsList;
                        }
                    }

                    SendMessage(ref message, NetworkDelivery.ReliableFragmentedSequenced, ownerClientId);

                    // If scene management is enabled, then let NetworkSceneManager handle the initial scene and NetworkObject synchronization
                    if (!NetworkConfig.EnableSceneManagement)
                    {
                        InvokeOnClientConnectedCallback(ownerClientId);
                    }
                    else
                    {
                        SceneManager.SynchronizeNetworkObjects(ownerClientId);
                    }
                }
                else // Server just adds itself as an observer to all spawned NetworkObjects
                {
                    LocalClient = client;
                    SpawnManager.UpdateObservedNetworkObjects(ownerClientId);
                    InvokeOnClientConnectedCallback(ownerClientId);
                }

                if (!createPlayerObject || (playerPrefabHash == null && NetworkConfig.PlayerPrefab == null))
                {
                    return;
                }

                // Separating this into a contained function call for potential further future separation of when this notification is sent.
                ApprovedPlayerSpawn(ownerClientId, playerPrefabHash ?? NetworkConfig.PlayerPrefab.GetComponent<NetworkObject>().GlobalObjectIdHash);
            }
            else
            {
                PendingClients.Remove(ownerClientId);
                DisconnectRemoteClient(ownerClientId);
            }
        }

        /// <summary>
        /// Spawns the newly approved player
        /// </summary>
        /// <param name="clientId">new player client identifier</param>
        /// <param name="playerPrefabHash">the prefab GlobalObjectIdHash value for this player</param>
        internal void ApprovedPlayerSpawn(ulong clientId, uint playerPrefabHash)
        {
            foreach (var clientPair in ConnectedClients)
            {
                if (clientPair.Key == clientId ||
                    clientPair.Key == ServerClientId || // Server already spawned it
                    ConnectedClients[clientId].PlayerObject == null ||
                    !ConnectedClients[clientId].PlayerObject.Observers.Contains(clientPair.Key))
                {
                    continue; //The new client.
                }

                var message = new CreateObjectMessage
                {
                    ObjectInfo = ConnectedClients[clientId].PlayerObject.GetMessageSceneObject(clientPair.Key)
                };
                message.ObjectInfo.Header.Hash = playerPrefabHash;
                message.ObjectInfo.Header.IsSceneObject = false;
                message.ObjectInfo.Header.HasParent = false;
                message.ObjectInfo.Header.IsPlayerObject = true;
                message.ObjectInfo.Header.OwnerClientId = clientId;
                var size = SendMessage(ref message, NetworkDelivery.ReliableFragmentedSequenced, clientPair.Key);
                NetworkMetrics.TrackObjectSpawnSent(clientPair.Key, ConnectedClients[clientId].PlayerObject, size);
            }
        }
    }
}<|MERGE_RESOLUTION|>--- conflicted
+++ resolved
@@ -799,6 +799,7 @@
                     State = NetworkManagerState.AwaitingApproval;
                     if (!NetworkConfig.NetworkTransport.StartClient())
                     {
+                        Debug.LogError($"Client is shutting down due to network transport start failure of {NetworkConfig.NetworkTransport.GetType().Name}!");
                         InvokeOnStartupFailedCallback(StartupFailureReason.ConnectFailed);
                         ShutdownInternal();
                         return false;
@@ -813,6 +814,7 @@
                     }
                     else
                     {
+                        Debug.LogError($"Server is shutting down due to network transport start failure of {NetworkConfig.NetworkTransport.GetType().Name}!");
                         InvokeOnStartupFailedCallback(StartupFailureReason.BindFailed);
                         ShutdownInternal();
                         return false;
@@ -1015,10 +1017,25 @@
 
         /// <summary>
         /// Starts a server
-        /// </summary>
-        public bool StartServer(Action onReady = null)
+        /// Returns true if the Server *has not yet failed* to start
+        /// There are several steps to connecting - a return value of "true" here does not indicate
+        /// the connection is completed.
+        ///
+        /// When the connection has successfully been established the onReady callback (or any callback
+        /// registered with OnReadyCallback) will be invoked.
+        ///
+        /// If any step of the connection process fails, the onFailure callback (or any callback
+        /// registered with OnStartupFailedCallback) will be invoked with a value indicating the
+        /// reason that startup failed.
+        ///
+        /// These are the most reliable ways to check for startup success and failure - the
+        /// boolean return value exists for legacy reasons but is not a reliable indicator
+        /// of startup success.
+        /// </summary>
+        public bool StartServer(Action onReady = null, Action<StartupFailureReason> onFailure = null)
         {
             OnReadyCallback += onReady;
+            OnStartupFailedCallback += onFailure;
             if (NetworkLog.CurrentLogLevel <= LogLevel.Developer)
             {
                 NetworkLog.LogInfo("StartServer()");
@@ -1048,42 +1065,36 @@
 
             Initialize(true);
 
-<<<<<<< HEAD
             IsServer = true;
             IsClient = false;
 
             State = NetworkManagerState.LoadingAssets;
 
             return ResolveNetworkPrefabs();
-=======
-            // If we failed to start then shutdown and notify user that the transport failed to start
-            if (NetworkConfig.NetworkTransport.StartServer())
-            {
-                IsServer = true;
-                IsClient = false;
-                IsListening = true;
-
-                SpawnManager.ServerSpawnSceneObjectsOnStartSweep();
-
-                OnServerStarted?.Invoke();
-                return true;
-            }
-            else
-            {
-                Debug.LogError($"Server is shutting down due to network transport start failure of {NetworkConfig.NetworkTransport.GetType().Name}!");
-                Shutdown();
-            }
-
-            return false;
->>>>>>> 3aaadc78
         }
 
         /// <summary>
         /// Starts a client
-        /// </summary>
-        public bool StartClient(Action onReady = null)
+        /// Returns true if the client *has not yet failed* to start
+        /// There are several steps to connecting - a return value of "true" here does not indicate
+        /// the connection is completed.
+        ///
+        /// When the connection has successfully been established and the server has accepted the client's
+        /// connection request, the onReady callback (or any callback registered with OnReadyCallback)
+        /// will be invoked.
+        ///
+        /// If any step of the connection process fails, the onFailure callback (or any callback
+        /// registered with OnStartupFailedCallback) will be invoked with a value indicating the
+        /// reason that startup failed.
+        ///
+        /// These are the most reliable ways to check for startup success and failure - the
+        /// boolean return value exists for legacy reasons but is not a reliable indicator
+        /// of startup success.
+        /// </summary>
+        public bool StartClient(Action onReady = null, Action<StartupFailureReason> onFailure = null)
         {
             OnReadyCallback += onReady;
+            OnStartupFailedCallback += onFailure;
             if (NetworkLog.CurrentLogLevel <= LogLevel.Developer)
             {
                 NetworkLog.LogInfo(nameof(StartClient));
@@ -1102,34 +1113,35 @@
             Initialize(false);
             MessagingSystem.ClientConnected(ServerClientId);
 
-<<<<<<< HEAD
-=======
-            if (!NetworkConfig.NetworkTransport.StartClient())
-            {
-                Debug.LogError($"Client is shutting down due to network transport start failure of {NetworkConfig.NetworkTransport.GetType().Name}!");
-                Shutdown();
-                return false;
-            }
-
->>>>>>> 3aaadc78
             IsServer = false;
             IsClient = true;
 
-<<<<<<< HEAD
             State = NetworkManagerState.LoadingAssets;
 
             return ResolveNetworkPrefabs();
-=======
-            return true;
->>>>>>> 3aaadc78
         }
 
         /// <summary>
         /// Starts a Host
-        /// </summary>
-        public bool StartHost(Action onReady = null)
+        /// Returns true if the Host *has not yet failed* to start
+        /// There are several steps to connecting - a return value of "true" here does not indicate
+        /// the connection is completed.
+        ///
+        /// When the connection has successfully been established the onReady callback (or any callback
+        /// registered with OnReadyCallback) will be invoked.
+        ///
+        /// If any step of the connection process fails, the onFailure callback (or any callback
+        /// registered with OnStartupFailedCallback) will be invoked with a value indicating the
+        /// reason that startup failed.
+        ///
+        /// These are the most reliable ways to check for startup success and failure - the
+        /// boolean return value exists for legacy reasons but is not a reliable indicator
+        /// of startup success.
+        /// </summary>
+        public bool StartHost(Action onReady = null, Action<StartupFailureReason> onFailure = null)
         {
             OnReadyCallback += onReady;
+            OnStartupFailedCallback += onFailure;
             if (NetworkLog.CurrentLogLevel <= LogLevel.Developer)
             {
                 NetworkLog.LogInfo(nameof(StartHost));
@@ -1159,17 +1171,6 @@
 
             Initialize(true);
 
-<<<<<<< HEAD
-=======
-            // If we failed to start then shutdown and notify user that the transport failed to start
-            if (!NetworkConfig.NetworkTransport.StartServer())
-            {
-                Debug.LogError($"Server is shutting down due to network transport start failure of {NetworkConfig.NetworkTransport.GetType().Name}!");
-                Shutdown();
-                return false;
-            }
-
->>>>>>> 3aaadc78
             MessagingSystem.ClientConnected(ServerClientId);
             LocalClientId = ServerClientId;
             NetworkMetrics.SetConnectionId(LocalClientId);
@@ -1179,11 +1180,7 @@
 
             State = NetworkManagerState.LoadingAssets;
 
-<<<<<<< HEAD
             return ResolveNetworkPrefabs();
-=======
-            return true;
->>>>>>> 3aaadc78
         }
 
         public void SetSingleton()
