--- conflicted
+++ resolved
@@ -9,11 +9,6 @@
         "com.unity.modules.physics": "1.0.0",
         "com.unity.modules.physics2d": "1.0.0",
         "com.unity.nuget.mono-cecil": "1.10.1",
-<<<<<<< HEAD
-        "com.unity.collections": "1.1.0",
-        "com.unity.test-framework.performance": "2.8.0-preview"
-=======
         "com.unity.collections": "1.1.0"
->>>>>>> 737aa88b
     }
 }