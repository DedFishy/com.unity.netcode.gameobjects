// todo @simon-lemay-unity: un-guard/re-enable after validating UTP on consoles
#if UNITY_EDITOR || UNITY_STANDALONE || UNITY_IOS || UNITY_ANDROID
using NUnit.Framework;
using System;
using System.Collections;
using System.Collections.Generic;
using System.Linq;
using System.Text;
using UnityEngine;
using UnityEngine.TestTools;
using Unity.Netcode.UTP.Utilities;
using static Unity.Netcode.UTP.RuntimeTests.RuntimeTestsHelpers;

namespace Unity.Netcode.UTP.RuntimeTests
{
    public class TransportTests
    {
        // No need to test all reliable delivery methods since they all map to the same pipeline.
        private static readonly NetworkDelivery[] k_DeliveryParameters =
        {
            NetworkDelivery.Unreliable,
            NetworkDelivery.UnreliableSequenced,
            NetworkDelivery.Reliable
        };

        private UnityTransport m_Server, m_Client1, m_Client2;
        private List<TransportEvent> m_ServerEvents, m_Client1Events, m_Client2Events;

        [UnityTearDown]
        public IEnumerator Cleanup()
        {
            if (m_Server)
            {
                m_Server.Shutdown();

                // Need to destroy the GameObject (all assigned components will get destroyed too)
                UnityEngine.Object.DestroyImmediate(m_Server.gameObject);
            }

            if (m_Client1)
            {
                m_Client1.Shutdown();

                // Need to destroy the GameObject (all assigned components will get destroyed too)
                UnityEngine.Object.DestroyImmediate(m_Client1.gameObject);
            }

            if (m_Client2)
            {
                m_Client2.Shutdown();

                // Need to destroy the GameObject (all assigned components will get destroyed too)
                UnityEngine.Object.DestroyImmediate(m_Client2.gameObject);
            }

            m_ServerEvents?.Clear();
            m_Client1Events?.Clear();
            m_Client2Events?.Clear();

            yield return null;
        }

        // Check if can make a simple data exchange.
        [UnityTest]
        public IEnumerator PingPong([ValueSource("k_DeliveryParameters")] NetworkDelivery delivery)
        {
            InitializeTransport(out m_Server, out m_ServerEvents);
            InitializeTransport(out m_Client1, out m_Client1Events);

            m_Server.StartServer();
            m_Client1.StartClient();

            yield return WaitForNetworkEvent(NetworkEvent.Connect, m_Client1Events);

            var ping = new ArraySegment<byte>(Encoding.ASCII.GetBytes("ping"));
            m_Client1.Send(m_Client1.ServerClientId, ping, delivery);

            yield return WaitForNetworkEvent(NetworkEvent.Data, m_ServerEvents);

            Assert.That(m_ServerEvents[1].Data, Is.EquivalentTo(Encoding.ASCII.GetBytes("ping")));

            var pong = new ArraySegment<byte>(Encoding.ASCII.GetBytes("pong"));
            m_Server.Send(m_ServerEvents[0].ClientID, pong, delivery);

            yield return WaitForNetworkEvent(NetworkEvent.Data, m_Client1Events);

            Assert.That(m_Client1Events[1].Data, Is.EquivalentTo(Encoding.ASCII.GetBytes("pong")));

            yield return null;
        }

        // Check if can make a simple data exchange (both ways at a time).
        [UnityTest]
        public IEnumerator PingPongSimultaneous([ValueSource("k_DeliveryParameters")] NetworkDelivery delivery)
        {
            InitializeTransport(out m_Server, out m_ServerEvents);
            InitializeTransport(out m_Client1, out m_Client1Events);

            m_Server.StartServer();
            m_Client1.StartClient();

            yield return WaitForNetworkEvent(NetworkEvent.Connect, m_Client1Events);

            var ping = new ArraySegment<byte>(Encoding.ASCII.GetBytes("ping"));
            m_Server.Send(m_ServerEvents[0].ClientID, ping, delivery);
            m_Client1.Send(m_Client1.ServerClientId, ping, delivery);

            // Once one event is in the other should be too.
            yield return WaitForNetworkEvent(NetworkEvent.Data, m_ServerEvents);

            Assert.That(m_ServerEvents[1].Data, Is.EquivalentTo(Encoding.ASCII.GetBytes("ping")));
            Assert.That(m_Client1Events[1].Data, Is.EquivalentTo(Encoding.ASCII.GetBytes("ping")));

            var pong = new ArraySegment<byte>(Encoding.ASCII.GetBytes("pong"));
            m_Server.Send(m_ServerEvents[0].ClientID, pong, delivery);
            m_Client1.Send(m_Client1.ServerClientId, pong, delivery);

            // Once one event is in the other should be too.
            yield return WaitForNetworkEvent(NetworkEvent.Data, m_ServerEvents);

            Assert.That(m_ServerEvents[2].Data, Is.EquivalentTo(Encoding.ASCII.GetBytes("pong")));
            Assert.That(m_Client1Events[2].Data, Is.EquivalentTo(Encoding.ASCII.GetBytes("pong")));

            yield return null;
        }

        [UnityTest]
        public IEnumerator SendMaximumPayloadSize([ValueSource("k_DeliveryParameters")] NetworkDelivery delivery)
        {
            // We want something that's over the old limit of ~44KB for reliable payloads.
            var payloadSize = 64 * 1024;

            InitializeTransport(out m_Server, out m_ServerEvents, payloadSize);
            InitializeTransport(out m_Client1, out m_Client1Events, payloadSize);

            m_Server.StartServer();
            m_Client1.StartClient();

<<<<<<< HEAD
            yield return WaitForNetworkEvent(NetworkEvent.Connect, m_Client1Events);
=======
            yield return WaitForNetworkEvent(NetworkEvent.Connect, m_ServerEvents);
>>>>>>> 737aa88b

            var payloadData = new byte[payloadSize];
            for (int i = 0; i < payloadData.Length; i++)
            {
                payloadData[i] = (byte)i;
            }

            var payload = new ArraySegment<byte>(payloadData);
            m_Client1.Send(m_Client1.ServerClientId, payload, delivery);

<<<<<<< HEAD
            yield return WaitForNetworkEvent(NetworkEvent.Data, m_ServerEvents, MaxNetworkEventWaitTime * 2);
=======
            yield return WaitForNetworkEvent(NetworkEvent.Data, m_ServerEvents);
>>>>>>> 737aa88b

            Assert.AreEqual(payloadSize, m_ServerEvents[1].Data.Count);

            var receivedArray = m_ServerEvents[1].Data.Array;
            var receivedArrayOffset = m_ServerEvents[1].Data.Offset;
            for (int i = 0; i < payloadSize; i++)
            {
                Assert.AreEqual(payloadData[i], receivedArray[receivedArrayOffset + i]);
            }

            yield return null;
        }

        [UnityTest]
        public IEnumerator FilledSendQueueMultipleSends([ValueSource("k_DeliveryParameters")] NetworkDelivery delivery)
        {
            InitializeTransport(out m_Server, out m_ServerEvents);
            InitializeTransport(out m_Client1, out m_Client1Events);

            m_Server.StartServer();
            m_Client1.StartClient();

<<<<<<< HEAD
            yield return WaitForNetworkEvent(NetworkEvent.Connect, m_Client1Events);
=======
            yield return WaitForNetworkEvent(NetworkEvent.Connect, m_ServerEvents);
>>>>>>> 737aa88b

            var numSends = UnityTransport.InitialMaxSendQueueSize / 1024;

            for (int i = 0; i < numSends; i++)
            {
                // We remove 4 bytes because each send carries a 4 bytes overhead in the send queue.
                // Without that we wouldn't fill the send queue; it would get flushed right when we
                // try to send the last message.
                var payload = new ArraySegment<byte>(new byte[1024 - BatchedSendQueue.PerMessageOverhead]);
                m_Client1.Send(m_Client1.ServerClientId, payload, delivery);
            }

            // Manually wait. This ends up generating quite a bit of packets and it might take a
            // while for everything to make it to the server.
            yield return new WaitForSeconds(numSends * 0.02f);

            // Extra event is the connect event.
<<<<<<< HEAD
            Assert.AreEqual(numSends + 1, m_ServerEvents.Count);
=======
            Assert.AreEqual(m_ServerEvents.Count, numSends + 1);
>>>>>>> 737aa88b

            for (int i = 1; i <= numSends; i++)
            {
                Assert.AreEqual(NetworkEvent.Data, m_ServerEvents[i].Type);
                Assert.AreEqual(1024 - BatchedSendQueue.PerMessageOverhead, m_ServerEvents[i].Data.Count);
            }

            yield return null;
        }

        // Check making multiple sends to a client in a single frame.
        [UnityTest]
        public IEnumerator MultipleSendsSingleFrame([ValueSource("k_DeliveryParameters")] NetworkDelivery delivery)
        {
            InitializeTransport(out m_Server, out m_ServerEvents);
            InitializeTransport(out m_Client1, out m_Client1Events);

            m_Server.StartServer();
            m_Client1.StartClient();

            yield return WaitForNetworkEvent(NetworkEvent.Connect, m_Client1Events);

            var data1 = new ArraySegment<byte>(new byte[] { 11 });
            m_Client1.Send(m_Client1.ServerClientId, data1, delivery);

            var data2 = new ArraySegment<byte>(new byte[] { 22 });
            m_Client1.Send(m_Client1.ServerClientId, data2, delivery);

            yield return WaitForNetworkEvent(NetworkEvent.Data, m_ServerEvents);

            Assert.AreEqual(3, m_ServerEvents.Count);
            Assert.AreEqual(NetworkEvent.Data, m_ServerEvents[2].Type);

            Assert.AreEqual(11, m_ServerEvents[1].Data.First());
            Assert.AreEqual(22, m_ServerEvents[2].Data.First());

            yield return null;
        }

        // Check sending data to multiple clients.
        [UnityTest]
        public IEnumerator SendMultipleClients([ValueSource("k_DeliveryParameters")] NetworkDelivery delivery)
        {
            InitializeTransport(out m_Server, out m_ServerEvents);
            InitializeTransport(out m_Client1, out m_Client1Events);
            InitializeTransport(out m_Client2, out m_Client2Events);

            m_Server.StartServer();
            m_Client1.StartClient();
            m_Client2.StartClient();

            yield return WaitForNetworkEvent(NetworkEvent.Connect, m_Client1Events);
            if (m_Client2Events.Count == 0)
            {
                yield return WaitForNetworkEvent(NetworkEvent.Connect, m_Client2Events);
            }

            // Ensure we got both Connect events.
            Assert.AreEqual(2, m_ServerEvents.Count);

            var data1 = new ArraySegment<byte>(new byte[] { 11 });
            m_Server.Send(m_ServerEvents[0].ClientID, data1, delivery);

            var data2 = new ArraySegment<byte>(new byte[] { 22 });
            m_Server.Send(m_ServerEvents[1].ClientID, data2, delivery);

            // Once one has received its data, the other should have too.
            yield return WaitForNetworkEvent(NetworkEvent.Data, m_Client1Events);

            // Do make sure the other client got its Data event.
            Assert.AreEqual(2, m_Client2Events.Count);
            Assert.AreEqual(NetworkEvent.Data, m_Client2Events[1].Type);

            byte c1Data = m_Client1Events[1].Data.First();
            byte c2Data = m_Client2Events[1].Data.First();
            Assert.That((c1Data == 11 && c2Data == 22) || (c1Data == 22 && c2Data == 11));

            yield return null;
        }

        // Check receiving data from multiple clients.
        [UnityTest]
        public IEnumerator ReceiveMultipleClients([ValueSource("k_DeliveryParameters")] NetworkDelivery delivery)
        {
            InitializeTransport(out m_Server, out m_ServerEvents);
            InitializeTransport(out m_Client1, out m_Client1Events);
            InitializeTransport(out m_Client2, out m_Client2Events);

            m_Server.StartServer();
            m_Client1.StartClient();
            m_Client2.StartClient();

            yield return WaitForNetworkEvent(NetworkEvent.Connect, m_Client1Events);
            if (m_Client2Events.Count == 0)
            {
                yield return WaitForNetworkEvent(NetworkEvent.Connect, m_Client2Events);
            }

            var data1 = new ArraySegment<byte>(new byte[] { 11 });
            m_Client1.Send(m_Client1.ServerClientId, data1, delivery);

            var data2 = new ArraySegment<byte>(new byte[] { 22 });
            m_Client2.Send(m_Client2.ServerClientId, data2, delivery);

            yield return WaitForNetworkEvent(NetworkEvent.Data, m_ServerEvents);

            // Make sure we got both data messages.
            Assert.AreEqual(4, m_ServerEvents.Count);
            Assert.AreEqual(NetworkEvent.Data, m_ServerEvents[3].Type);

            byte sData1 = m_ServerEvents[2].Data.First();
            byte sData2 = m_ServerEvents[3].Data.First();
            Assert.That((sData1 == 11 && sData2 == 22) || (sData1 == 22 && sData2 == 11));

            yield return null;
        }
    }
}
#endif<|MERGE_RESOLUTION|>--- conflicted
+++ resolved
@@ -1,5 +1,3 @@
-// todo @simon-lemay-unity: un-guard/re-enable after validating UTP on consoles
-#if UNITY_EDITOR || UNITY_STANDALONE || UNITY_IOS || UNITY_ANDROID
 using NUnit.Framework;
 using System;
 using System.Collections;
@@ -32,25 +30,19 @@
             if (m_Server)
             {
                 m_Server.Shutdown();
-
-                // Need to destroy the GameObject (all assigned components will get destroyed too)
-                UnityEngine.Object.DestroyImmediate(m_Server.gameObject);
+                UnityEngine.Object.DestroyImmediate(m_Server);
             }
 
             if (m_Client1)
             {
                 m_Client1.Shutdown();
-
-                // Need to destroy the GameObject (all assigned components will get destroyed too)
-                UnityEngine.Object.DestroyImmediate(m_Client1.gameObject);
+                UnityEngine.Object.DestroyImmediate(m_Client1);
             }
 
             if (m_Client2)
             {
                 m_Client2.Shutdown();
-
-                // Need to destroy the GameObject (all assigned components will get destroyed too)
-                UnityEngine.Object.DestroyImmediate(m_Client2.gameObject);
+                UnityEngine.Object.DestroyImmediate(m_Client2);
             }
 
             m_ServerEvents?.Clear();
@@ -70,7 +62,7 @@
             m_Server.StartServer();
             m_Client1.StartClient();
 
-            yield return WaitForNetworkEvent(NetworkEvent.Connect, m_Client1Events);
+            yield return WaitForNetworkEvent(NetworkEvent.Connect, m_ServerEvents);
 
             var ping = new ArraySegment<byte>(Encoding.ASCII.GetBytes("ping"));
             m_Client1.Send(m_Client1.ServerClientId, ping, delivery);
@@ -99,7 +91,7 @@
             m_Server.StartServer();
             m_Client1.StartClient();
 
-            yield return WaitForNetworkEvent(NetworkEvent.Connect, m_Client1Events);
+            yield return WaitForNetworkEvent(NetworkEvent.Connect, m_ServerEvents);
 
             var ping = new ArraySegment<byte>(Encoding.ASCII.GetBytes("ping"));
             m_Server.Send(m_ServerEvents[0].ClientID, ping, delivery);
@@ -136,11 +128,7 @@
             m_Server.StartServer();
             m_Client1.StartClient();
 
-<<<<<<< HEAD
-            yield return WaitForNetworkEvent(NetworkEvent.Connect, m_Client1Events);
-=======
-            yield return WaitForNetworkEvent(NetworkEvent.Connect, m_ServerEvents);
->>>>>>> 737aa88b
+            yield return WaitForNetworkEvent(NetworkEvent.Connect, m_ServerEvents);
 
             var payloadData = new byte[payloadSize];
             for (int i = 0; i < payloadData.Length; i++)
@@ -151,11 +139,7 @@
             var payload = new ArraySegment<byte>(payloadData);
             m_Client1.Send(m_Client1.ServerClientId, payload, delivery);
 
-<<<<<<< HEAD
-            yield return WaitForNetworkEvent(NetworkEvent.Data, m_ServerEvents, MaxNetworkEventWaitTime * 2);
-=======
-            yield return WaitForNetworkEvent(NetworkEvent.Data, m_ServerEvents);
->>>>>>> 737aa88b
+            yield return WaitForNetworkEvent(NetworkEvent.Data, m_ServerEvents);
 
             Assert.AreEqual(payloadSize, m_ServerEvents[1].Data.Count);
 
@@ -178,11 +162,7 @@
             m_Server.StartServer();
             m_Client1.StartClient();
 
-<<<<<<< HEAD
-            yield return WaitForNetworkEvent(NetworkEvent.Connect, m_Client1Events);
-=======
-            yield return WaitForNetworkEvent(NetworkEvent.Connect, m_ServerEvents);
->>>>>>> 737aa88b
+            yield return WaitForNetworkEvent(NetworkEvent.Connect, m_ServerEvents);
 
             var numSends = UnityTransport.InitialMaxSendQueueSize / 1024;
 
@@ -200,11 +180,7 @@
             yield return new WaitForSeconds(numSends * 0.02f);
 
             // Extra event is the connect event.
-<<<<<<< HEAD
-            Assert.AreEqual(numSends + 1, m_ServerEvents.Count);
-=======
             Assert.AreEqual(m_ServerEvents.Count, numSends + 1);
->>>>>>> 737aa88b
 
             for (int i = 1; i <= numSends; i++)
             {
@@ -225,7 +201,7 @@
             m_Server.StartServer();
             m_Client1.StartClient();
 
-            yield return WaitForNetworkEvent(NetworkEvent.Connect, m_Client1Events);
+            yield return WaitForNetworkEvent(NetworkEvent.Connect, m_ServerEvents);
 
             var data1 = new ArraySegment<byte>(new byte[] { 11 });
             m_Client1.Send(m_Client1.ServerClientId, data1, delivery);
@@ -256,11 +232,7 @@
             m_Client1.StartClient();
             m_Client2.StartClient();
 
-            yield return WaitForNetworkEvent(NetworkEvent.Connect, m_Client1Events);
-            if (m_Client2Events.Count == 0)
-            {
-                yield return WaitForNetworkEvent(NetworkEvent.Connect, m_Client2Events);
-            }
+            yield return WaitForNetworkEvent(NetworkEvent.Connect, m_ServerEvents);
 
             // Ensure we got both Connect events.
             Assert.AreEqual(2, m_ServerEvents.Count);
@@ -280,7 +252,7 @@
 
             byte c1Data = m_Client1Events[1].Data.First();
             byte c2Data = m_Client2Events[1].Data.First();
-            Assert.That((c1Data == 11 && c2Data == 22) || (c1Data == 22 && c2Data == 11));
+            Assert.True((c1Data == 11 && c2Data == 22) || (c1Data == 22 && c2Data == 11));
 
             yield return null;
         }
@@ -298,10 +270,9 @@
             m_Client2.StartClient();
 
             yield return WaitForNetworkEvent(NetworkEvent.Connect, m_Client1Events);
-            if (m_Client2Events.Count == 0)
-            {
-                yield return WaitForNetworkEvent(NetworkEvent.Connect, m_Client2Events);
-            }
+
+            // Ensure we got the Connect event on the other client too.
+            Assert.AreEqual(1, m_Client2Events.Count);
 
             var data1 = new ArraySegment<byte>(new byte[] { 11 });
             m_Client1.Send(m_Client1.ServerClientId, data1, delivery);
@@ -317,10 +288,9 @@
 
             byte sData1 = m_ServerEvents[2].Data.First();
             byte sData2 = m_ServerEvents[3].Data.First();
-            Assert.That((sData1 == 11 && sData2 == 22) || (sData1 == 22 && sData2 == 11));
+            Assert.True((sData1 == 11 && sData2 == 22) || (sData1 == 22 && sData2 == 11));
 
             yield return null;
         }
     }
-}
-#endif+}