--- conflicted
+++ resolved
@@ -51,7 +51,7 @@
         /// The network channel to use send updates
         /// </summary>
         [Tooltip("The network channel to use send updates")]
-        public NetworkChannel Channel = NetworkChannel.NetworkVariable;
+        public NetworkChannel Channel = NetworkChannel.PositionUpdate;
 
         /// <summary>
         /// Sets whether this transform should sync in local space or in world space.
@@ -75,15 +75,10 @@
         /// <summary>
         /// Does this instance (client or server) has authority to update transform?
         /// </summary>
-<<<<<<< HEAD
-        [SerializeField, Tooltip("The channel to send the data on.")]
-        public NetworkChannel Channel = NetworkChannel.PositionUpdate;
-=======
         public bool CanUpdateTransform =>
             Authority == NetworkAuthority.Client && IsClient && IsOwner ||
             Authority == NetworkAuthority.Server && IsServer ||
             Authority == NetworkAuthority.Shared;
->>>>>>> 34b161ae
 
         private bool IsNetworkStateDirty(NetworkState networkState)
         {
