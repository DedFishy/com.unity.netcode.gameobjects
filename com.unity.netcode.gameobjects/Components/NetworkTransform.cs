using System;
using System.Collections.Generic;
using System.Runtime.CompilerServices;
using UnityEngine;

namespace Unity.Netcode.Components
{
    /// <summary>
    /// A component for syncing transforms.
    /// NetworkTransform will read the underlying transform and replicate it to clients.
    /// The replicated value will be automatically be interpolated (if active) and applied to the underlying GameObject's transform.
    /// </summary>
    [DisallowMultipleComponent]
    [AddComponentMenu("Netcode/Network Transform")]
    [DefaultExecutionOrder(100000)] // this is needed to catch the update time after the transform was updated by user scripts
    public class NetworkTransform : NetworkBehaviour
    {
        /// <summary>
        /// The default position change threshold value.
        /// Any changes above this threshold will be replicated.
        /// </summary>
        public const float PositionThresholdDefault = 0.001f;

        /// <summary>
        /// The default rotation angle change threshold value.
        /// Any changes above this threshold will be replicated.
        /// </summary>
        public const float RotAngleThresholdDefault = 0.01f;

        /// <summary>
        /// The default scale change threshold value.
        /// Any changes above this threshold will be replicated.
        /// </summary>
        public const float ScaleThresholdDefault = 0.01f;

        /// <summary>
        /// The handler delegate type that takes client requested changes and returns resulting changes handled by the server.
        /// </summary>
        /// <param name="pos">The position requested by the client.</param>
        /// <param name="rot">The rotation requested by the client.</param>
        /// <param name="scale">The scale requested by the client.</param>
        /// <returns>The resulting position, rotation and scale changes after handling.</returns>
        public delegate (Vector3 pos, Quaternion rotOut, Vector3 scale) OnClientRequestChangeDelegate(Vector3 pos, Quaternion rot, Vector3 scale);

        /// <summary>
        /// The handler that gets invoked when server receives a change from a client.
        /// This handler would be useful for server to modify pos/rot/scale before applying client's request.
        /// </summary>
        public OnClientRequestChangeDelegate OnClientRequestChange;

        public struct NetworkTransformState : INetworkSerializable
        {
            private const int k_InLocalSpaceBit = 0;
            private const int k_PositionXBit = 1;
            private const int k_PositionYBit = 2;
            private const int k_PositionZBit = 3;
            private const int k_RotAngleXBit = 4;
            private const int k_RotAngleYBit = 5;
            private const int k_RotAngleZBit = 6;
            private const int k_ScaleXBit = 7;
            private const int k_ScaleYBit = 8;
            private const int k_ScaleZBit = 9;
            private const int k_TeleportingBit = 10;
            private const int k_Interpolate = 11;
            private const int k_QuaternionSync = 12;
            private const int k_QuaternionCompress = 13;
            private const int k_UseHalfFloats = 14;
            private const int k_Synchronization = 15;
            private const int k_PositionSlerp = 16;

            private uint m_Bitset;

            public bool InLocalSpace
            {
                get => BitGet(k_InLocalSpaceBit);
                set
                {
                    BitSet(value, k_InLocalSpaceBit);
                }
            }

            // Position
            public bool HasPositionX
            {
                get => BitGet(k_PositionXBit);
                set
                {
                    BitSet(value, k_PositionXBit);
                }
            }

            public bool HasPositionY
            {
                get => BitGet(k_PositionYBit);
                set
                {
                    BitSet(value, k_PositionYBit);
                }
            }

            public bool HasPositionZ
            {
                get => BitGet(k_PositionZBit);
                set
                {
                    BitSet(value, k_PositionZBit);
                }
            }

            public bool HasPositionChange
            {
                get
                {
                    return HasPositionX | HasPositionY | HasPositionZ;
                }
            }

            // RotAngles
            public bool HasRotAngleX
            {
                get => BitGet(k_RotAngleXBit);
                set
                {
                    BitSet(value, k_RotAngleXBit);
                }
            }

            public bool HasRotAngleY
            {
                get => BitGet(k_RotAngleYBit);
                set
                {
                    BitSet(value, k_RotAngleYBit);
                }
            }

            public bool HasRotAngleZ
            {
                get => BitGet(k_RotAngleZBit);
                set
                {
                    BitSet(value, k_RotAngleZBit);
                }
            }

            public bool HasRotAngleChange
            {
                get
                {
                    return HasRotAngleX | HasRotAngleY | HasRotAngleZ;
                }
            }

            // Scale
            public bool HasScaleX
            {
                get => BitGet(k_ScaleXBit);
                set
                {
                    BitSet(value, k_ScaleXBit);
                }
            }

            public bool HasScaleY
            {
                get => BitGet(k_ScaleYBit);
                set
                {
                    BitSet(value, k_ScaleYBit);
                }
            }

            public bool HasScaleZ
            {
                get => BitGet(k_ScaleZBit);
                set
                {
                    BitSet(value, k_ScaleZBit);
                }
            }

            public bool HasScaleChange
            {
                get
                {
                    return HasScaleX | HasScaleY | HasScaleZ;
                }
            }

            public bool IsTeleportingNextFrame
            {
                get => BitGet(k_TeleportingBit);
                set
                {
                    BitSet(value, k_TeleportingBit);
                }
            }

            public bool UseInterpolation
            {
                get => BitGet(k_Interpolate);
                set
                {
                    BitSet(value, k_Interpolate);
                }
            }

            public bool QuaternionSync
            {
                get => BitGet(k_QuaternionSync);
                set
                {
                    BitSet(value, k_QuaternionSync);
                }
            }

            public bool QuaternionCompression
            {
                get => BitGet(k_QuaternionCompress);
                set
                {
                    BitSet(value, k_QuaternionCompress);
                }
            }

            public bool UseHalfFloatPrecision
            {
                get => BitGet(k_UseHalfFloats);
                set
                {
                    BitSet(value, k_UseHalfFloats);
                }
            }

            public bool IsSynchronizing
            {
                get => BitGet(k_Synchronization);
                set
                {
                    BitSet(value, k_Synchronization);
                }
            }

            public bool UsePositionSlerp
            {
                get => BitGet(k_PositionSlerp);
                set
                {
                    BitSet(value, k_PositionSlerp);
                }
            }

            [MethodImpl(MethodImplOptions.AggressiveInlining)]
            private bool BitGet(int bitPosition)
            {
                return (m_Bitset & (1 << bitPosition)) != 0;
            }

            [MethodImpl(MethodImplOptions.AggressiveInlining)]
            private void BitSet(bool set, int bitPosition)
            {
                if (set) { m_Bitset = (m_Bitset | (uint)(1 << bitPosition)); }
                else { m_Bitset = (uint)(m_Bitset & (uint)~(1 << bitPosition)); }
            }

            internal float PositionX, PositionY, PositionZ;
            internal float RotAngleX, RotAngleY, RotAngleZ;
            internal float ScaleX, ScaleY, ScaleZ;
            internal double SentTime;

            // Used for HalfVector3 delta position updates
            internal Vector3 CurrentPosition;
            internal Vector3 DeltaPosition;
            internal HalfVector3 HalfVectorPosition;

            internal HalfVector4 HalfVectorRotation;
            internal uint QuaternionCompressed;

            internal Quaternion Rotation;
            public Quaternion GetRotation()
            {
                return Rotation;
            }

            // Authoritative and non-authoritative sides use this to determine if a NetworkTransformState is
            // dirty or not.
            public bool IsDirty { get; internal set; }

            public int LastSerializedSize;

            // Used for HalfVector3 delta position synchronization
            internal int NetworkTick;

            public int GetNetworkTick()
            {
                return NetworkTick;
            }

            internal bool TrackByStateId;
            internal int StateId;

            /// <summary>
            /// This will reset the NetworkTransform state's internal flags
            /// </summary>
            public void ClearBitSetForNextTick()
            {
                // Preserve the global flags
                var preserveFlags = (uint)((1 << k_InLocalSpaceBit) | (1 << k_Interpolate) | (1 << k_UseHalfFloats) | (1 << k_QuaternionSync) | (1 << k_QuaternionCompress) | (1 << k_PositionSlerp));
                m_Bitset &= preserveFlags;
                IsDirty = false;
            }

            private FastBufferReader m_Reader;
            private FastBufferWriter m_Writer;

            public void NetworkSerialize<T>(BufferSerializer<T> serializer) where T : IReaderWriter
            {
                var positionStart = 0;
                var isWriting = serializer.IsWriter;
                if (isWriting)
                {
                    m_Writer = serializer.GetFastBufferWriter();
                    positionStart = m_Writer.Position;
                }
                else
                {
                    m_Reader = serializer.GetFastBufferReader();
                    positionStart = m_Reader.Position;
                }

                if (TrackByStateId)
                {
                    var stateId = StateId;
                    if (IsSynchronizing)
                    {
                        StateId = -1;
                    }
                    else
                    {
                        if (serializer.IsWriter)
                        {
                            StateId++;
                        }
                        serializer.SerializeValue(ref StateId);
                    }
                }

                // Synchronize State Flags and Network Tick
                {
                    if (isWriting)
                    {
<<<<<<< HEAD
                        BytePacker.WriteValueBitPacked(m_Writer, m_Bitset);
=======
                        //BytePacker.WriteValueBitPacked(m_Writer, m_Bitset);
                        serializer.SerializeValue(ref m_Bitset);
>>>>>>> f248e37d
                        // We use network ticks as opposed to absolute time as the authoritative
                        // side updates on every new tick.
                        BytePacker.WriteValueBitPacked(m_Writer, NetworkTick);

                    }
                    else
                    {
<<<<<<< HEAD
                        ByteUnpacker.ReadValueBitPacked(m_Reader, out m_Bitset);
=======
                        serializer.SerializeValue(ref m_Bitset);
                        //ByteUnpacker.ReadValueBitPacked(m_Reader, out m_Bitset);
>>>>>>> f248e37d
                        // We use network ticks as opposed to absolute time as the authoritative
                        // side updates on every new tick.
                        ByteUnpacker.ReadValueBitPacked(m_Reader, out NetworkTick);
                    }
                }

                // Synchronize Position
                if (HasPositionChange)
                {
                    if (UseHalfFloatPrecision)
                    {
                        if (IsTeleportingNextFrame)
                        {
                            // **Always use full precision when teleporting and UseHalfFloatPrecision is enabled**
                            serializer.SerializeValue(ref CurrentPosition);
                            // If we are synchronizing, then include the half vector position's delta offset
                            if (IsSynchronizing)
                            {
                                serializer.SerializeValue(ref DeltaPosition);
                                serializer.SerializeNetworkSerializable(ref HalfVectorPosition);
                            }
                        }
                        else
                        {
                            serializer.SerializeNetworkSerializable(ref HalfVectorPosition);
                        }
                    }
                    else // Legacy Position Synchronization
                    {
                        // Position Values
                        if (HasPositionX)
                        {
                            serializer.SerializeValue(ref PositionX);
                        }

                        if (HasPositionY)
                        {
                            serializer.SerializeValue(ref PositionY);
                        }

                        if (HasPositionZ)
                        {
                            serializer.SerializeValue(ref PositionZ);
                        }
                    }
                }

                // Synchronize Rotation
                if (HasRotAngleChange)
                {
                    if (QuaternionSync)
                    {
                        if (IsTeleportingNextFrame)
                        {
                            serializer.SerializeValue(ref Rotation);
                        }
                        else
                        {
                            if (QuaternionCompression)
                            {
                                if (isWriting)
                                {
                                    QuaternionCompressed = QuaternionCompressor.CompressQuaternion(ref Rotation);
                                }

                                serializer.SerializeValue(ref QuaternionCompressed);

                                if (!isWriting)
                                {
                                    QuaternionCompressor.DecompressQuaternion(ref Rotation, QuaternionCompressed);
                                }
                                serializer.SerializeValue(ref QuaternionCompressed);
                            }
                            else
                            {
                                if (UseHalfFloatPrecision)
                                {
<<<<<<< HEAD
                                    if (serializer.IsWriter)
                                    {
                                        HalfVectorRotation.FromQuaternion(ref Rotation);
                                    }
                                    else
                                    {
                                        HalfVectorRotation.ToQuaternion(ref Rotation);
                                    }
                                    serializer.SerializeNetworkSerializable(ref HalfVectorRotation);
=======
                                    if (isWriting)
                                    {
                                        HalfVectorRotation.FromQuaternion(ref Rotation);
                                    }

                                    serializer.SerializeNetworkSerializable(ref HalfVectorRotation);

                                    if (!isWriting)
                                    {
                                        HalfVectorRotation.ToQuaternion(ref Rotation);
                                    }
>>>>>>> f248e37d
                                }
                                else
                                {
                                    serializer.SerializeValue(ref Rotation);
                                }
                            }
                        }
                    }
                    else
                    {
                        // RotAngle Values
                        if (HasRotAngleX)
                        {
                            serializer.SerializeValue(ref RotAngleX);
                        }

                        if (HasRotAngleY)
                        {
                            serializer.SerializeValue(ref RotAngleY);
                        }

                        if (HasRotAngleZ)
                        {
                            serializer.SerializeValue(ref RotAngleZ);
                        }
                    }
                }

                // Synchronize Scale
                if (HasScaleChange)
                {
                    if (UseHalfFloatPrecision && !IsTeleportingNextFrame)
                    {
                        var halfScale = (ushort)0;
                        if (HasScaleX)
                        {

                            if (isWriting)
                            {
                                halfScale = Mathf.FloatToHalf(ScaleX);
                            }
                            serializer.SerializeValue(ref halfScale);
                            if (!isWriting)
                            {

                                ScaleX = Mathf.HalfToFloat(halfScale);
                            }
                        }
<<<<<<< HEAD

                        if (HasScaleY)
                        {
                            if (isWriting)
                            {
                                halfScale = Mathf.FloatToHalf(ScaleY);
                            }
                            serializer.SerializeValue(ref halfScale);
                            if (!isWriting)
                            {

                                ScaleY = Mathf.HalfToFloat(halfScale);
                            }
                        }

=======

                        if (HasScaleY)
                        {
                            if (isWriting)
                            {
                                halfScale = Mathf.FloatToHalf(ScaleY);
                            }
                            serializer.SerializeValue(ref halfScale);
                            if (!isWriting)
                            {

                                ScaleY = Mathf.HalfToFloat(halfScale);
                            }
                        }

>>>>>>> f248e37d
                        if (HasScaleZ)
                        {
                            if (HasScaleY)
                            {
                                if (isWriting)
                                {
                                    halfScale = Mathf.FloatToHalf(ScaleZ);
                                }
                                serializer.SerializeValue(ref halfScale);
                                if (!isWriting)
                                {

                                    ScaleZ = Mathf.HalfToFloat(halfScale);
                                }
                            }
                        }
                    }
                    else
                    {
                        if (HasScaleX)
                        {
                            serializer.SerializeValue(ref ScaleX);
                        }

                        if (HasScaleY)
                        {
                            serializer.SerializeValue(ref ScaleY);
                        }

                        if (HasScaleZ)
                        {
                            serializer.SerializeValue(ref ScaleZ);
                        }
                    }
                }

                // Only if we are receiving state
                if (serializer.IsReader)
                {
                    // Go ahead and mark the local state dirty or not dirty as well
                    /// <see cref="TryCommitTransformToServer"/>
                    IsDirty = HasPositionChange || HasRotAngleChange || HasScaleChange;
                    LastSerializedSize = m_Reader.Position - positionStart;
                }
                else
                {
                    LastSerializedSize = m_Writer.Position - positionStart;
                }
            }
        }

        /// <summary>
        /// Whether or not x component of position will be replicated
        /// </summary>
        public bool SyncPositionX = true;
        /// <summary>
        /// Whether or not y component of position will be replicated
        /// </summary>
        public bool SyncPositionY = true;
        /// <summary>
        /// Whether or not z component of position will be replicated
        /// </summary>
        public bool SyncPositionZ = true;

        private bool SynchronizePosition
        {
            get
            {
                return SyncPositionX || SyncPositionY || SyncPositionZ;
            }
        }

        /// <summary>
        /// Whether or not x component of rotation will be replicated
        /// </summary>
        public bool SyncRotAngleX = true;
        /// <summary>
        /// Whether or not y component of rotation will be replicated
        /// </summary>
        public bool SyncRotAngleY = true;
        /// <summary>
        /// Whether or not z component of rotation will be replicated
        /// </summary>
        public bool SyncRotAngleZ = true;

        private bool SynchronizeRotation
        {
            get
            {
                return SyncRotAngleX || SyncRotAngleY || SyncRotAngleZ;
            }
        }

        /// <summary>
        /// Whether or not x component of scale will be replicated
        /// </summary>
        public bool SyncScaleX = true;
        /// <summary>
        /// Whether or not y component of scale will be replicated
        /// </summary>
        public bool SyncScaleY = true;
        /// <summary>
        /// Whether or not z component of scale will be replicated
        /// </summary>
        public bool SyncScaleZ = true;

        /// <summary>
        /// When set to true and interpolate is enabled, this
        /// will interpolate using Slerp which is useful if your
        /// object's motion is of a circular/Bézier curve like
        /// path.
        ///
        /// !!NOTE!!: Currently this is not synchronized if changed
        /// during runtime!
        ///
        /// TODO: We need to provide a better way to expose more
        /// modularity to interpolation.
        ///
        /// </summary>
        [Tooltip("When enabled the interpolator uses Slerp for circular/Bézier curve motion models.")]
        public bool SlerpPosition = false;

        private bool SynchronizeScale
        {
            get
            {
                return SyncScaleX || SyncScaleY || SyncScaleZ;
            }
        }

        public bool UseQuaternionSynchronization = false;
        public bool UseQuaternionCompression = false;
        public bool UseHalfFloatPrecision = false;

        /// <summary>
        /// The current position threshold value
        /// Any changes to the position that exceeds the current threshold value will be replicated
        /// </summary>
        public float PositionThreshold = PositionThresholdDefault;

        /// <summary>
        /// The current rotation threshold value
        /// Any changes to the rotation that exceeds the current threshold value will be replicated
        /// Minimum Value: 0.001
        /// Maximum Value: 360.0
        /// </summary>
        [Range(0.001f, 360.0f)]
        public float RotAngleThreshold = RotAngleThresholdDefault;

        /// <summary>
        /// The current scale threshold value
        /// Any changes to the scale that exceeds the current threshold value will be replicated
        /// </summary>
        public float ScaleThreshold = ScaleThresholdDefault;

        /// <summary>
        /// Sets whether the transform should be treated as local (true) or world (false) space.
        /// </summary>
        /// <remarks>
        /// This should only be changed by the authoritative side during runtime. Non-authoritative
        /// changes will be overridden upon the next state update.
        /// </remarks>
        [Tooltip("Sets whether this transform should sync in local space or in world space")]
        public bool InLocalSpace = false;

        /// <summary>
        /// When enabled (default) interpolation is applied and when disabled no interpolation is applied
        /// </summary>
        public bool Interpolate = true;

        /// <summary>
        /// Used to determine who can write to this transform. Server only for this transform.
        /// Changing this value alone in a child implementation will not allow you to create a NetworkTransform which can be written to by clients. See the ClientNetworkTransform Sample
        /// in the package samples for how to implement a NetworkTransform with client write support.
        /// If using different values, please use RPCs to write to the server. Netcode doesn't support client side network variable writing
        /// </summary>
        public bool CanCommitToTransform { get; protected set; }


        /// <summary>
        /// Internally used by <see cref="NetworkTransform"/> to keep track of whether this <see cref="NetworkBehaviour"/> derived class instance
        /// was instantiated on the server side or not.
        /// </summary>
        protected bool m_CachedIsServer;

        /// <summary>
        /// Internally used by <see cref="NetworkTransform"/> to keep track of the <see cref="NetworkManager"/> instance assigned to this
        /// this <see cref="NetworkBehaviour"/> derived class instance.
        /// </summary>
        protected NetworkManager m_CachedNetworkManager;

        /// <summary>
        /// We have two internal NetworkVariables.
        /// One for server authoritative and one for "client/owner" authoritative.
        /// </summary>
        private readonly NetworkVariable<NetworkTransformState> m_ReplicatedNetworkStateServer = new NetworkVariable<NetworkTransformState>(new NetworkTransformState(), NetworkVariableReadPermission.Everyone, NetworkVariableWritePermission.Server);
        private readonly NetworkVariable<NetworkTransformState> m_ReplicatedNetworkStateOwner = new NetworkVariable<NetworkTransformState>(new NetworkTransformState(), NetworkVariableReadPermission.Everyone, NetworkVariableWritePermission.Owner);

        internal NetworkVariable<NetworkTransformState> ReplicatedNetworkState
        {
            get
            {
                if (!IsServerAuthoritative())
                {
                    return m_ReplicatedNetworkStateOwner;
                }

                return m_ReplicatedNetworkStateServer;
            }
        }

        [MethodImpl(MethodImplOptions.AggressiveInlining)]
        public Vector3 GetSpaceRelativePosition()
        {
            return InLocalSpace ? transform.localPosition : transform.position;
        }

        [MethodImpl(MethodImplOptions.AggressiveInlining)]
        public Quaternion GetSpaceRelativeRotation()
        {
            return InLocalSpace ? transform.localRotation : transform.rotation;
        }

        // Used by both authoritative and non-authoritative instances.
        // This represents the most recent local authoritative state.
        private NetworkTransformState m_LocalAuthoritativeNetworkState;

        private ClientRpcParams m_ClientRpcParams = new ClientRpcParams() { Send = new ClientRpcSendParams() };
        private List<ulong> m_ClientIds = new List<ulong>() { 0 };

        private BufferedLinearInterpolatorVector3 m_BufferedLinearInterpolatorVector3;
        private BufferedLinearInterpolator<Quaternion> m_RotationInterpolator; // rotation is a single Quaternion since each Euler axis will affect the quaternion's final value

        private BufferedLinearInterpolator<float> m_ScaleXInterpolator;
        private BufferedLinearInterpolator<float> m_ScaleYInterpolator;
        private BufferedLinearInterpolator<float> m_ScaleZInterpolator;
        private readonly List<BufferedLinearInterpolator<float>> m_AllFloatInterpolators = new List<BufferedLinearInterpolator<float>>(6);

        // Used by integration test
        internal NetworkTransformState LastSentState;

        [MethodImpl(MethodImplOptions.AggressiveInlining)]
        protected void UpdatePositionInterpolator(Vector3 position, double time, bool resetInterpolator = false)
        {
            if (!CanCommitToTransform)
            {
                //var position = InLocalSpace ? transform.localPosition : transform.position;
                if (resetInterpolator)
                {
                    m_BufferedLinearInterpolatorVector3.ResetTo(position, time);
                }
                else
                {
                    m_BufferedLinearInterpolatorVector3.AddMeasurement(position, time);
                }
            }
        }

#if DEBUG_NETWORKTRANSFORM
        /// <summary>
        /// For debugging delta position and half vector3
        /// </summary>
        protected delegate void AddLogEntryHandler(ref NetworkTransformState networkTransformState, ulong targetClient, bool preUpdate = false);
        protected AddLogEntryHandler m_AddLogEntry;

        [MethodImpl(MethodImplOptions.AggressiveInlining)]
        private void AddLogEntry(ref NetworkTransformState networkTransformState, ulong targetClient, bool preUpdate = false)
        {
            m_AddLogEntry?.Invoke(ref networkTransformState, targetClient, preUpdate);
        }


        [MethodImpl(MethodImplOptions.AggressiveInlining)]
        protected int GetStateId(ref NetworkTransformState state)
        {
            return state.StateId;
        }

        [MethodImpl(MethodImplOptions.AggressiveInlining)]
        protected HalfVector3 GetHalfPositionState()
        {
            return m_HalfPositionState;
        }

#else
        [MethodImpl(MethodImplOptions.AggressiveInlining)]
        private void AddLogEntry(ref NetworkTransformState networkTransformState, ulong targetClient, bool preUpdate = false)
        {
        }
#endif




        /// <summary>
        /// Only used when UseHalfFloatPrecision is enabled
        /// </summary>
        private HalfVector3 m_HalfPositionState = new HalfVector3();

        internal void UpdatePositionSlerp()
        {
            if (m_BufferedLinearInterpolatorVector3 != null)
            {
                m_BufferedLinearInterpolatorVector3.IsSlerp = SlerpPosition;
            }
        }

        /// <summary>
        /// Determines if synchronization is needed.
        /// Basically only if we are running in owner authoritative mode and it
        /// is the owner being synchronized we don't want to synchronize with
        /// the exception of the NetworkObject being owned by the server.
        /// </summary>
        private bool ShouldSynchronizeHalfFloat(ulong targetClientId)
        {
            if (!IsServerAuthoritative() && NetworkObject.OwnerClientId == targetClientId)
            {
                // Return false for all client owners but return true for the server
                return NetworkObject.IsOwnedByServer;
            }
            return true;
        }

        /// <summary>
        /// This is invoked when a new client joins (server and client sides)
        /// Server Side: Serializes as if we were teleporting (everything is sent via NetworkTransformState)
        /// Client Side: Adds the interpolated state which applies the NetworkTransformState as well
        /// </summary>
        protected override void OnSynchronize<T>(ref BufferSerializer<T> serializer, ulong targetClientId = 0)
        {
            var synchronizationState = new NetworkTransformState();

            if (serializer.IsWriter)
            {
                synchronizationState.IsTeleportingNextFrame = true;
                var transformToCommit = transform;
                // If we are using Half Float Precision, then we want to only synchronize the authority's m_HalfPositionState.FullPosition in order for
                // for the non-authority side to be able to properly synchronize delta position updates.
                ApplyTransformToNetworkStateWithInfo(ref synchronizationState, ref transformToCommit, true, targetClientId);
                synchronizationState.NetworkSerialize(serializer);
            }
            else
            {
                synchronizationState.NetworkSerialize(serializer);
                // Set the transform's synchronization modes
                InLocalSpace = synchronizationState.InLocalSpace;
                Interpolate = synchronizationState.UseInterpolation;
                UseQuaternionSynchronization = synchronizationState.QuaternionSync;
                UseHalfFloatPrecision = synchronizationState.UseHalfFloatPrecision;
                UseQuaternionCompression = synchronizationState.QuaternionCompression;
                SlerpPosition = synchronizationState.UsePositionSlerp;
                UpdatePositionSlerp();

                // Teleport/Fully Initialize based on the state
                ApplyTeleportingState(synchronizationState);

                m_LocalAuthoritativeNetworkState = synchronizationState;
                m_LocalAuthoritativeNetworkState.IsTeleportingNextFrame = false;
            }
        }

        /// <summary>
        /// This will try to send/commit the current transform delta states (if any)
        /// </summary>
        /// <remarks>
        /// Only client owners or the server should invoke this method
        /// </remarks>
        /// <param name="transformToCommit">the transform to be committed</param>
        /// <param name="dirtyTime">time it was marked dirty</param>
        protected void TryCommitTransformToServer(Transform transformToCommit, double dirtyTime)
        {
            // Only client owners or the server should invoke this method
            if (!IsOwner && !m_CachedIsServer)
            {
                NetworkLog.LogError($"Non-owner instance, {name}, is trying to commit a transform!");
                return;
            }

            // If we are authority, update the authoritative state
            if (CanCommitToTransform)
            {
                OnUpdateAuthoritativeState(ref transformToCommit);
            }
            else // Non-Authority
            {
                var position = GetSpaceRelativePosition();
                var rotation = GetSpaceRelativeRotation();
                // We are an owner requesting to update our state
                if (!m_CachedIsServer)
                {
                    SetStateServerRpc(position, rotation, transformToCommit.localScale, false);
                }
                else // Server is always authoritative (including owner authoritative)
                {
                    SetStateClientRpc(position, rotation, transformToCommit.localScale, false);
                }
            }
        }

        /// <summary>
        /// Invoked just prior to being updated to non-authority instances
        /// </summary>
        /// <param name="networkTransformState">the state being pushed</param>
        protected virtual void OnAuthorityPushTransformState(ref NetworkTransformState networkTransformState)
        {
        }

        /// <summary>
        /// Authoritative side only
        /// If there are any transform delta states, this method will synchronize the
        /// state with all non-authority instances.
        /// </summary>
        private void TryCommitTransform(ref Transform transformToCommit, bool synchronize = false)
        {
            if (!CanCommitToTransform && !IsOwner)
            {
                NetworkLog.LogError($"[{name}] is trying to commit the transform without authority!");
                return;
            }

            // If the transform has deltas (returns dirty) then...
            if (ApplyTransformToNetworkStateWithInfo(ref m_LocalAuthoritativeNetworkState, ref transformToCommit, synchronize))
            {
                m_LocalAuthoritativeNetworkState.LastSerializedSize = ReplicatedNetworkState.Value.LastSerializedSize;
                OnAuthorityPushTransformState(ref m_LocalAuthoritativeNetworkState);

                // "push"/commit the state
                ReplicatedNetworkState.Value = m_LocalAuthoritativeNetworkState;

                // For integration testing
                LastSentState = m_LocalAuthoritativeNetworkState;
            }
        }

        /// <summary>
        /// Initializes the interpolators with the current transform values
        /// </summary>
        private void ResetInterpolatedStateToCurrentAuthoritativeState()
        {
            var serverTime = NetworkManager.ServerTime.Time;
            var position = GetSpaceRelativePosition();

            UpdatePositionInterpolator(position, serverTime, true);
            UpdatePositionSlerp();

            var rotation = GetSpaceRelativeRotation();
            m_RotationInterpolator.ResetTo(rotation, serverTime);

            var scale = transform.localScale;
            m_ScaleXInterpolator.ResetTo(scale.x, serverTime);
            m_ScaleYInterpolator.ResetTo(scale.y, serverTime);
            m_ScaleZInterpolator.ResetTo(scale.z, serverTime);
        }

        /// <summary>
        /// Used for integration testing:
        /// Will apply the transform to the LocalAuthoritativeNetworkState and get detailed dirty information returned
        /// in the <see cref="NetworkTransformState"/> returned.
        /// </summary>
        /// <param name="transform">transform to apply</param>
        /// <returns>NetworkTransformState</returns>
        internal NetworkTransformState ApplyLocalNetworkState(Transform transform)
        {
            // Since we never commit these changes, we need to simulate that any changes were committed previously and the bitset
            // value would already be reset prior to having the state applied
            m_LocalAuthoritativeNetworkState.ClearBitSetForNextTick();

            // Now check the transform for any threshold value changes
            ApplyTransformToNetworkStateWithInfo(ref m_LocalAuthoritativeNetworkState, ref transform);

            // Return the entire state to be used by the integration test
            return m_LocalAuthoritativeNetworkState;
        }

        /// <summary>
        /// Used for integration testing
        /// </summary>
        internal bool ApplyTransformToNetworkState(ref NetworkTransformState networkState, double dirtyTime, Transform transformToUse)
        {
            // Apply the interpolate and PostionDeltaCompression flags, otherwise we get false positives whether something changed or not.
            networkState.UseInterpolation = Interpolate;
            networkState.QuaternionSync = UseQuaternionSynchronization;
            networkState.UseHalfFloatPrecision = UseHalfFloatPrecision;

            return ApplyTransformToNetworkStateWithInfo(ref networkState, ref transformToUse);
        }

        /// <summary>
        /// Applies the transform to the <see cref="NetworkTransformState"/> specified.
        /// </summary>
        [MethodImpl(MethodImplOptions.AggressiveInlining)]
        private bool ApplyTransformToNetworkStateWithInfo(ref NetworkTransformState networkState, ref Transform transformToUse, bool isSynchronization = false, ulong targetClientId = 0)
        {
            var isDirty = false;
            var isPositionDirty = false;
            var isRotationDirty = false;
            var isScaleDirty = false;

            var position = InLocalSpace ? transformToUse.localPosition : transformToUse.position;
            var rotAngles = InLocalSpace ? transformToUse.localEulerAngles : transformToUse.eulerAngles;
            var scale = transformToUse.localScale;

            networkState.IsSynchronizing = isSynchronization;

            if (InLocalSpace != networkState.InLocalSpace)
            {
                networkState.InLocalSpace = InLocalSpace;
                isDirty = true;
            }

            if (Interpolate != networkState.UseInterpolation)
            {
                networkState.UseInterpolation = Interpolate;
                isDirty = true;
                // When we change from interpolating to not interpolating (or vice versa) we need to synchronize/reset everything
                networkState.IsTeleportingNextFrame = true;
            }

            if (UseQuaternionSynchronization != networkState.QuaternionSync)
            {
                networkState.QuaternionSync = UseQuaternionSynchronization;
                isDirty = true;
                networkState.IsTeleportingNextFrame = true;
            }

            if (UseQuaternionCompression != networkState.QuaternionCompression)
            {
                networkState.QuaternionCompression = UseQuaternionCompression;
                isDirty = true;
                networkState.IsTeleportingNextFrame = true;
            }

            if (UseHalfFloatPrecision != networkState.UseHalfFloatPrecision)
            {
                networkState.UseHalfFloatPrecision = UseHalfFloatPrecision;
                isDirty = true;
                networkState.IsTeleportingNextFrame = true;
            }

            if (SlerpPosition != networkState.UsePositionSlerp)
            {
                networkState.UsePositionSlerp = SlerpPosition;
                isDirty = true;
                networkState.IsTeleportingNextFrame = true;
            }

            if (!UseHalfFloatPrecision)
            {
                if (SyncPositionX && (Mathf.Abs(networkState.PositionX - position.x) >= PositionThreshold || networkState.IsTeleportingNextFrame))
                {
                    networkState.PositionX = position.x;
                    networkState.HasPositionX = true;
                    isPositionDirty = true;
                }

                if (SyncPositionY && (Mathf.Abs(networkState.PositionY - position.y) >= PositionThreshold || networkState.IsTeleportingNextFrame))
                {
                    networkState.PositionY = position.y;
                    networkState.HasPositionY = true;
                    isPositionDirty = true;
                }

                if (SyncPositionZ && (Mathf.Abs(networkState.PositionZ - position.z) >= PositionThreshold || networkState.IsTeleportingNextFrame))
                {
                    networkState.PositionZ = position.z;
                    networkState.HasPositionZ = true;
                    isPositionDirty = true;
                }
            }
            else
            {
                // For HalfVector3, if any axial value is dirty then we always send a full update
                if (!isPositionDirty)
                {
                    var delta = position - m_HalfPositionState.PreviousPosition;
                    for (int i = 0; i < 3; i++)
                    {
                        if (Mathf.Abs(delta[i]) >= PositionThreshold)
                        {
                            isPositionDirty = true;
                            break;
                        }
                    }
                }

                // If the position is dirty or we are teleporting (which includes synchronization)
                // then determine what parts of the HalfVector3 should be updated
                if (isPositionDirty || networkState.IsTeleportingNextFrame)
                {
                    // If we are not synchronizing the transform state for the first time
                    if (!isSynchronization)
                    {
                        // With global teleporting (broadcast to all non-authority instances)
                        // we re-initialize authority's HalfVector3 and synchronize all
                        // non-authority instances with the new full precision position
                        if (networkState.IsTeleportingNextFrame)
                        {
                            m_HalfPositionState = new HalfVector3(position, networkState.NetworkTick);
                            networkState.CurrentPosition = position;
                        }
                        else // Otherwise, just synchronize the delta position value
                        {
                            m_HalfPositionState.FromVector3(ref position, networkState.NetworkTick);
                        }

                        networkState.HalfVectorPosition = m_HalfPositionState;
                    }
                    else // If synchronizing is set, then use the current full position value on the server side
                    {
                        if (ShouldSynchronizeHalfFloat(targetClientId))
                        {
                            // If we have a HalfVector3 that has a state applied, then we want to determine
                            // what needs to be synchronized. For owner authoritative mode, the server side
                            // will have no valid state yet.
                            if (m_HalfPositionState.NetworkTick > 0)
                            {
                                // Always synchronize the base position and the ushort values of the
                                // current m_HalfPositionState
                                networkState.CurrentPosition = m_HalfPositionState.CurrentBasePosition;
                                networkState.HalfVectorPosition = m_HalfPositionState;
                                // If the server is the owner, in both server and owner authoritative modes,
                                // or we are running in server authoritative mode, then we use the
                                // HalfDeltaConvertedBack value as the delta position
                                if (NetworkObject.IsOwnedByServer || IsServerAuthoritative())
                                {
                                    networkState.DeltaPosition = m_HalfPositionState.HalfDeltaConvertedBack;
                                }
                                else
                                {
                                    // Otherwise, we are in owner authoritative mode and the server's HalfVector3
                                    // state is "non-authoritative" relative so we use the DeltaPosition.
                                    networkState.DeltaPosition = m_HalfPositionState.DeltaPosition;
                                }
                            }
                            else // Reset everything and just send the current position
                            {
                                networkState.HalfVectorPosition = new HalfVector3();
                                networkState.DeltaPosition = Vector3.zero;
                                networkState.CurrentPosition = position;
                            }
                        }
                        else
                        {
                            networkState.CurrentPosition = position;
                        }
                        // Add log entry for this update relative to the client being synchronized
                        AddLogEntry(ref networkState, targetClientId, true);
                    }
                    networkState.HasPositionX = true;
                    networkState.HasPositionY = true;
                    networkState.HasPositionZ = true;

                }
            }

            if (!UseQuaternionSynchronization)
            {
                if (SyncRotAngleX && (Mathf.Abs(Mathf.DeltaAngle(networkState.RotAngleX, rotAngles.x)) >= RotAngleThreshold || networkState.IsTeleportingNextFrame))
                {
                    networkState.RotAngleX = rotAngles.x;
                    networkState.HasRotAngleX = true;
                    isRotationDirty = true;
                }

                if (SyncRotAngleY && (Mathf.Abs(Mathf.DeltaAngle(networkState.RotAngleY, rotAngles.y)) >= RotAngleThreshold || networkState.IsTeleportingNextFrame))
                {
                    networkState.RotAngleY = rotAngles.y;
                    networkState.HasRotAngleY = true;
                    isRotationDirty = true;
                }

                if (SyncRotAngleZ && (Mathf.Abs(Mathf.DeltaAngle(networkState.RotAngleZ, rotAngles.z)) >= RotAngleThreshold || networkState.IsTeleportingNextFrame))
                {
                    networkState.RotAngleZ = rotAngles.z;
                    networkState.HasRotAngleZ = true;
                    isRotationDirty = true;
                }
            }
            else
            {
                // For quaternion synchronization, if one angle is dirty we send a full update
                if (!isRotationDirty)
                {
                    var previousRotation = networkState.Rotation.eulerAngles;
                    for (int i = 0; i < 3; i++)
                    {
                        if (Mathf.Abs(Mathf.DeltaAngle(previousRotation[i], rotAngles[i])) >= RotAngleThreshold)
                        {
                            isRotationDirty = true;
                            break;
                        }
                    }
                }
                if (isRotationDirty)
                {
                    networkState.Rotation = InLocalSpace ? transformToUse.localRotation : transformToUse.rotation;
                    networkState.HasRotAngleX = true;
                    networkState.HasRotAngleY = true;
                    networkState.HasRotAngleZ = true;
                }
            }

            // Only if we are not synchronizing...
            if (!isSynchronization)
            {
                if (SyncScaleX && (Mathf.Abs(networkState.ScaleX - scale.x) >= ScaleThreshold || networkState.IsTeleportingNextFrame))
                {
                    networkState.ScaleX = scale.x;
                    networkState.HasScaleX = true;
                    isScaleDirty = true;
                }

                if (SyncScaleY && (Mathf.Abs(networkState.ScaleY - scale.y) >= ScaleThreshold || networkState.IsTeleportingNextFrame))
                {
                    networkState.ScaleY = scale.y;
                    networkState.HasScaleY = true;
                    isScaleDirty = true;
                }

                if (SyncScaleZ && (Mathf.Abs(networkState.ScaleZ - scale.z) >= ScaleThreshold || networkState.IsTeleportingNextFrame))
                {
                    networkState.ScaleZ = scale.z;
                    networkState.HasScaleZ = true;
                    isScaleDirty = true;
                }
            }
            else // If we are synchronizing then use transform's values
            if (isSynchronization)
            {
                networkState.ScaleX = transform.localScale.x;
                networkState.ScaleY = transform.localScale.y;
                networkState.ScaleZ = transform.localScale.z;
                networkState.HasScaleX = true;
                networkState.HasScaleY = true;
                networkState.HasScaleZ = true;
                isScaleDirty = true;
            }
            isDirty |= isPositionDirty || isRotationDirty || isScaleDirty;

            if (isDirty)
            {
                networkState.NetworkTick = NetworkManager.ServerTime.Tick;
            }

            /// We need to set this in order to know when we can reset our local authority state <see cref="Update"/>
            /// If our state is already dirty or we just found deltas (i.e. isDirty == true)
            networkState.IsDirty |= isDirty;
            return isDirty;
        }

        /// <summary>
        /// Applies the authoritative state to the transform
        /// </summary>
        private void ApplyAuthoritativeState()
        {
            var networkState = m_LocalAuthoritativeNetworkState;
            var adjustedPosition = GetSpaceRelativePosition();
            var adjustedRotation = GetSpaceRelativeRotation();
            var adjustedRotAngles = adjustedRotation.eulerAngles;
            var adjustedScale = transform.localScale;

            // Non-Authority Preservers the authority's transform state update modes
            InLocalSpace = networkState.InLocalSpace;
            Interpolate = networkState.UseInterpolation;
            UseHalfFloatPrecision = networkState.UseHalfFloatPrecision;
            UseQuaternionSynchronization = networkState.QuaternionSync;
            UseQuaternionCompression = networkState.QuaternionCompression;
            if (SlerpPosition != networkState.UsePositionSlerp)
            {
                SlerpPosition = networkState.UsePositionSlerp;
                UpdatePositionSlerp();
            }

            // NOTE ABOUT INTERPOLATING AND THE CODE BELOW:
            // We always apply the interpolated state for any axis we are synchronizing even when the state has no deltas
            // to assure we fully interpolate to our target even after we stop extrapolating 1 tick later.
            if (Interpolate)
            {
                var interpolatedPosition = m_BufferedLinearInterpolatorVector3.GetInterpolatedValue();
                if (UseHalfFloatPrecision)
                {
                    adjustedPosition = interpolatedPosition;
                }
                else
                {
                    if (SyncPositionX) { adjustedPosition.x = interpolatedPosition.x; }
                    if (SyncPositionY) { adjustedPosition.y = interpolatedPosition.y; }
                    if (SyncPositionZ) { adjustedPosition.z = interpolatedPosition.z; }
                }

                if (SyncScaleX) { adjustedScale.x = m_ScaleXInterpolator.GetInterpolatedValue(); }
                if (SyncScaleY) { adjustedScale.y = m_ScaleYInterpolator.GetInterpolatedValue(); }
                if (SyncScaleZ) { adjustedScale.z = m_ScaleZInterpolator.GetInterpolatedValue(); }

                if (SynchronizeRotation)
                {
                    var interpolatedRotation = m_RotationInterpolator.GetInterpolatedValue();
                    if (UseQuaternionSynchronization)
                    {
                        adjustedRotation = interpolatedRotation;
                    }
                    else
                    {
                        var interpolatedEulerAngles = interpolatedRotation.eulerAngles;
                        if (SyncRotAngleX) { adjustedRotAngles.x = interpolatedEulerAngles.x; }
                        if (SyncRotAngleY) { adjustedRotAngles.y = interpolatedEulerAngles.y; }
                        if (SyncRotAngleZ) { adjustedRotAngles.z = interpolatedEulerAngles.z; }
                        adjustedRotation.eulerAngles = adjustedRotAngles;
                    }
                }
            }
            else
            {
                if (UseHalfFloatPrecision)
                {
                    adjustedPosition = networkState.CurrentPosition;
                }
                else
                {
                    if (networkState.HasPositionX) { adjustedPosition.x = networkState.PositionX; }
                    if (networkState.HasPositionY) { adjustedPosition.y = networkState.PositionY; }
                    if (networkState.HasPositionZ) { adjustedPosition.z = networkState.PositionZ; }
                }

                if (networkState.HasScaleX) { adjustedScale.x = networkState.ScaleX; }
                if (networkState.HasScaleY) { adjustedScale.y = networkState.ScaleY; }
                if (networkState.HasScaleZ) { adjustedScale.z = networkState.ScaleZ; }

                if (networkState.QuaternionSync)
                {
                    adjustedRotation = networkState.Rotation;
                }
                else
                {
                    if (networkState.HasRotAngleX) { adjustedRotAngles.x = networkState.RotAngleX; }
                    if (networkState.HasRotAngleY) { adjustedRotAngles.y = networkState.RotAngleY; }
                    if (networkState.HasRotAngleZ) { adjustedRotAngles.z = networkState.RotAngleZ; }
                    adjustedRotation.eulerAngles = adjustedRotAngles;
                }
            }

            // NOTE: The below conditional checks for applying axial values are required in order to
            // prevent the non-authoritative side from making adjustments when interpolation is off.

            // TODO: Determine if we want to enforce, frame by frame, the non-authoritative transform values.
            // We would want save the position, rotation, and scale (each individually) after applying each
            // authoritative transform state received. Otherwise, the non-authoritative side could make
            // changes to an axial value (if interpolation is turned off) until authority sends an update for
            // that same axial value. When interpolation is on, the state's values being synchronized are
            // always applied each frame.

            // Apply the new position if it has changed or we are interpolating and synchronizing position
            if (networkState.HasPositionChange || (Interpolate && SynchronizePosition))
            {
                if (InLocalSpace)
                {
                    transform.localPosition = adjustedPosition;
                }
                else
                {
                    transform.position = adjustedPosition;
                }
            }

            // Apply the new rotation if it has changed or we are interpolating and synchronizing rotation
            if (networkState.HasRotAngleChange || (Interpolate && SynchronizeRotation))
            {
                if (InLocalSpace)
                {
                    transform.localRotation = adjustedRotation;
                }
                else
                {
                    transform.rotation = adjustedRotation;
                }
            }

            // Apply the new scale if it has changed or we are interpolating and synchronizing scale
            if (networkState.HasScaleChange || (Interpolate && SynchronizeScale))
            {
                transform.localScale = adjustedScale;
            }
        }

        /// <summary>
        /// Handles applying the full authoritative state (i.e. teleporting)
        /// </summary>
        /// <remarks>
        /// Only non-authoritative instances should invoke this
        /// </remarks>
        private void ApplyTeleportingState(NetworkTransformState newState)
        {
            if (!newState.IsTeleportingNextFrame)
            {
                return;
            }

            var sentTime = newState.SentTime;
            var currentPosition = GetSpaceRelativePosition();
            var currentRotation = GetSpaceRelativeRotation();
            var currentEulerAngles = currentRotation.eulerAngles;
            var currentScale = transform.localScale;

            var isSynchronization = newState.IsSynchronizing;

            // we should clear our float interpolators
            foreach (var interpolator in m_AllFloatInterpolators)
            {
                interpolator.Clear();
            }

            // clear the quaternion interpolator
            m_RotationInterpolator.Clear();

            if (!UseHalfFloatPrecision)
            {
                // Adjust based on which axis changed
                if (newState.HasPositionX)
                {
                    currentPosition.x = newState.PositionX;
                }

                if (newState.HasPositionY)
                {
                    currentPosition.y = newState.PositionY;
                }

                if (newState.HasPositionZ)
                {
                    currentPosition.z = newState.PositionZ;
                }
                UpdatePositionInterpolator(currentPosition, sentTime, true);
            }
            else
            {
                // With half float vector3 delta position teleport updates or synchronization, we
                // create a new instance and provide the current network tick.
                m_HalfPositionState = new HalfVector3(newState.CurrentPosition, newState.NetworkTick);

                // When first synchronizing we determine if we need to apply the current delta position
                // offset or not. This is specific to owner authoritative mode on the owner side only
                if (isSynchronization)
                {
                    if (ShouldSynchronizeHalfFloat(NetworkManager.LocalClientId))
                    {
                        m_HalfPositionState.X = newState.HalfVectorPosition.X;
                        m_HalfPositionState.Y = newState.HalfVectorPosition.Y;
                        m_HalfPositionState.Z = newState.HalfVectorPosition.Z;
                        m_HalfPositionState.DeltaPosition = newState.DeltaPosition;
                        currentPosition = m_HalfPositionState.ToVector3(newState.NetworkTick);
                    }
                    else
                    {
                        currentPosition = newState.CurrentPosition;
                    }
                    // Before the state is applied add a log entry if AddLogEntry is assigned
                    AddLogEntry(ref newState, NetworkObject.OwnerClientId, true);
                }
                else
                {
                    // If we are just teleporting, then we already created a new HalfVector3 value.
                    // set the current position to the state's current position
                    currentPosition = newState.CurrentPosition;
                }

                if (Interpolate)
                {
                    UpdatePositionInterpolator(currentPosition, sentTime);
                }
            }

            // Apply the position
            if (newState.InLocalSpace)
            {
                transform.localPosition = currentPosition;
            }
            else
            {
                transform.position = currentPosition;
            }

            // Adjust based on which axis changed
            if (newState.HasScaleX)
            {
                m_ScaleXInterpolator.ResetTo(newState.ScaleX, sentTime);
                currentScale.x = newState.ScaleX;
            }

            if (newState.HasScaleY)
            {
                m_ScaleYInterpolator.ResetTo(newState.ScaleY, sentTime);
                currentScale.y = newState.ScaleY;
            }

            if (newState.HasScaleZ)
            {
                m_ScaleZInterpolator.ResetTo(newState.ScaleZ, sentTime);
                currentScale.z = newState.ScaleZ;
            }

            // Apply the adjusted scale
            transform.localScale = currentScale;

            if (newState.QuaternionSync && newState.HasRotAngleChange)
            {
                currentRotation = newState.Rotation;
            }
            else
            {
                // Adjust based on which axis changed
                if (newState.HasRotAngleX)
                {
                    currentEulerAngles.x = newState.RotAngleX;
                }

                if (newState.HasRotAngleY)
                {
                    currentEulerAngles.y = newState.RotAngleY;
                }

                if (newState.HasRotAngleZ)
                {
                    currentEulerAngles.z = newState.RotAngleZ;
                }
                currentRotation.eulerAngles = currentEulerAngles;
            }

            if (newState.HasRotAngleChange)
            {
                m_RotationInterpolator.ResetTo(currentRotation, sentTime);
            }

            if (InLocalSpace)
            {
                transform.localRotation = currentRotation;
            }
            else
            {
                transform.rotation = currentRotation;
            }

            // Add log after to applying the update if AddLogEntry is defined
            if (isSynchronization)
            {
                AddLogEntry(ref newState, NetworkObject.OwnerClientId);
            }
        }

        /// <summary>
        /// Adds the new state's values to their respective interpolator
        /// </summary>
        /// <remarks>
        /// Only non-authoritative instances should invoke this
        /// </remarks>
        private void UpdateState(NetworkTransformState oldState, NetworkTransformState newState)
        {
            // Set the transforms's synchronization modes
            InLocalSpace = newState.InLocalSpace;
            Interpolate = newState.UseInterpolation;
            UseQuaternionSynchronization = newState.QuaternionSync;
            UseQuaternionCompression = newState.QuaternionCompression;
            UseHalfFloatPrecision = newState.UseHalfFloatPrecision;
            if (SlerpPosition != newState.UsePositionSlerp)
            {
                SlerpPosition = newState.UsePositionSlerp;
                UpdatePositionSlerp();
            }

            m_LocalAuthoritativeNetworkState = newState;
            if (m_LocalAuthoritativeNetworkState.IsTeleportingNextFrame)
            {
                ApplyTeleportingState(m_LocalAuthoritativeNetworkState);
                return;
            }

            var sentTime = newState.SentTime;
            var currentRotation = GetSpaceRelativeRotation();
            var currentEulerAngles = currentRotation.eulerAngles;


            if (UseHalfFloatPrecision)
            {
                // Since serialization creates a new NetworkTransformState, Non-Authority needs to
                // carry over the HalfVector3 state to the new state's HalfVector3
                m_HalfPositionState.X = m_LocalAuthoritativeNetworkState.HalfVectorPosition.X;
                m_HalfPositionState.Y = m_LocalAuthoritativeNetworkState.HalfVectorPosition.Y;
                m_HalfPositionState.Z = m_LocalAuthoritativeNetworkState.HalfVectorPosition.Z;
                m_LocalAuthoritativeNetworkState.CurrentPosition = m_HalfPositionState.ToVector3(newState.NetworkTick);
            }

            if (!Interpolate)
            {
                return;
            }

            // Apply axial changes from the new state
            // Either apply the delta position target position or the current state's delta position
            // depending upon whether UsePositionDeltaCompression is enabled

            if (m_LocalAuthoritativeNetworkState.HasPositionChange)
            {
                if (m_LocalAuthoritativeNetworkState.UseHalfFloatPrecision)
                {
                    UpdatePositionInterpolator(m_LocalAuthoritativeNetworkState.CurrentPosition, sentTime);
                }
                else
                {
                    var currentPosition = GetSpaceRelativePosition();
                    if (m_LocalAuthoritativeNetworkState.HasPositionX)
                    {
                        currentPosition.x = m_LocalAuthoritativeNetworkState.PositionX;
                    }

                    if (m_LocalAuthoritativeNetworkState.HasPositionY)
                    {
                        currentPosition.y = m_LocalAuthoritativeNetworkState.PositionY;
                    }

                    if (m_LocalAuthoritativeNetworkState.HasPositionZ)
                    {
                        currentPosition.z = m_LocalAuthoritativeNetworkState.PositionZ;
                    }
                    UpdatePositionInterpolator(currentPosition, sentTime);
                }
            }

            if (m_LocalAuthoritativeNetworkState.HasScaleX)
            {
                m_ScaleXInterpolator.AddMeasurement(m_LocalAuthoritativeNetworkState.ScaleX, sentTime);
            }

            if (m_LocalAuthoritativeNetworkState.HasScaleY)
            {
                m_ScaleYInterpolator.AddMeasurement(m_LocalAuthoritativeNetworkState.ScaleY, sentTime);
            }

            if (m_LocalAuthoritativeNetworkState.HasScaleZ)
            {
                m_ScaleZInterpolator.AddMeasurement(m_LocalAuthoritativeNetworkState.ScaleZ, sentTime);
            }

            // With rotation, we check if there are any changes first and
            // if so then apply the changes to the current Euler rotation
            // values.
            if (m_LocalAuthoritativeNetworkState.HasRotAngleChange)
            {
                if (m_LocalAuthoritativeNetworkState.QuaternionSync)
                {
                    currentRotation = m_LocalAuthoritativeNetworkState.Rotation;
                }
                else
                {
                    // Adjust based on which axis changed
                    if (m_LocalAuthoritativeNetworkState.HasRotAngleX)
                    {
                        currentEulerAngles.x = m_LocalAuthoritativeNetworkState.RotAngleX;
                    }

                    if (m_LocalAuthoritativeNetworkState.HasRotAngleY)
                    {
                        currentEulerAngles.y = m_LocalAuthoritativeNetworkState.RotAngleY;
                    }

                    if (m_LocalAuthoritativeNetworkState.HasRotAngleZ)
                    {
                        currentEulerAngles.z = m_LocalAuthoritativeNetworkState.RotAngleZ;
                    }
                    currentRotation.eulerAngles = currentEulerAngles;
                }

                m_RotationInterpolator.AddMeasurement(currentRotation, sentTime);
            }
        }

        /// <summary>
        /// Invoked on the non-authoritative side when the NetworkTransformState has been updated
        /// </summary>
        /// <param name="oldState">the previous <see cref="NetworkTransformState"/></param>
        /// <param name="newState">the new <see cref="NetworkTransformState"/></param>
        protected virtual void OnNetworkTransformStateUpdated(ref NetworkTransformState oldState, ref NetworkTransformState newState)
        {

        }

        /// <summary>
        /// Only non-authoritative instances should invoke this method
        /// </summary>
        private void OnNetworkStateChanged(NetworkTransformState oldState, NetworkTransformState newState)
        {
            if (!NetworkObject.IsSpawned || CanCommitToTransform)
            {
                return;
            }

            // Get the time when this new state was sent
            newState.SentTime = new NetworkTime(NetworkManager.NetworkConfig.TickRate, newState.NetworkTick).Time;

            // Update the state
            UpdateState(oldState, newState);

            // Provide notifications when the state has been updated
            OnNetworkTransformStateUpdated(ref oldState, ref newState);
        }

        /// <summary>
        /// Will set the maximum interpolation boundary for the interpolators of this <see cref="NetworkTransform"/> instance.
        /// This value roughly translates to the maximum value of 't' in <see cref="Mathf.Lerp(float, float, float)"/> and
        /// <see cref="Mathf.LerpUnclamped(float, float, float)"/> for all transform elements being monitored by
        /// <see cref="NetworkTransform"/> (i.e. Position, Rotation, and Scale)
        /// </summary>
        /// <param name="maxInterpolationBound">Maximum time boundary that can be used in a frame when interpolating between two values</param>
        public void SetMaxInterpolationBound(float maxInterpolationBound)
        {
            m_RotationInterpolator.MaxInterpolationBound = maxInterpolationBound;
            m_ScaleXInterpolator.MaxInterpolationBound = maxInterpolationBound;
            m_ScaleYInterpolator.MaxInterpolationBound = maxInterpolationBound;
            m_ScaleZInterpolator.MaxInterpolationBound = maxInterpolationBound;
            m_BufferedLinearInterpolatorVector3.MaxInterpolationBound = maxInterpolationBound;
        }

        /// <summary>
        /// Create interpolators when first instantiated to avoid memory allocations if the
        /// associated NetworkObject persists (i.e. despawned but not destroyed or pools)
        /// </summary>
        protected virtual void Awake()
        {
            // Rotation is a single Quaternion since each Euler axis will affect the quaternion's final value
            m_RotationInterpolator = new BufferedLinearInterpolatorQuaternion();
            m_BufferedLinearInterpolatorVector3 = new BufferedLinearInterpolatorVector3();

            // All other interpolators are BufferedLinearInterpolatorFloats
            m_ScaleXInterpolator = new BufferedLinearInterpolatorFloat();
            m_ScaleYInterpolator = new BufferedLinearInterpolatorFloat();
            m_ScaleZInterpolator = new BufferedLinearInterpolatorFloat();

            // Used to quickly iteration over the BufferedLinearInterpolatorFloat
            // instances
            if (m_AllFloatInterpolators.Count == 0)
            {
                m_AllFloatInterpolators.Add(m_ScaleXInterpolator);
                m_AllFloatInterpolators.Add(m_ScaleYInterpolator);
                m_AllFloatInterpolators.Add(m_ScaleZInterpolator);
            }
        }

        /// <summary>
        /// Can be overridden to customize what is updated or make adjustments to the
        /// transform prior to pushing the updates to non-authoritative instances.
        /// </summary>
        /// <remarks>
        /// !!! NOTE !!!
        /// This also reset the m_LocalAuthoritativeNetworkState if it is still dirty
        /// but the replicated network state is not.
        /// </remarks>
        /// <param name="transformSource">transform to be updated</param>
        protected virtual void OnUpdateAuthoritativeState(ref Transform transformSource)
        {
            // If our replicated state is not dirty and our local authority state is dirty, clear it.
            if (!ReplicatedNetworkState.IsDirty() && m_LocalAuthoritativeNetworkState.IsDirty)
            {
                // Now clear our bitset and prepare for next network tick state update
                m_LocalAuthoritativeNetworkState.ClearBitSetForNextTick();
            }
            TryCommitTransform(ref transformSource);
        }

        /// <summary>
        /// Authority subscribes to network tick events and will invoke
        /// <see cref="OnUpdateAuthoritativeState(ref Transform)"/> each
        /// network tick.
        /// </summary>
        private void NetworkTickSystem_Tick()
        {
            // As long as we are still authority
            if (CanCommitToTransform)
            {
                // Update any changes to the transform
                var transformSource = transform;
                OnUpdateAuthoritativeState(ref transformSource);
            }
            else
            {
                // If we are no longer authority, unsubscribe to the tick event
                if (NetworkManager != null && NetworkManager.NetworkTickSystem != null)
                {
                    NetworkManager.NetworkTickSystem.Tick -= NetworkTickSystem_Tick;
                }
            }
        }

        /// <inheritdoc/>
        public override void OnNetworkSpawn()
        {
            m_CachedIsServer = IsServer;
            m_CachedNetworkManager = NetworkManager;

            Initialize();
            // This assures the initial spawning of the object synchronizes all connected clients
            // with the current transform values. This should not be placed within Initialize since
            // that can be invoked when ownership changes.
            if (CanCommitToTransform)
            {
                var currentPosition = GetSpaceRelativePosition();
                var currentRotation = GetSpaceRelativeRotation();
                // Teleport to current position
                SetStateInternal(currentPosition, currentRotation, transform.localScale, true);

                // Force the state update to be sent
                var transformToCommit = transform;
                TryCommitTransform(ref transformToCommit);
            }
        }

        /// <inheritdoc/>
        public override void OnNetworkDespawn()
        {
            ReplicatedNetworkState.OnValueChanged -= OnNetworkStateChanged;
            CanCommitToTransform = false;
            if (NetworkManager != null && NetworkManager.NetworkTickSystem != null)
            {
                NetworkManager.NetworkTickSystem.Tick -= NetworkTickSystem_Tick;
            }
        }

        /// <inheritdoc/>
        public override void OnDestroy()
        {
            if (NetworkManager != null && NetworkManager.NetworkTickSystem != null)
            {
                NetworkManager.NetworkTickSystem.Tick -= NetworkTickSystem_Tick;
            }
            CanCommitToTransform = false;
            base.OnDestroy();
            m_ReplicatedNetworkStateServer.Dispose();
            m_ReplicatedNetworkStateOwner.Dispose();

        }

        /// <inheritdoc/>
        public override void OnGainedOwnership()
        {
            // Only initialize if we gained ownership
            if (OwnerClientId == NetworkManager.LocalClientId)
            {
                Initialize();
            }
        }

        /// <inheritdoc/>
        public override void OnLostOwnership()
        {
            // Only initialize if we are not authority and lost
            // ownership
            if (OwnerClientId != NetworkManager.LocalClientId)
            {
                Initialize();
            }
        }

        /// <summary>
        /// Invoked when first spawned as well as when ownership changes
        /// </summary>
        /// <param name="replicatedState">the <see cref="NetworkVariable{T}"/> replicated <see cref="NetworkTransformState"/></param>
        protected virtual void OnInitialize(ref NetworkVariable<NetworkTransformState> replicatedState)
        {

        }

        /// <summary>
        /// Initializes NetworkTransform when spawned and ownership changes.
        /// </summary>
        protected void Initialize()
        {
            if (!IsSpawned)
            {
                return;
            }

            CanCommitToTransform = IsServerAuthoritative() ? IsServer : IsOwner;
            var replicatedState = ReplicatedNetworkState;
            var currentPosition = GetSpaceRelativePosition();

            if (CanCommitToTransform)
            {
                if (UseHalfFloatPrecision)
                {
                    m_HalfPositionState = new HalfVector3(currentPosition, NetworkManager.NetworkTickSystem.ServerTime.Tick);
                }

                // Authority only updates once per network tick
                NetworkManager.NetworkTickSystem.Tick -= NetworkTickSystem_Tick;
                NetworkManager.NetworkTickSystem.Tick += NetworkTickSystem_Tick;
            }
            else
            {
                // Sanity check to assure we only subscribe to OnValueChanged once
                replicatedState.OnValueChanged -= OnNetworkStateChanged;
                replicatedState.OnValueChanged += OnNetworkStateChanged;

                // Assure we no longer subscribe to the tick event
                NetworkManager.NetworkTickSystem.Tick -= NetworkTickSystem_Tick;

                ResetInterpolatedStateToCurrentAuthoritativeState();
            }

            OnInitialize(ref replicatedState);
        }

        /// <summary>
        /// Directly sets a state on the authoritative transform.
        /// Owner clients can directly set the state on a server authoritative transform
        /// This will override any changes made previously to the transform
        /// This isn't resistant to network jitter. Server side changes due to this method won't be interpolated.
        /// The parameters are broken up into pos / rot / scale on purpose so that the caller can perturb
        ///  just the desired one(s)
        /// </summary>
        /// <param name="posIn"></param> new position to move to.  Can be null
        /// <param name="rotIn"></param> new rotation to rotate to.  Can be null
        /// <param name="scaleIn">new scale to scale to. Can be null</param>
        /// <param name="teleportDisabled">When true (the default) the <see cref="NetworkObject"/> will not be teleported and, if enabled, will interpolate. When false the <see cref="NetworkObject"/> will teleport/apply the parameters provided immediately.</param>
        /// <exception cref="Exception"></exception>
        public void SetState(Vector3? posIn = null, Quaternion? rotIn = null, Vector3? scaleIn = null, bool teleportDisabled = true)
        {
            if (!IsSpawned)
            {
                return;
            }

            // Only the server or owner can invoke this method
            if (!IsOwner && !m_CachedIsServer)
            {
                throw new Exception("Non-owner client instance cannot set the state of the NetworkTransform!");
            }

            Vector3 pos = posIn == null ? GetSpaceRelativePosition() : posIn.Value;
            Quaternion rot = rotIn == null ? GetSpaceRelativeRotation() : rotIn.Value;
            Vector3 scale = scaleIn == null ? transform.localScale : scaleIn.Value;

            if (!CanCommitToTransform)
            {
                // Preserving the ability for owner authoritative mode to accept state changes from server
                if (m_CachedIsServer)
                {
                    m_ClientIds[0] = OwnerClientId;
                    m_ClientRpcParams.Send.TargetClientIds = m_ClientIds;
                    SetStateClientRpc(pos, rot, scale, !teleportDisabled, m_ClientRpcParams);
                }
                else // Preserving the ability for server authoritative mode to accept state changes from owner
                {
                    SetStateServerRpc(pos, rot, scale, !teleportDisabled);
                }
                return;
            }

            SetStateInternal(pos, rot, scale, !teleportDisabled);
        }

        /// <summary>
        /// Authoritative only method
        /// Sets the internal state (teleporting or just set state) of the authoritative
        /// transform directly.
        /// </summary>
        private void SetStateInternal(Vector3 pos, Quaternion rot, Vector3 scale, bool shouldTeleport)
        {
            if (InLocalSpace)
            {
                transform.localPosition = pos;
                transform.localRotation = rot;
            }
            else
            {
                transform.SetPositionAndRotation(pos, rot);
            }
            transform.localScale = scale;
            m_LocalAuthoritativeNetworkState.IsTeleportingNextFrame = shouldTeleport;
            var transformToCommit = transform;
            TryCommitTransform(ref transformToCommit);
        }

        /// <summary>
        /// Invoked by <see cref="SetState"/>, allows a non-owner server to update the transform state
        /// </summary>
        /// <remarks>
        /// Continued support for client-driven server authority model
        /// </remarks>
        [ClientRpc]
        private void SetStateClientRpc(Vector3 pos, Quaternion rot, Vector3 scale, bool shouldTeleport, ClientRpcParams clientRpcParams = default)
        {
            // Server dictated state is always applied
            SetStateInternal(pos, rot, scale, shouldTeleport);
        }

        /// <summary>
        /// Invoked by <see cref="SetState"/>, allows an owner-client update the transform state
        /// </summary>
        /// <remarks>
        /// Continued support for client-driven server authority model
        /// </remarks>
        [ServerRpc]
        private void SetStateServerRpc(Vector3 pos, Quaternion rot, Vector3 scale, bool shouldTeleport)
        {
            // server has received this RPC request to move change transform. give the server a chance to modify or even reject the move
            if (OnClientRequestChange != null)
            {
                (pos, rot, scale) = OnClientRequestChange(pos, rot, scale);
            }
            SetStateInternal(pos, rot, scale, shouldTeleport);
        }

        /// <inheritdoc/>
        /// <remarks>
        /// If you override this method, be sure that:
        /// - Non-authority always invokes this base class method when using interpolation.
        /// </remarks>
        protected virtual void Update()
        {
            // If not spawned or this instance has authority, exit early
            if (!IsSpawned || CanCommitToTransform)
            {
                return;
            }

            // Non-Authority
            if (Interpolate)
            {
                var serverTime = NetworkManager.ServerTime;
                var cachedDeltaTime = Time.deltaTime;
                var cachedServerTime = serverTime.Time;
                // TODO: Investigate Further
                // With owner authoritative mode, non-authority clients can lag behind
                // by more than 1 tick period of time. The current "solution" for now
                // is to make their cachedRenderTime run 2 ticks behind.
                var ticksAgo = !IsServerAuthoritative() && !IsServer ? 2 : 1;
                var cachedRenderTime = serverTime.TimeTicksAgo(ticksAgo).Time;
                foreach (var interpolator in m_AllFloatInterpolators)
                {
                    interpolator.Update(cachedDeltaTime, cachedRenderTime, cachedServerTime);
                }

                m_BufferedLinearInterpolatorVector3.Update(cachedDeltaTime, cachedRenderTime, cachedServerTime);
                m_RotationInterpolator.Update(cachedDeltaTime, cachedRenderTime, cachedServerTime);
            }

            // Apply the current authoritative state
            ApplyAuthoritativeState();
        }

        /// <summary>
        /// Teleport the transform to the given values without interpolating
        /// </summary>
        /// <param name="newPosition"></param> new position to move to.
        /// <param name="newRotation"></param> new rotation to rotate to.
        /// <param name="newScale">new scale to scale to.</param>
        /// <exception cref="Exception"></exception>
        public void Teleport(Vector3 newPosition, Quaternion newRotation, Vector3 newScale)
        {
            if (!CanCommitToTransform)
            {
                throw new Exception("Teleporting on non-authoritative side is not allowed!");
            }

            // Teleporting now is as simple as setting the internal state and passing the teleport flag
            SetStateInternal(newPosition, newRotation, newScale, true);
        }

        /// <summary>
        /// Override this method and return false to switch to owner authoritative mode
        /// </summary>
        /// <returns>(<see cref="true"/> or <see cref="false"/>) where when false it runs as owner-client authoritative</returns>
        protected virtual bool OnIsServerAuthoritative()
        {
            return true;
        }

        /// <summary>
        /// Used by <see cref="NetworkRigidbody"/> to determines if this is server or owner authoritative.
        /// </summary>
        public bool IsServerAuthoritative()
        {
            return OnIsServerAuthoritative();
        }
    }


    internal interface INetworkTransformLogStateEntry
    {
        void AddLogEntry(NetworkTransform.NetworkTransformState networkTransformState, ulong targetClient, bool preUpdate = false);
    }
}
<|MERGE_RESOLUTION|>--- conflicted
+++ resolved
@@ -349,12 +349,8 @@
                 {
                     if (isWriting)
                     {
-<<<<<<< HEAD
-                        BytePacker.WriteValueBitPacked(m_Writer, m_Bitset);
-=======
                         //BytePacker.WriteValueBitPacked(m_Writer, m_Bitset);
                         serializer.SerializeValue(ref m_Bitset);
->>>>>>> f248e37d
                         // We use network ticks as opposed to absolute time as the authoritative
                         // side updates on every new tick.
                         BytePacker.WriteValueBitPacked(m_Writer, NetworkTick);
@@ -362,12 +358,8 @@
                     }
                     else
                     {
-<<<<<<< HEAD
-                        ByteUnpacker.ReadValueBitPacked(m_Reader, out m_Bitset);
-=======
                         serializer.SerializeValue(ref m_Bitset);
                         //ByteUnpacker.ReadValueBitPacked(m_Reader, out m_Bitset);
->>>>>>> f248e37d
                         // We use network ticks as opposed to absolute time as the authoritative
                         // side updates on every new tick.
                         ByteUnpacker.ReadValueBitPacked(m_Reader, out NetworkTick);
@@ -445,17 +437,6 @@
                             {
                                 if (UseHalfFloatPrecision)
                                 {
-<<<<<<< HEAD
-                                    if (serializer.IsWriter)
-                                    {
-                                        HalfVectorRotation.FromQuaternion(ref Rotation);
-                                    }
-                                    else
-                                    {
-                                        HalfVectorRotation.ToQuaternion(ref Rotation);
-                                    }
-                                    serializer.SerializeNetworkSerializable(ref HalfVectorRotation);
-=======
                                     if (isWriting)
                                     {
                                         HalfVectorRotation.FromQuaternion(ref Rotation);
@@ -467,7 +448,6 @@
                                     {
                                         HalfVectorRotation.ToQuaternion(ref Rotation);
                                     }
->>>>>>> f248e37d
                                 }
                                 else
                                 {
@@ -516,7 +496,6 @@
                                 ScaleX = Mathf.HalfToFloat(halfScale);
                             }
                         }
-<<<<<<< HEAD
 
                         if (HasScaleY)
                         {
@@ -532,23 +511,6 @@
                             }
                         }
 
-=======
-
-                        if (HasScaleY)
-                        {
-                            if (isWriting)
-                            {
-                                halfScale = Mathf.FloatToHalf(ScaleY);
-                            }
-                            serializer.SerializeValue(ref halfScale);
-                            if (!isWriting)
-                            {
-
-                                ScaleY = Mathf.HalfToFloat(halfScale);
-                            }
-                        }
-
->>>>>>> f248e37d
                         if (HasScaleZ)
                         {
                             if (HasScaleY)
