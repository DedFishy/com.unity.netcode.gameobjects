using System;
using Unity.Collections;
using Unity.Collections.LowLevel.Unsafe;


namespace Unity.Netcode.Transports.UTP
{
    /// <summary>Queue for batched messages meant to be sent through UTP.</summary>
    /// <remarks>
    /// Messages should be pushed on the queue with <see cref="PushMessage"/>. To send batched
    /// messages, call <see cref="FillWriter"> with the <see cref="DataStreamWriter"/> obtained from
    /// <see cref="NetworkDriver.BeginSend"/>. This will fill the writer with as many messages as
    /// possible. If the send is successful, call <see cref="Consume"/> to remove the data from the
    /// queue.
    ///
    /// This is meant as a companion to <see cref="BatchedReceiveQueue"/>, which should be used to
    /// read messages sent with this queue.
    /// </remarks>
    internal struct BatchedSendQueue : IDisposable
    {
        private NativeArray<byte> m_Data;
        private NativeArray<int> m_HeadTailIndices;

        /// <summary>Overhead that is added to each message in the queue.</summary>
        public const int PerMessageOverhead = sizeof(int);

        // Indices into m_HeadTailIndicies.
        private const int k_HeadInternalIndex = 0;
        private const int k_TailInternalIndex = 1;

        /// <summary>Index of the first byte of the oldest data in the queue.</summary>
        private int HeadIndex
        {
            get { return m_HeadTailIndices[k_HeadInternalIndex]; }
            set { m_HeadTailIndices[k_HeadInternalIndex] = value; }
        }

        /// <summary>Index one past the last byte of the most recent data in the queue.</summary>
        private int TailIndex
        {
            get { return m_HeadTailIndices[k_TailInternalIndex]; }
            set { m_HeadTailIndices[k_TailInternalIndex] = value; }
        }

        public int Length => TailIndex - HeadIndex;

        public bool IsEmpty => HeadIndex == TailIndex;

        public bool IsCreated => m_Data.IsCreated;

        /// <summary>Construct a new empty send queue.</summary>
        /// <param name="capacity">Maximum capacity of the send queue.</param>
        public BatchedSendQueue(int capacity)
        {
            m_Data = new NativeArray<byte>(capacity, Allocator.Persistent);
            m_HeadTailIndices = new NativeArray<int>(2, Allocator.Persistent);

            HeadIndex = 0;
            TailIndex = 0;
        }

        public void Dispose()
        {
            if (IsCreated)
            {
                m_Data.Dispose();
                m_HeadTailIndices.Dispose();
            }
        }

        /// <summary>Append data at the tail of the queue. No safety checks.</summary>
        private void AppendDataAtTail(ArraySegment<byte> data)
        {
            unsafe
            {
                //var writer = new DataStreamWriter((byte*)m_Data.GetUnsafePtr() + TailIndex, m_Data.Length - TailIndex);
                var writer = DataStreamExtensions.Create((byte*)m_Data.GetUnsafePtr() + TailIndex, m_Data.Length - TailIndex);

                writer.WriteInt(data.Count);

                fixed (byte* dataPtr = data.Array)
                {
<<<<<<< HEAD
                    //writer.WriteBytes(dataPtr + data.Offset, data.Count);
                    writer.WriteBytesUnsafe(dataPtr + data.Offset, data.Count);
=======
#if UTP_TRANSPORT_2_0_ABOVE
                    writer.WriteBytesUnsafe(dataPtr + data.Offset, data.Count);
#else
                    writer.WriteBytes(dataPtr + data.Offset, data.Count);
#endif
>>>>>>> 3ec816ad
                }
            }

            TailIndex += sizeof(int) + data.Count;
        }

        /// <summary>Append a new message to the queue.</summary>
        /// <param name="message">Message to append to the queue.</param>
        /// <returns>
        /// Whether the message was appended successfully. The only way it can fail is if there's
        /// no more room in the queue. On failure, nothing is written to the queue.
        /// </returns>
        public bool PushMessage(ArraySegment<byte> message)
        {
            if (!IsCreated)
            {
                return false;
            }

            // Check if there's enough room after the current tail index.
            if (m_Data.Length - TailIndex >= sizeof(int) + message.Count)
            {
                AppendDataAtTail(message);
                return true;
            }

            // Check if there would be enough room if we moved data at the beginning of m_Data.
            if (m_Data.Length - TailIndex + HeadIndex >= sizeof(int) + message.Count)
            {
                // Move the data back at the beginning of m_Data.
                unsafe
                {
                    UnsafeUtility.MemMove(m_Data.GetUnsafePtr(), (byte*)m_Data.GetUnsafePtr() + HeadIndex, Length);
                }

                TailIndex = Length;
                HeadIndex = 0;

                AppendDataAtTail(message);
                return true;
            }

            return false;
        }

        /// <summary>
        /// Fill as much of a <see cref="DataStreamWriter"/> as possible with data from the head of
        /// the queue. Only full messages (and their length) are written to the writer.
        /// </summary>
        /// <remarks>
        /// This does NOT actually consume anything from the queue. That is, calling this method
        /// does not reduce the length of the queue. Callers are expected to call
        /// <see cref="Consume"/> with the value returned by this method afterwards if the data can
        /// be safely removed from the queue (e.g. if it was sent successfully).
        ///
        /// This method should not be used together with <see cref="FillWriterWithBytes"> since this
        /// could lead to a corrupted queue.
        /// </remarks>
        /// <param name="writer">The <see cref="DataStreamWriter"/> to write to.</param>
        /// <returns>How many bytes were written to the writer.</returns>
        public int FillWriterWithMessages(ref DataStreamWriter writer)
        {
            if (!IsCreated || Length == 0)
            {
                return 0;
            }

            unsafe
            {
<<<<<<< HEAD
                var slice = m_Data.GetSubArray(HeadIndex, Length);
                var reader = new DataStreamReader(slice);
                //var reader = new DataStreamReader((byte*)m_Data.GetUnsafePtr() + HeadIndex, Length);
=======
#if UTP_TRANSPORT_2_0_ABOVE
                var slice = m_Data.GetSubArray(HeadIndex, Length);
                var reader = new DataStreamReader(slice);
#else
                var reader = new DataStreamReader((byte*)m_Data.GetUnsafePtr() + HeadIndex, Length);
#endif
>>>>>>> 3ec816ad

                var writerAvailable = writer.Capacity;
                var readerOffset = 0;

                while (readerOffset < Length)
                {
                    reader.SeekSet(readerOffset);
                    var messageLength = reader.ReadInt();

                    if (writerAvailable < sizeof(int) + messageLength)
                    {
                        break;
                    }
                    else
                    {
                        writer.WriteInt(messageLength);

                        var messageOffset = HeadIndex + reader.GetBytesRead();
<<<<<<< HEAD
                        //writer.WriteBytes((byte*)m_Data.GetUnsafePtr() + messageOffset, messageLength);
                        writer.WriteBytesUnsafe((byte*)m_Data.GetUnsafePtr() + messageOffset, messageLength);
=======
#if UTP_TRANSPORT_2_0_ABOVE
                        writer.WriteBytesUnsafe((byte*)m_Data.GetUnsafePtr() + messageOffset, messageLength);
#else
                        writer.WriteBytes((byte*)m_Data.GetUnsafePtr() + messageOffset, messageLength);
#endif
>>>>>>> 3ec816ad

                        writerAvailable -= sizeof(int) + messageLength;
                        readerOffset += sizeof(int) + messageLength;
                    }
                }

                return writer.Capacity - writerAvailable;
            }
        }

        /// <summary>
        /// Fill the given <see cref="DataStreamWriter"/> with as many bytes from the queue as
        /// possible, disregarding message boundaries.
        /// </summary>
        ///<remarks>
        /// This does NOT actually consume anything from the queue. That is, calling this method
        /// does not reduce the length of the queue. Callers are expected to call
        /// <see cref="Consume"/> with the value returned by this method afterwards if the data can
        /// be safely removed from the queue (e.g. if it was sent successfully).
        ///
        /// This method should not be used together with <see cref="FillWriterWithMessages"/> since
        /// this could lead to reading messages from a corrupted queue.
        /// </remarks>
        /// <param name="writer">The <see cref="DataStreamWriter"/> to write to.</param>
        /// <returns>How many bytes were written to the writer.</returns>
        public int FillWriterWithBytes(ref DataStreamWriter writer)
        {
            if (!IsCreated || Length == 0)
            {
                return 0;
            }

            var copyLength = Math.Min(writer.Capacity, Length);

            unsafe
            {
<<<<<<< HEAD
                //writer.WriteBytes((byte*)m_Data.GetUnsafePtr() + HeadIndex, copyLength);
                writer.WriteBytesUnsafe((byte*)m_Data.GetUnsafePtr() + HeadIndex, copyLength);
=======
#if UTP_TRANSPORT_2_0_ABOVE
                writer.WriteBytesUnsafe((byte*)m_Data.GetUnsafePtr() + HeadIndex, copyLength);
#else
                writer.WriteBytes((byte*)m_Data.GetUnsafePtr() + HeadIndex, copyLength);
#endif
>>>>>>> 3ec816ad
            }

            return copyLength;
        }

        /// <summary>Consume a number of bytes from the head of the queue.</summary>
        /// <remarks>
        /// This should only be called with a size that matches the last value returned by
        /// <see cref="FillWriter"/>. Anything else will result in a corrupted queue.
        /// </remarks>
        /// <param name="size">Number of bytes to consume from the queue.</param>
        public void Consume(int size)
        {
            if (size >= Length)
            {
                HeadIndex = 0;
                TailIndex = 0;
            }
            else
            {
                HeadIndex += size;
            }
        }
    }
}<|MERGE_RESOLUTION|>--- conflicted
+++ resolved
@@ -80,16 +80,12 @@
 
                 fixed (byte* dataPtr = data.Array)
                 {
-<<<<<<< HEAD
-                    //writer.WriteBytes(dataPtr + data.Offset, data.Count);
+
+#if UTP_TRANSPORT_2_0_ABOVE
                     writer.WriteBytesUnsafe(dataPtr + data.Offset, data.Count);
-=======
-#if UTP_TRANSPORT_2_0_ABOVE
-                    writer.WriteBytesUnsafe(dataPtr + data.Offset, data.Count);
 #else
                     writer.WriteBytes(dataPtr + data.Offset, data.Count);
 #endif
->>>>>>> 3ec816ad
                 }
             }
 
@@ -159,18 +155,13 @@
 
             unsafe
             {
-<<<<<<< HEAD
+
+#if UTP_TRANSPORT_2_0_ABOVE
                 var slice = m_Data.GetSubArray(HeadIndex, Length);
                 var reader = new DataStreamReader(slice);
-                //var reader = new DataStreamReader((byte*)m_Data.GetUnsafePtr() + HeadIndex, Length);
-=======
-#if UTP_TRANSPORT_2_0_ABOVE
-                var slice = m_Data.GetSubArray(HeadIndex, Length);
-                var reader = new DataStreamReader(slice);
 #else
                 var reader = new DataStreamReader((byte*)m_Data.GetUnsafePtr() + HeadIndex, Length);
 #endif
->>>>>>> 3ec816ad
 
                 var writerAvailable = writer.Capacity;
                 var readerOffset = 0;
@@ -189,16 +180,11 @@
                         writer.WriteInt(messageLength);
 
                         var messageOffset = HeadIndex + reader.GetBytesRead();
-<<<<<<< HEAD
-                        //writer.WriteBytes((byte*)m_Data.GetUnsafePtr() + messageOffset, messageLength);
+#if UTP_TRANSPORT_2_0_ABOVE
                         writer.WriteBytesUnsafe((byte*)m_Data.GetUnsafePtr() + messageOffset, messageLength);
-=======
-#if UTP_TRANSPORT_2_0_ABOVE
-                        writer.WriteBytesUnsafe((byte*)m_Data.GetUnsafePtr() + messageOffset, messageLength);
 #else
                         writer.WriteBytes((byte*)m_Data.GetUnsafePtr() + messageOffset, messageLength);
 #endif
->>>>>>> 3ec816ad
 
                         writerAvailable -= sizeof(int) + messageLength;
                         readerOffset += sizeof(int) + messageLength;
@@ -235,16 +221,12 @@
 
             unsafe
             {
-<<<<<<< HEAD
-                //writer.WriteBytes((byte*)m_Data.GetUnsafePtr() + HeadIndex, copyLength);
+
+#if UTP_TRANSPORT_2_0_ABOVE
                 writer.WriteBytesUnsafe((byte*)m_Data.GetUnsafePtr() + HeadIndex, copyLength);
-=======
-#if UTP_TRANSPORT_2_0_ABOVE
-                writer.WriteBytesUnsafe((byte*)m_Data.GetUnsafePtr() + HeadIndex, copyLength);
 #else
                 writer.WriteBytes((byte*)m_Data.GetUnsafePtr() + HeadIndex, copyLength);
 #endif
->>>>>>> 3ec816ad
             }
 
             return copyLength;
