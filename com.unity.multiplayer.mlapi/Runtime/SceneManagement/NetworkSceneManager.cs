using System.Collections.Generic;
using System;
using System.IO;
using System.Linq;
using MLAPI.Configuration;
using MLAPI.Exceptions;
using MLAPI.Logging;
using MLAPI.Serialization.Pooled;
using UnityEngine;
using UnityEngine.SceneManagement;
using MLAPI.Serialization;
using MLAPI.Transports;
using MLAPI.Messaging;

namespace MLAPI.SceneManagement
{
    /// <summary>
    /// Main class for managing network scenes
    /// </summary>
    public class NetworkSceneManager
    {
        /// <summary>
        /// Delegate for when the scene has been switched
        /// </summary>
        public delegate void SceneSwitchedDelegate();

        /// <summary>
        /// Delegate for when a scene switch has been initiated
        /// </summary>
        public delegate void SceneSwitchStartedDelegate(AsyncOperation operation);

        public delegate void SceneEventDelegate(AsyncOperation operation, SceneEventData.SceneEventTypes sceneEventType, LoadSceneMode loadSceneMode, string sceneName);

        /// <summary>
        /// Delegate for when a client has reported to the server that it has completed scene transition
        /// <see cref='OnNotifyServerClientLoadedScene'/>
        /// </summary>
        public delegate void NotifyServerClientLoadedSceneDelegate(SceneSwitchProgress progress, ulong clientId);

        /// <summary>
        /// Delegate for when all clients have reported to the server that they have completed scene transition or timed out
        /// <see cref='OnNotifyServerAllClientsLoadedScene'/>
        /// </summary>
        public delegate void NotifyServerAllClientsLoadedSceneDelegate(SceneSwitchProgress progress, bool timedOut);

        /// <summary>
        /// Delegate for when the clients get notified by the server that all clients have completed their scene transitions.
        /// <see cref='OnNotifyClientAllClientsLoadedScene'/>
        /// </summary>
        public delegate void NotifyClientAllClientsLoadedSceneDelegate(ulong[] clientIds, ulong[] timedOutClientIds);

        /// <summary>
        /// Event that is invoked when the scene is switched
        /// </summary>
        public event SceneSwitchedDelegate OnSceneSwitched;

        public event SceneEventDelegate OnSceneEvent;

        /// <summary>
        /// Event that is invoked when a local scene switch has started
        /// </summary>
        public event SceneSwitchStartedDelegate OnSceneSwitchStarted;

        /// <summary>
        /// Event that is invoked on the server when a client completes scene transition
        /// </summary>
        public event NotifyServerClientLoadedSceneDelegate OnNotifyServerClientLoadedScene;

        /// <summary>
        /// Event that is invoked on the server when all clients have reported that they have completed scene transition
        /// </summary>
        public event NotifyServerAllClientsLoadedSceneDelegate OnNotifyServerAllClientsLoadedScene;

        /// <summary>
        /// Event that is invoked on the clients after all clients have successfully completed scene transition or timed out.
        /// <remarks>This event happens after <see cref="OnNotifyServerAllClientsLoadedScene"/> fires on the server and the <see cref="NetworkConstants.ALL_CLIENTS_LOADED_SCENE"/> message is sent to the clients.
        /// It relies on MessageSender, which doesn't send events from the server to itself (which is the case for a Host client).</remarks>
        /// </summary>
        public event NotifyClientAllClientsLoadedSceneDelegate OnNotifyClientAllClientsLoadedScene;

        internal readonly HashSet<string> RegisteredSceneNames = new HashSet<string>();
        internal readonly Dictionary<string, uint> SceneNameToIndex = new Dictionary<string, uint>();
        internal readonly Dictionary<uint, string> SceneIndexToString = new Dictionary<uint, string>();
        internal readonly Dictionary<Guid, SceneSwitchProgress> SceneSwitchProgresses = new Dictionary<Guid, SceneSwitchProgress>();
        internal readonly Dictionary<uint, NetworkObject> ScenePlacedObjects = new Dictionary<uint, NetworkObject>();

        // Used for observed object synchronization
        private readonly List<NetworkObject> m_ObservedObjects = new List<NetworkObject>();

        private List<string> m_ScenesLoaded = new List<string>();

        private static bool s_IsSceneEventActive = false;
        internal static bool IsSpawnedObjectsPendingInDontDestroyOnLoad = false;
        internal static bool IsRunningUnitTest = false;

        //Client and Server: used for all scene event processing exception for client synchronization
        internal SceneEventData SceneEventData;

        //Server Side: Used specifically for scene synchronization (late joining and newly approved client connections)
        internal SceneEventData ClientSynchEventData;

        private NetworkManager m_NetworkManager { get; }

        private MessageQueueContainer.MessageType m_MessageType = MessageQueueContainer.MessageType.SceneEvent;
        private NetworkChannel m_ChannelType = NetworkChannel.Internal;
        private NetworkUpdateStage m_NetworkUpdateStage = NetworkUpdateStage.EarlyUpdate;

        internal NetworkSceneManager(NetworkManager networkManager)
        {

            m_NetworkManager = networkManager;
            SceneEventData = new SceneEventData(networkManager);
            ClientSynchEventData = new SceneEventData(networkManager);
        }


        internal void SendSceneEventData(ulong[] targetClientIds)
        {
            if (targetClientIds.Length > 1)
            {
                var context = m_NetworkManager.MessageQueueContainer.EnterInternalCommandContext(m_MessageType, m_ChannelType, targetClientIds, m_NetworkUpdateStage);

                if (context != null)
                {
                    using (var nonNullContext = (InternalCommandContext)context)
                    {
                        SceneEventData.OnWrite(nonNullContext.NetworkWriter);
                    }

                    return;
                }
                throw new Exception($"{nameof(NetworkSceneManager)} failed to send event notification {SceneEventData.SceneEventType} to target clientIds {targetClientIds}!");
            }
        }

        /// <summary>
        /// Returns the MLAPI scene index from a scene
        /// </summary>
        /// <param name="scene"></param>
        /// <returns>MLAPI Scene Index</returns>
        internal uint GetMLAPISceneIndexFromScene(Scene scene)
        {
            uint index = 0;
            if (!SceneNameToIndex.TryGetValue(scene.name, out index))
            {
                if (NetworkLog.CurrentLogLevel <= LogLevel.Normal)
                {
                    NetworkLog.LogWarning($"The current scene ({scene.name}) is not registered as a network scene.");
                }
                //MaxValue denotes an error
                return uint.MaxValue;
            }
            return index;
        }

        /// <summary>
        /// Returns the scene name from the MLAPI scene index
        /// Note: This is not the same as the Build Settings Scenes in Build index
        /// </summary>
        /// <param name="sceneIndex">MLAPI Scene Index</param>
        /// <returns>scene name</returns>
        internal string GetSceneNameFromMLAPISceneIndex(uint sceneIndex)
        {
            var sceneName = string.Empty;
            if (!SceneIndexToString.TryGetValue(sceneIndex, out sceneName))
            {
                if (NetworkLog.CurrentLogLevel <= LogLevel.Normal)
                {
                    NetworkLog.LogWarning($"The current scene index ({sceneIndex}) is not registered as a network scene.");
                }
            }
            return sceneName;
        }

        /// <summary>
        /// Adds a scene during runtime.
        /// The index is REQUIRED to be unique AND the same across all instances.
        /// </summary>
        /// <param name="sceneName">Scene name.</param>
        /// <param name="index">Index.</param>
        public void AddRuntimeSceneName(string sceneName, uint index)
        {
            if (!m_NetworkManager.NetworkConfig.AllowRuntimeSceneChanges)
            {
                throw new NetworkConfigurationException($"Cannot change the scene configuration when {nameof(NetworkConfig.AllowRuntimeSceneChanges)} is false");
            }

            RegisteredSceneNames.Add(sceneName);
            SceneIndexToString.Add(index, sceneName);
            SceneNameToIndex.Add(sceneName, index);
        }

        /// <summary>
        /// Validates the new scene event request by the server-side code.
        /// This also initializes some commonly shared values as well as switchSceneProgress
        /// </summary>
        /// <param name="sceneName"></param>
        /// <returns>SceneSwitchProgress (if null it failed)</returns>
        private SceneSwitchProgress ValidateServerSceneEvent(string sceneName, bool isUnloading = false)
        {
            if (!m_NetworkManager.IsServer)
            {
                throw new NotServerException("Only server can start a scene switch");
            }

            if (!m_NetworkManager.NetworkConfig.EnableSceneManagement)
            {
                //Log message about enabling SceneManagement
                throw new Exception($"{nameof(NetworkConfig.EnableSceneManagement)} flag is not enabled in the {nameof(NetworkManager)}'s {nameof(NetworkConfig)}. Please set {nameof(NetworkConfig.EnableSceneManagement)} flag to true before calling this method.");
            }

            if (s_IsSceneEventActive)
            {
                if (NetworkLog.CurrentLogLevel <= LogLevel.Normal)
                {
                    NetworkLog.LogWarning("Scene event is already in progress");
                }

                return null;
            }

            if (!RegisteredSceneNames.Contains(sceneName))
            {
                if (NetworkLog.CurrentLogLevel <= LogLevel.Normal)
                {
                    NetworkLog.LogWarning($"The scene {sceneName} is not registered as a switchable scene.");
                }

                return null;
            }

            var switchSceneProgress = new SceneSwitchProgress(m_NetworkManager);
            SceneSwitchProgresses.Add(switchSceneProgress.Guid, switchSceneProgress);

            if (!isUnloading)
            {
                // The Condition: While a scene is asynchronously loaded in single loading scene mode, if any new NetworkObjects are spawned they need to be moved into the do not destroy temporary scene
                // When it is set: Just before starting the asynchronous loading call
                // When it is unset: After the scene has loaded, the PopulateScenePlacedObjects is called, and all NetworkObjects in the do not destroy temporary scene are moved into the active scene
                IsSpawnedObjectsPendingInDontDestroyOnLoad = true;
            }

            s_IsSceneEventActive = true;

            // NSS TODO: switchSceneProgress needs to be re-factored
            switchSceneProgress.OnClientLoadedScene += clientId => { OnNotifyServerClientLoadedScene?.Invoke(switchSceneProgress, clientId); };
            switchSceneProgress.OnComplete += timedOut =>
            {
                OnNotifyServerAllClientsLoadedScene?.Invoke(switchSceneProgress, timedOut);
                // Send notification to all clients that everyone is done loading
                var context = m_NetworkManager.MessageQueueContainer.EnterInternalCommandContext( MessageQueueContainer.MessageType.AllClientsLoadedScene, NetworkChannel.Internal,
                    m_NetworkManager.ConnectedClientsIds, NetworkUpdateStage.EarlyUpdate);

<<<<<<< HEAD
=======
                var context = m_NetworkManager.MessageQueueContainer.EnterInternalCommandContext(
                    MessageQueueContainer.MessageType.AllClientsLoadedScene, NetworkChannel.Internal,
                    new[] { NetworkManager.Singleton.ServerClientId }, NetworkUpdateLoop.UpdateStage);
>>>>>>> cbe74c2e
                if (context != null)
                {
                    using (var nonNullContext = (InternalCommandContext)context)
                    {
                        var doneClientIds = switchSceneProgress.DoneClients.ToArray();
                        var timedOutClientIds = m_NetworkManager.ConnectedClients.Keys.Except(doneClientIds).ToArray();

                        nonNullContext.NetworkWriter.WriteULongArray(doneClientIds, doneClientIds.Length);
                        nonNullContext.NetworkWriter.WriteULongArray(timedOutClientIds, timedOutClientIds.Length);
                    }
                }
            };

            return switchSceneProgress;
        }



        /// <summary>
        /// Unloads an additively loaded scene
        /// </summary>
        /// <param name="sceneName">scene name to unload</param>
        /// <returns></returns>
        public SceneSwitchProgress UnloadScene(string sceneName)
        {
            // Make sure the scene is actually loaded
            var sceneToUnload = SceneManager.GetSceneByName(sceneName);
            if (sceneToUnload == null)
            {
                Debug.LogWarning($"{nameof(UnloadScene)} was called, but the scene {sceneName} is not currently loaded!");
                return null;
            }

            var switchSceneProgress = ValidateServerSceneEvent(sceneName, true);
            if (switchSceneProgress == null)
            {
                return null;
            }

            SceneEventData.SwitchSceneGuid = switchSceneProgress.Guid;
            SceneEventData.SceneEventType = SceneEventData.SceneEventTypes.Event_Unload;
            SceneEventData.SceneIndex = SceneNameToIndex[sceneName];

            // Sends the unload scene notification
            SendSceneEventData(m_NetworkManager.ConnectedClientsIds);

            // start loading the scene
            AsyncOperation sceneUnload = SceneManager.UnloadSceneAsync(sceneToUnload);
            sceneUnload.completed += (AsyncOperation asyncOp2) => { OnSceneUnloaded(); };
            switchSceneProgress.SetSceneLoadOperation(sceneUnload);
            if (m_ScenesLoaded.Contains(sceneName))
            {
                m_ScenesLoaded.Remove(sceneName);
            }
            OnSceneEvent?.Invoke(sceneUnload,SceneEventData.SceneEventType, SceneEventData.LoadSceneMode, sceneName);

            //Return our scene progress instance
            return switchSceneProgress;
        }

        private void OnClientUnloadScene()
        {
            if (!SceneIndexToString.TryGetValue(SceneEventData.SceneIndex, out string sceneName) || !RegisteredSceneNames.Contains(sceneName))
            {
                if (NetworkLog.CurrentLogLevel <= LogLevel.Normal)
                {
                    NetworkLog.LogWarning("Server requested a scene switch to a non-registered scene");
                }

                return;
            }
            s_IsSceneEventActive = true;

            var sceneUnload = SceneManager.UnloadSceneAsync(sceneName);

            if (m_ScenesLoaded.Contains(sceneName))
            {
                m_ScenesLoaded.Remove(sceneName);
            }

            sceneUnload.completed += asyncOp2 => OnSceneUnloaded();

            OnSceneEvent?.Invoke(sceneUnload, SceneEventData.SceneEventType, SceneEventData.LoadSceneMode, sceneName);
        }

        /// <summary>
        /// Invoked when the additively loaded scene is unloaded
        /// </summary>
        private void OnSceneUnloaded()
        {
            if (!m_NetworkManager.IsServer)
            {
                SceneEventData.SceneEventType = SceneEventData.SceneEventTypes.Event_Unload_Complete;
                SendSceneEventData(new ulong[] { m_NetworkManager.ServerClientId });
            }
            s_IsSceneEventActive = false;
        }

        /// <summary>
        /// Loads the scene name in question as either additive or single.
        /// </summary>
        /// <param name="sceneName"></param>
        /// NSS TODO: This could probably stand to have some form of "scene event status" class/structure that will
        /// include any error types/messages and the SceneSwitchProgress class associated with the status (if success)
        /// <returns>SceneSwitchProgress  (if null this call failed)</returns>
        public SceneSwitchProgress LoadScene(string sceneName, LoadSceneMode loadSceneMode)
        {
            var switchSceneProgress = ValidateServerSceneEvent(sceneName);
            if (switchSceneProgress == null)
            {
                return null;
            }

            SceneEventData.SwitchSceneGuid = switchSceneProgress.Guid;
            SceneEventData.SceneEventType = SceneEventData.SceneEventTypes.Event_Load;
            SceneEventData.SceneIndex = SceneNameToIndex[sceneName];
            SceneEventData.LoadSceneMode = loadSceneMode;

<<<<<<< HEAD
            if (SceneEventData.LoadSceneMode == LoadSceneMode.Single)
            {
                // Destroy current scene objects before switching.
                m_NetworkManager.SpawnManager.ServerDestroySpawnedSceneObjects();

                // Preserve the objects that should not be destroyed during the scene event
                MoveObjectsToDontDestroyOnLoad();
=======
            var context = m_NetworkManager.MessageQueueContainer.EnterInternalCommandContext(
                MessageQueueContainer.MessageType.ClientSwitchSceneCompleted, NetworkChannel.Internal,
                new[] { m_NetworkManager.ServerClientId }, NetworkUpdateLoop.UpdateStage);
            if (context != null)
            {
                using (var nonNullContext = (InternalCommandContext)context)
                {
                    nonNullContext.NetworkWriter.WriteByteArray(switchSceneGuid.ToByteArray());
                }
>>>>>>> cbe74c2e
            }

            // Begin the scene event
            OnBeginSceneEvent(sceneName, switchSceneProgress, loadSceneMode);

            //Return our scene progress instance
            return switchSceneProgress;
        }

        /// <summary>
        /// Switches to a scene with a given name. Can only be called from Server
        /// </summary>
        /// <param name="sceneName">The name of the scene to switch to</param>
        /// <param name="loadSceneMode">The mode to load the scene (Additive vs Single)</param>
        /// NSS TODO: This is a topic for MTT discussion.  Do we want to keep this divergence from Unity's SceneManager API?
        /// It is proposed we completely remove this call or mark it as deprecated with message to use Load and Unload
        /// <returns>SceneSwitchProgress</returns>
        public SceneSwitchProgress SwitchScene(string sceneName, LoadSceneMode loadSceneMode = LoadSceneMode.Single)
        {
            return LoadScene(sceneName, loadSceneMode);
        }

        /// <summary>
        /// Commonly shared code between switching and additively loading a scene
        /// </summary>
        /// <param name="sceneName">name of the scene to be loaded</param>
        /// <param name="switchSceneProgress">SceneSwitchProgress class instance</param>
        /// <param name="loadSceneMode">how the scene will be loaded</param>
        private void OnBeginSceneEvent(string sceneName, SceneSwitchProgress switchSceneProgress, LoadSceneMode loadSceneMode)
        {
            // start loading the scene
            // NSS TODO: This is a temporary place holder check to make sure we don't try to unload a scene loaded in single mode.
            var currentActiveScene = SceneManager.GetActiveScene();
            AsyncOperation sceneLoad = SceneManager.LoadSceneAsync(sceneName, loadSceneMode);
            sceneLoad.completed += (AsyncOperation asyncOp2) => { OnSceneLoaded(sceneName); };
            switchSceneProgress.SetSceneLoadOperation(sceneLoad);



            if (SceneEventData.LoadSceneMode == LoadSceneMode.Single)
            {
                foreach (var additiveSceneName in m_ScenesLoaded)
                {
                    if (currentActiveScene.name != additiveSceneName)
                    {
                        SceneManager.UnloadSceneAsync(additiveSceneName);
                    }
                }
                m_ScenesLoaded.Clear();
                // NSS TODO: Make a single unified notification callback
                OnSceneSwitchStarted?.Invoke(sceneLoad);
                OnSceneEvent?.Invoke(sceneLoad, SceneEventData.SceneEventType, SceneEventData.LoadSceneMode, sceneName);
            }
            else
            {
                if (!m_ScenesLoaded.Contains(sceneName))
                {
                    m_ScenesLoaded.Add(sceneName);
                }
                else
                {
                    throw new Exception($"{sceneName} is being loaded twice?!");
                }
                // NSS TODO: Make a single unified notification callback
                OnSceneEvent?.Invoke(sceneLoad, SceneEventData.SceneEventType, SceneEventData.LoadSceneMode, sceneName);
            }
        }

        /// <summary>
        /// Client Side: handles both forms of scene loading
        /// </summary>
        /// <param name="objectStream">Stream data associated with the event </param>
        internal void OnClientSceneLoadingEvent(Stream objectStream)
        {
            SceneEventData.CopyUnreadFromStream(objectStream);

            if (!SceneIndexToString.TryGetValue(SceneEventData.SceneIndex, out string sceneName) || !RegisteredSceneNames.Contains(sceneName))
            {
                if (NetworkLog.CurrentLogLevel <= LogLevel.Normal)
                {
                    NetworkLog.LogWarning("Server requested a scene switch to a non-registered scene");
                }

                return;
            }

            // NSS TODO: This is a temporary place holder check to make sure we don't try to unload a scene loaded in single mode.
            var currentActiveScene = SceneManager.GetActiveScene();
            if (SceneEventData.LoadSceneMode == LoadSceneMode.Single)
            {
                foreach (var loadedSceneName in m_ScenesLoaded)
                {
                    if (currentActiveScene.name != loadedSceneName)
                    {
                        OnSceneEvent?.Invoke(SceneManager.UnloadSceneAsync(loadedSceneName), SceneEventData.SceneEventTypes.Event_Unload, LoadSceneMode.Additive, loadedSceneName);
                    }
                }
                m_ScenesLoaded.Clear();

                // Move ALL NetworkObjects to the temp scene
                MoveObjectsToDontDestroyOnLoad();
            }
            else
            {
                if (!m_ScenesLoaded.Contains(sceneName))
                {
                    m_ScenesLoaded.Add(sceneName);
                }
                else
                {
                    throw new Exception($"{sceneName} is being loaded twice?!");
                }
            }

            // The Condition: While a scene is asynchronously loaded in single loading scene mode, if any new NetworkObjects are spawned they need to be moved into the do not destroy temporary scene
            // When it is set: Just before starting the asynchronous loading call
            // When it is unset: After the scene has loaded, the PopulateScenePlacedObjects is called, and all NetworkObjects in the do not destroy temporary scene are moved into the active scene
            if (SceneEventData.LoadSceneMode == LoadSceneMode.Single)
            {
                IsSpawnedObjectsPendingInDontDestroyOnLoad = true;
            }

            var sceneLoad = SceneManager.LoadSceneAsync(sceneName, SceneEventData.LoadSceneMode);
            sceneLoad.completed += asyncOp2 => OnSceneLoaded(sceneName);

            if (SceneEventData.LoadSceneMode == LoadSceneMode.Single)
            {
                OnSceneSwitchStarted?.Invoke(sceneLoad);
            }
            OnSceneEvent?.Invoke(sceneLoad, SceneEventData.SceneEventType, SceneEventData.LoadSceneMode, sceneName);
        }

        /// <summary>
        /// Client and Server: Generic on scene loaded callback method to be called upon a scene loading
        /// </summary>
        private void OnSceneLoaded(string sceneName)
        {
            var nextScene = SceneManager.GetSceneByName(sceneName);
            if (SceneEventData.LoadSceneMode == LoadSceneMode.Single)
            {
                SceneManager.SetActiveScene(nextScene);
                m_ScenesLoaded.Add(sceneName);
            }

            //Get all NetworkObjects loaded by the scene
            PopulateScenePlacedObjects(nextScene);

            if (SceneEventData.LoadSceneMode == LoadSceneMode.Single)
            {
                // Move all objects to the new scene
                MoveObjectsToScene(nextScene);

            }

            // The Condition: While a scene is asynchronously loaded in single loading scene mode, if any new NetworkObjects are spawned they need to be moved into the do not destroy temporary scene
            // When it is set: Just before starting the asynchronous loading call
            // When it is unset: After the scene has loaded, the PopulateScenePlacedObjects is called, and all NetworkObjects in the do not destroy temporary scene are moved into the active scene
            IsSpawnedObjectsPendingInDontDestroyOnLoad = false;

            if (m_NetworkManager.IsServer)
            {
                OnServerLoadedScene();
            }
            else
            {
                OnClientLoadedScene();
            }
        }

        /// <summary>
        /// Server specific on scene loaded callback method invoked by OnSceneLoading only
        /// </summary>
        private void OnServerLoadedScene()
        {
            // Register in-scene placed NetworkObjects with MLAPI
            foreach (var keyValuePair in ScenePlacedObjects)
            {
                if (!keyValuePair.Value.IsPlayerObject)
                {
                    m_NetworkManager.SpawnManager.SpawnNetworkObjectLocally(keyValuePair.Value, m_NetworkManager.SpawnManager.GetNetworkObjectId(), true, false, null, null, false, 0, false, true);
                }
            }

            for (int j = 0; j < m_NetworkManager.ConnectedClientsList.Count; j++)
            {
                var clientId = m_NetworkManager.ConnectedClientsList[j].ClientId;
                if (clientId != m_NetworkManager.ServerClientId)
                {
<<<<<<< HEAD

                    uint sceneObjectsToSpawn = 0;

                    foreach (var keyValuePair in ScenePlacedObjects)
                    {
                        if (keyValuePair.Value.Observers.Contains(clientId))
                        {
                            sceneObjectsToSpawn++;
                        }
                    }
                    var clientIdAsArray = new ulong[] { m_NetworkManager.ConnectedClientsList[j].ClientId } ;
                    var context = m_NetworkManager.MessageQueueContainer.EnterInternalCommandContext(m_MessageType, m_ChannelType, clientIdAsArray, m_NetworkUpdateStage);
=======
                    var context = m_NetworkManager.MessageQueueContainer.EnterInternalCommandContext(
                        MessageQueueContainer.MessageType.SwitchScene, NetworkChannel.Internal,
                        new[] { m_NetworkManager.ConnectedClientsList[j].ClientId }, NetworkUpdateLoop.UpdateStage);
>>>>>>> cbe74c2e
                    if (context != null)
                    {
                        using (var nonNullContext = (InternalCommandContext)context)
                        {
                            SceneEventData.OnWrite(nonNullContext.NetworkWriter);
                            // Write number of scene objects to spawn
                            nonNullContext.NetworkWriter.WriteUInt32Packed(sceneObjectsToSpawn);
                            foreach (var keyValuePair in ScenePlacedObjects)
                            {
                                if (keyValuePair.Value.Observers.Contains(clientId))
                                {
                                    keyValuePair.Value.SerializeSceneObject(nonNullContext.NetworkWriter, clientId);
                                }
                            }
                        }
                    }
                    else
                    {
                        throw new Exception($"{nameof(NetworkSceneManager)} failed to send event notification {SceneEventData.SceneEventType} to target clientId {clientIdAsArray}!");
                    }
                }
            }

            // Tell server that scene load is completed
            if (m_NetworkManager.IsServer)
            {
                OnClientSceneLoadingEventCompleted(m_NetworkManager.LocalClientId, SceneEventData.SwitchSceneGuid);
            }

            s_IsSceneEventActive = false;
            OnSceneSwitched?.Invoke();
        }

        /// <summary>
        /// Client specific on scene loaded callback method invoked by OnSceneLoading only
        /// </summary>
        private void OnClientLoadedScene()
        {
            using (var reader = PooledNetworkReader.Get(SceneEventData.InternalBuffer))
            {
                var newObjectsCount = reader.ReadUInt32Packed();

                for (int i = 0; i < newObjectsCount; i++)
                {
                    NetworkObject.DeserializeSceneObject(SceneEventData.InternalBuffer as NetworkBuffer, reader, m_NetworkManager);
                }
            }

<<<<<<< HEAD
            SceneEventData.SceneEventType = SceneEventData.SceneEventTypes.Event_Load_Complete;
            SendSceneEventData(new ulong[] { m_NetworkManager.ServerClientId });

            s_IsSceneEventActive = false;

            OnSceneSwitched?.Invoke();
        }

        /// <summary>
        /// Server Side Only:
        /// This is used for late joining players and players that have just had their connection approved
        /// </summary>
        /// <param name="ownerClientId">newly joined client identifier</param>
        internal void SynchronizeNetworkObjects(ulong ownerClientId)
        {
            m_ObservedObjects.Clear();

            foreach (var sobj in m_NetworkManager.SpawnManager.SpawnedObjectsList)
            {
                if (sobj.CheckObjectVisibility == null || sobj.CheckObjectVisibility(ownerClientId))
=======
            var context = m_NetworkManager.MessageQueueContainer.EnterInternalCommandContext(
                MessageQueueContainer.MessageType.ClientSwitchSceneCompleted, NetworkChannel.Internal,
                new[] { m_NetworkManager.ServerClientId }, NetworkUpdateLoop.UpdateStage);
            if (context != null)
            {
                using (var nonNullContext = (InternalCommandContext)context)
>>>>>>> cbe74c2e
                {
                    m_ObservedObjects.Add(sobj);
                    sobj.Observers.Add(ownerClientId);
                }
            }

            ClientSynchEventData.InitializeForSynch();
            ClientSynchEventData.LoadSceneMode = LoadSceneMode.Single;
            var activeScene = SceneManager.GetActiveScene();
            ClientSynchEventData.SceneEventType = SceneEventData.SceneEventTypes.Event_Sync;

            for (int i = 0; i < SceneManager.sceneCount; i++)
            {
                var scene = SceneManager.GetSceneAt(i);

                var malpiSceneIndex = GetMLAPISceneIndexFromScene(scene);

                if (malpiSceneIndex == uint.MaxValue)
                {
                    continue;
                }
                // This would depend upon whether we are additive or note
                if (activeScene == scene)
                {
                    ClientSynchEventData.SceneIndex = malpiSceneIndex;
                }

                // Separate NetworkObjects by scene
                foreach (var networkObject in m_ObservedObjects)
                {
                    // If the current scene we are matching NetworkObjects to does not match and this NetworkObject has no dependent scene, then continue.
                    if (networkObject.gameObject.scene != scene && (networkObject.DependentSceneName == null || networkObject.DependentSceneName == string.Empty))
                    {
                        continue;
                    }
                    else // If this NetworkObject has a dependent scene and the current scene is not the dependent scene, then continue
                    if (networkObject.DependentSceneName != null && networkObject.DependentSceneName != string.Empty && networkObject.DependentSceneName != scene.name)
                    {
                        continue;
                    }
                    ClientSynchEventData.AddNetworkObjectForSynch(malpiSceneIndex, networkObject);
                }
            }
            var clientIdAsArray = new ulong[] { ownerClientId };
            var context = m_NetworkManager.MessageQueueContainer.EnterInternalCommandContext(m_MessageType, m_ChannelType, clientIdAsArray, m_NetworkUpdateStage);
            if (context != null)
            {
                using (var nonNullContext = (InternalCommandContext)context)
                {
                    ClientSynchEventData.OnWrite(nonNullContext.NetworkWriter);
                }
            }
        }


        /// <summary>
        /// This is called when the client receives the SCENE_EVENT of type SceneEventData.SceneEventTypes.SYNC
        /// Note: This can recurse one additional time by the client if the current scene loaded by the client
        /// is already loaded.
        /// </summary>
        /// <param name="sceneIndex">MLAPI sceneIndex to load</param>
        private void OnClientBeginSync(uint sceneIndex)
        {
            if (!SceneIndexToString.TryGetValue(sceneIndex, out string sceneName) || !RegisteredSceneNames.Contains(sceneName))
            {
                if (NetworkLog.CurrentLogLevel <= LogLevel.Normal)
                {
                    NetworkLog.LogWarning("Server requested a scene switch to a non-registered scene");
                }

                return;
            }

            var activeScene = SceneManager.GetActiveScene();

            if (sceneName != activeScene.name)
            {
                // NSS TODO: Add to proposal's MTT discussion topics: Should we cover switching the active scene for V1.0.0?
                var sceneLoad = SceneManager.LoadSceneAsync(sceneName, sceneIndex == SceneEventData.SceneIndex ? SceneEventData.LoadSceneMode : LoadSceneMode.Additive);
                sceneLoad.completed += asyncOp2 => ClientLoadedSynchronization(sceneIndex);
            }
            else
            {
                ClientLoadedSynchronization(sceneIndex);
            }
        }

        /// <summary>
        /// Once a scene is loaded ( or if it was already loaded) this gets called.
        /// This handles all of the in-scene and dynamically spawned NetworkObject synchronization
        /// </summary>
        /// <param name="sceneIndex">MLAPI scene index that was loaded</param>
        private void ClientLoadedSynchronization(uint sceneIndex)
        {
            var nextScene = SceneManager.GetSceneByName(GetSceneNameFromMLAPISceneIndex(sceneIndex));
            if (nextScene == null)
            {
                Debug.LogError($"Client was trying to load {sceneIndex} which does not appear to be a valid registered scene index!");
                return;
            }

            // NSS TODO: Add to proposal's MTT discussion topics: Should we cover switching the active scene for V1.0.0?
            if ((sceneIndex == SceneEventData.SceneIndex ? SceneEventData.LoadSceneMode : LoadSceneMode.Additive) == LoadSceneMode.Single)
            {
                SceneManager.SetActiveScene(nextScene);
            }

            // Get all NetworkObjects loaded by the scene  (in-scene NetworkObjects)
            PopulateScenePlacedObjects(nextScene);

            // Synchronize the NetworkObjects for this scene
            SceneEventData.SynchronizeSceneNetworkObjects(sceneIndex, m_NetworkManager);

            // Check to see if we still have scenes to load and synchronize with
            HandleClientSceneEvent(null);
        }

        #region General Methods
        internal bool HasSceneMismatch(uint sceneIndex) => SceneManager.GetActiveScene().name != SceneIndexToString[sceneIndex];

        internal void RemoveClientFromSceneSwitchProgresses(ulong clientId)
        {
            foreach (var switchSceneProgress in SceneSwitchProgresses.Values)
            {
                switchSceneProgress.RemoveClientAsDone(clientId);
            }
        }

        private void MoveObjectsToDontDestroyOnLoad()
        {
            // Move ALL NetworkObjects to the temp scene
            var objectsToKeep = m_NetworkManager.SpawnManager.SpawnedObjectsList;

            foreach (var sobj in objectsToKeep)
            {
                //In case an object has been set as a child of another object it has to be removed from the parent in order to be moved from one scene to another.
                if (sobj.gameObject.transform.parent != null)
                {
                    sobj.gameObject.transform.parent = null;
                }

                UnityEngine.Object.DontDestroyOnLoad(sobj.gameObject);
            }
        }

        /// <summary>
        /// Should be invoked on both the client and server side after:
        /// -- A new scene has been loaded
        /// -- Before any "DontDestroyOnLoad" NetworkObjects have been added back into the scene.
        /// Added the ability to choose not to clear the scene placed objects for additive scene loading.
        /// </summary>
        internal void PopulateScenePlacedObjects(Scene sceneToFilterBy, bool clearScenePlacedObjects = true)
        {
            if (clearScenePlacedObjects)
            {
                ScenePlacedObjects.Clear();
            }

            var networkObjects = UnityEngine.Object.FindObjectsOfType<NetworkObject>();

            // Just add every NetworkObject found that isn't already in the list
            // If any "non-in-scene placed NetworkObjects" are added to this list it shouldn't matter
            // The only thing that matters is making sure each NetworkObject is keyed off of their GlobalObjectIdHash
            foreach (var networkObjectInstance in networkObjects)
            {
                if (!ScenePlacedObjects.ContainsKey(networkObjectInstance.GlobalObjectIdHash))
                {
                    // We check to make sure the NetworkManager instance is the same one to be "MultiInstanceHelpers" compatible and filter the list on a per scene basis (additive scenes)
                    if (networkObjectInstance.IsSceneObject == null && networkObjectInstance.NetworkManager == m_NetworkManager && networkObjectInstance.gameObject.scene == sceneToFilterBy)
                    {
                        ScenePlacedObjects.Add(networkObjectInstance.GlobalObjectIdHash, networkObjectInstance);
                    }
                }
            }
        }

        private void MoveObjectsToScene(Scene scene)
        {
            // Move ALL NetworkObjects to the temp scene
            var objectsToKeep = m_NetworkManager.SpawnManager.SpawnedObjectsList;

            foreach (var sobj in objectsToKeep)
            {
                //In case an object has been set as a child of another object it has to be removed from the parent in order to be moved from one scene to another.
                if (sobj.gameObject.transform.parent != null)
                {
                    sobj.gameObject.transform.parent = null;
                }

                SceneManager.MoveGameObjectToScene(sobj.gameObject, scene);
            }
        }

        internal void AllClientsReady(ulong[] clientIds, ulong[] timedOutClientIds)
        {
            OnNotifyClientAllClientsLoadedScene?.Invoke(clientIds, timedOutClientIds);
        }

        // Called on server
        internal void OnClientSceneLoadingEventCompleted(ulong clientId, Guid switchSceneGuid)
        {
            if (switchSceneGuid == Guid.Empty)
            {
                // If Guid is empty it means the client has loaded the start scene of the server and the server would never have a switchSceneProgresses created for the start scene.
                return;
            }

            if (SceneSwitchProgresses.TryGetValue(switchSceneGuid, out SceneSwitchProgress progress))
            {
                SceneSwitchProgresses[switchSceneGuid].AddClientAsDone(clientId);
            }
        }
        #endregion

        /// <summary>
        /// Client Side: Handles incoming SCENE_EVENT messages
        /// </summary>
        /// <param name="stream">data associated with the event</param>
        private void HandleClientSceneEvent(Stream stream)
        {
            switch (SceneEventData.SceneEventType)
            {
                // Both events are basically the same with some minor differences
                //case SceneEventData.SceneEventTypes.EventSwitch:
                case SceneEventData.SceneEventTypes.Event_Load:
                    {
                        OnClientSceneLoadingEvent(stream);
                        break;
                    }
                case SceneEventData.SceneEventTypes.Event_Unload:
                    {
                        OnClientUnloadScene();
                        break;
                    }
                case SceneEventData.SceneEventTypes.Event_Sync:
                    {
                        if (!SceneEventData.IsDoneWithSynchronization())
                        {
                            OnClientBeginSync(SceneEventData.GetNextSceneSynchronizationIndex());
                        }
                        else
                        {
                            // All scenes are synchronized, let the server know we are done synchronizing
                            m_NetworkManager.IsConnectedClient = true;
                            m_NetworkManager.InvokeOnClientConnectedCallback(m_NetworkManager.LocalClientId);

                            SceneEventData.SceneEventType = SceneEventData.SceneEventTypes.Event_Sync_Complete;
                            SendSceneEventData(new ulong[] { m_NetworkManager.ServerClientId});
                        }
                        break;
                    }
                case SceneEventData.SceneEventTypes.Event_ReSync:
                    {
                        break;
                    }
                default:
                    {
                        Debug.LogWarning($"{SceneEventData.SceneEventType} is not currently supported!");
                        break;
                    }
            }
        }

        /// <summary>
        /// Server Side: Handles incoming scene events
        /// </summary>
        /// <param name="clientId">client who sent the event</param>
        /// <param name="stream">data associated with the event</param>
        private void HandleServerSceneEvent(ulong clientId, Stream stream)
        {
            switch (SceneEventData.SceneEventType)
            {
                case SceneEventData.SceneEventTypes.Event_Load_Complete:
                    {
                        Debug.Log($"[{nameof(SceneEventData.SceneEventTypes.Event_Load_Complete)}] Client Id {clientId} finished loading additive scene.");
                        if (SceneEventData.LoadSceneMode == LoadSceneMode.Single)
                        {
                            OnClientSceneLoadingEventCompleted(clientId, SceneEventData.SwitchSceneGuid);
                        }
                        else
                        {
                            //Other message?
                        }
                        break;
                    }
                case SceneEventData.SceneEventTypes.Event_Unload_Complete:
                    {
                        Debug.Log($"[{nameof(SceneEventData.SceneEventTypes.Event_Unload_Complete)}] Client Id {clientId} finished unloading additive scene.");
                        break;
                    }
                case SceneEventData.SceneEventTypes.Event_Sync_Complete:
                    {
                        if (SceneEventData.ClientNeedsReSynchronization())
                        {
                            Debug.Log($"Re-Synchronizing client {clientId} for missed destroyed NetworkObjects.");
                            SceneEventData.SceneEventType = SceneEventData.SceneEventTypes.Event_ReSync;
                            SendSceneEventData(new ulong[] { clientId });
                        }
                        // NSS TOOD: The scene event local notification needs to be called
                        //m_NetworkManager.NotifyPlayerConnected(clientId);
                        break;
                    }
                default:
                    {
                        Debug.LogWarning($"{SceneEventData.SceneEventType} is not currently supported!");
                        break;
                    }
            }
        }

        /// <summary>
        /// Both Client and Server: Incoming scene event entry point
        /// </summary>
        /// <param name="clientId">client who sent the scene event</param>
        /// <param name="stream">data associated with the scene event</param>
        public void HandleSceneEvent(ulong clientId, Stream stream)
        {
            if (m_NetworkManager != null)
            {
                if (stream != null)
                {
                    var reader = NetworkReaderPool.GetReader(stream);
                    SceneEventData.OnRead(reader);
                    NetworkReaderPool.PutBackInPool(reader);
                    if (SceneEventData.IsSceneEventClientSide())
                    {
                        HandleClientSceneEvent(stream);
                    }
                    else
                    {
                        HandleServerSceneEvent(clientId, stream);
                    }
                }
                else
                {
                    Debug.LogError($"Scene Event {nameof(OnClientSceneLoadingEvent)} was invoked with a null stream!");
                    return;
                }
            }
            else
            {
                Debug.LogError($"{nameof(NetworkSceneManager.HandleSceneEvent)} was invoked but {nameof(NetworkManager)} reference was null!");
            }
        }
    }
}<|MERGE_RESOLUTION|>--- conflicted
+++ resolved
@@ -249,14 +249,8 @@
                 OnNotifyServerAllClientsLoadedScene?.Invoke(switchSceneProgress, timedOut);
                 // Send notification to all clients that everyone is done loading
                 var context = m_NetworkManager.MessageQueueContainer.EnterInternalCommandContext( MessageQueueContainer.MessageType.AllClientsLoadedScene, NetworkChannel.Internal,
-                    m_NetworkManager.ConnectedClientsIds, NetworkUpdateStage.EarlyUpdate);
-
-<<<<<<< HEAD
-=======
-                var context = m_NetworkManager.MessageQueueContainer.EnterInternalCommandContext(
-                    MessageQueueContainer.MessageType.AllClientsLoadedScene, NetworkChannel.Internal,
-                    new[] { NetworkManager.Singleton.ServerClientId }, NetworkUpdateLoop.UpdateStage);
->>>>>>> cbe74c2e
+                    m_NetworkManager.ConnectedClientsIds, m_NetworkUpdateStage);
+
                 if (context != null)
                 {
                     using (var nonNullContext = (InternalCommandContext)context)
@@ -375,7 +369,6 @@
             SceneEventData.SceneIndex = SceneNameToIndex[sceneName];
             SceneEventData.LoadSceneMode = loadSceneMode;
 
-<<<<<<< HEAD
             if (SceneEventData.LoadSceneMode == LoadSceneMode.Single)
             {
                 // Destroy current scene objects before switching.
@@ -383,17 +376,6 @@
 
                 // Preserve the objects that should not be destroyed during the scene event
                 MoveObjectsToDontDestroyOnLoad();
-=======
-            var context = m_NetworkManager.MessageQueueContainer.EnterInternalCommandContext(
-                MessageQueueContainer.MessageType.ClientSwitchSceneCompleted, NetworkChannel.Internal,
-                new[] { m_NetworkManager.ServerClientId }, NetworkUpdateLoop.UpdateStage);
-            if (context != null)
-            {
-                using (var nonNullContext = (InternalCommandContext)context)
-                {
-                    nonNullContext.NetworkWriter.WriteByteArray(switchSceneGuid.ToByteArray());
-                }
->>>>>>> cbe74c2e
             }
 
             // Begin the scene event
@@ -582,7 +564,6 @@
                 var clientId = m_NetworkManager.ConnectedClientsList[j].ClientId;
                 if (clientId != m_NetworkManager.ServerClientId)
                 {
-<<<<<<< HEAD
 
                     uint sceneObjectsToSpawn = 0;
 
@@ -593,13 +574,8 @@
                             sceneObjectsToSpawn++;
                         }
                     }
-                    var clientIdAsArray = new ulong[] { m_NetworkManager.ConnectedClientsList[j].ClientId } ;
-                    var context = m_NetworkManager.MessageQueueContainer.EnterInternalCommandContext(m_MessageType, m_ChannelType, clientIdAsArray, m_NetworkUpdateStage);
-=======
-                    var context = m_NetworkManager.MessageQueueContainer.EnterInternalCommandContext(
-                        MessageQueueContainer.MessageType.SwitchScene, NetworkChannel.Internal,
-                        new[] { m_NetworkManager.ConnectedClientsList[j].ClientId }, NetworkUpdateLoop.UpdateStage);
->>>>>>> cbe74c2e
+                    
+                    var context = m_NetworkManager.MessageQueueContainer.EnterInternalCommandContext(m_MessageType, m_ChannelType, new ulong[] { clientId }, m_NetworkUpdateStage);
                     if (context != null)
                     {
                         using (var nonNullContext = (InternalCommandContext)context)
@@ -648,7 +624,6 @@
                 }
             }
 
-<<<<<<< HEAD
             SceneEventData.SceneEventType = SceneEventData.SceneEventTypes.Event_Load_Complete;
             SendSceneEventData(new ulong[] { m_NetworkManager.ServerClientId });
 
@@ -669,14 +644,6 @@
             foreach (var sobj in m_NetworkManager.SpawnManager.SpawnedObjectsList)
             {
                 if (sobj.CheckObjectVisibility == null || sobj.CheckObjectVisibility(ownerClientId))
-=======
-            var context = m_NetworkManager.MessageQueueContainer.EnterInternalCommandContext(
-                MessageQueueContainer.MessageType.ClientSwitchSceneCompleted, NetworkChannel.Internal,
-                new[] { m_NetworkManager.ServerClientId }, NetworkUpdateLoop.UpdateStage);
-            if (context != null)
-            {
-                using (var nonNullContext = (InternalCommandContext)context)
->>>>>>> cbe74c2e
                 {
                     m_ObservedObjects.Add(sobj);
                     sobj.Observers.Add(ownerClientId);
@@ -720,8 +687,8 @@
                     ClientSynchEventData.AddNetworkObjectForSynch(malpiSceneIndex, networkObject);
                 }
             }
-            var clientIdAsArray = new ulong[] { ownerClientId };
-            var context = m_NetworkManager.MessageQueueContainer.EnterInternalCommandContext(m_MessageType, m_ChannelType, clientIdAsArray, m_NetworkUpdateStage);
+
+            var context = m_NetworkManager.MessageQueueContainer.EnterInternalCommandContext(m_MessageType, m_ChannelType, new ulong[] { ownerClientId }, m_NetworkUpdateStage);
             if (context != null)
             {
                 using (var nonNullContext = (InternalCommandContext)context)
