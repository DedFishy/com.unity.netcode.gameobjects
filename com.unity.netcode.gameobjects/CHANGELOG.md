# Changelog

All notable changes to this project will be documented in this file.

The format is based on [Keep a Changelog](https://keepachangelog.com/en/1.0.0/) and this project adheres to [Semantic Versioning](https://semver.org/spec/v2.0.0.html).

Additional documentation and release notes are available at [Multiplayer Documentation](https://docs-multiplayer.unity3d.com).

## [Unreleased]

### Added

### Removed

- Removed `FixedQueue` (#1398)
- Removed `StreamExtensions` (#1398)
- Removed `TypeExtensions` (#1398)

### Fixed

- Fixed in-scene NetworkObjects that are moved into the DDOL scene not getting restored to their original active state (enabled/disabled) after a full scene transition (#1354)
- Fixed invalid IL code being generated when using `this` instead of `this ref` for the FastBufferReader/FastBufferWriter parameter of an extension method. (#1393)
- Fixed an issue where if you are running as a server (not host) the LoadEventCompleted and UnloadEventCompleted events would fire early by the NetworkSceneManager (#1379)
- Fixed a runtime error when sending an array of an INetworkSerializable type that's implemented as a struct (#1402)
- NetworkConfig will no longer throw an OverflowException in GetConfig() when ForceSamePrefabs is enabled and the number of prefabs causes the config blob size to exceed 1300 bytes. (#1385)
- Fixed NetworkVariable not calling NetworkSerialize on INetworkSerializable types (#1383)
<<<<<<< HEAD
- Fixed NetworkObjects not being despawned before they are destroyed during shutdown for client, host, and server instances.
- Fixed issue when NetworkManager's GameObject is nested under one or more GameObject(s) it wouldn't properly migrate into the DDOL and would cause various errors including client side scene synchronization upon first connecting (#1432)
=======
- Fixed NullReferenceException on ImportReferences call in NetworkBehaviourILPP (#1434)

- Fixed NetworkObjects not being despawned before they are destroyed during shutdown for client, host, and server instances. (#1390)
- Fixed client player object being destroyed on server when the client's player object has DontDestroyWithOwner set. (#1433)
>>>>>>> c3ca7cbf

### Changed

- ServerRpcParams and ClientRpcParams must be the last parameter of an RPC in order to function properly. Added a compile-time check to ensure this is the case and trigger an error if they're placed elsewhere. (#1318)
- The SDK no longer limits message size to 64k. (The transport may still impose its own limits, but the SDK no longer does.) (#1384)
- Updated com.unity.collections to 1.1.0


## [1.0.0-pre.3] - 2021-10-22

### Added

- ResetTrigger function to NetworkAnimator (#1327)

### Fixed 

- Overflow exception when syncing Animator state. (#1327)
- Added `try`/`catch` around RPC calls, preventing exception from causing further RPC calls to fail (#1329)
- Fixed an issue where ServerClientId and LocalClientId could have the same value, causing potential confusion, and also fixed an issue with the UNet where the server could be identified with two different values, one of which might be the same as LocalClientId, and the other of which would not.(#1368)
- IL2CPP would not properly compile (#1359)

## [1.0.0-pre.2] - 2021-10-19

### Added

- Associated Known Issues for the 1.0.0-pre.1 release in the changelog

### Changed

- Updated label for `1.0.0-pre.1` changelog section

## [1.0.0-pre.1] - 2021-10-19

### Added

- Added `ClientNetworkTransform` sample to the SDK package (#1168)
- Added `Bootstrap` sample to the SDK package (#1140)
- Enhanced `NetworkSceneManager` implementation with additive scene loading capabilities (#1080, #955, #913)
  - `NetworkSceneManager.OnSceneEvent` provides improved scene event notificaitons  
- Enhanced `NetworkTransform` implementation with per axis/component based and threshold based state replication (#1042, #1055, #1061, #1084, #1101)
- Added a jitter-resistent `BufferedLinearInterpolator<T>` for `NetworkTransform` (#1060)
- Implemented `NetworkPrefabHandler` that provides support for object pooling and `NetworkPrefab` overrides (#1073, #1004, #977, #905,#749, #727)
- Implemented auto `NetworkObject` transform parent synchronization at runtime over the network (#855)
- Adopted Unity C# Coding Standards in the codebase with `.editorconfig` ruleset (#666, #670)
- When a client tries to spawn a `NetworkObject` an exception is thrown to indicate unsupported behavior. (#981)
- Added a `NetworkTime` and `NetworkTickSystem` which allows for improved control over time and ticks. (#845)
- Added a `OnNetworkDespawn` function to `NetworkObject` which gets called when a `NetworkObject` gets despawned and can be overriden. (#865)
- Added `SnapshotSystem` that would allow variables and spawn/despawn messages to be sent in blocks (#805, #852, #862, #963, #1012, #1013, #1021, #1040, #1062, #1064, #1083, #1091, #1111, #1129, #1166, #1192)
  - Disabled by default for now, except spawn/despawn messages
  - Will leverage unreliable messages with eventual consistency
- `NetworkBehaviour` and `NetworkObject`'s `NetworkManager` instances can now be overriden (#762)
- Added metrics reporting for the new network profiler if the Multiplayer Tools package is present (#1104, #1089, #1096, #1086, #1072, #1058, #960, #897, #891, #878)
- `NetworkBehaviour.IsSpawned` a quick (and stable) way to determine if the associated NetworkObject is spawned (#1190)
- Added `NetworkRigidbody` and `NetworkRigidbody2D` components to support networking `Rigidbody` and `Rigidbody2D` components (#1202, #1175)
- Added `NetworkObjectReference` and `NetworkBehaviourReference` structs which allow to sending `NetworkObject/Behaviours` over RPCs/`NetworkVariable`s (#1173)
- Added `NetworkAnimator` component to support networking `Animator` component (#1281, #872)

### Changed

- Bumped minimum Unity version, renamed package as "Unity Netcode for GameObjects", replaced `MLAPI` namespace and its variants with `Unity.Netcode` namespace and per asm-def variants (#1007, #1009, #1015, #1017, #1019, #1025, #1026, #1065)
  - Minimum Unity version:
    - 2019.4 → 2020.3+
  - Package rename:
    - Display name: `MLAPI Networking Library` → `Netcode for GameObjects`
    - Name: `com.unity.multiplayer.mlapi` → `com.unity.netcode.gameobjects`
    - Updated package description
  - All `MLAPI.x` namespaces are replaced with `Unity.Netcode`
    - `MLAPI.Messaging` → `Unity.Netcode`
    - `MLAPI.Connection` → `Unity.Netcode`
    - `MLAPI.Logging` → `Unity.Netcode`
    - `MLAPI.SceneManagement` → `Unity.Netcode`
    - and other `MLAPI.x` variants to `Unity.Netcode`
  - All assembly definitions are renamed with `Unity.Netcode.x` variants
    - `Unity.Multiplayer.MLAPI.Runtime` → `Unity.Netcode.Runtime`
    - `Unity.Multiplayer.MLAPI.Editor` → `Unity.Netcode.Editor`
    - and other `Unity.Multiplayer.MLAPI.x` variants to `Unity.Netcode.x` variants
- Renamed `Prototyping` namespace and assembly definition to `Components` (#1145)
- Changed `NetworkObject.Despawn(bool destroy)` API to default to `destroy = true` for better usability (#1217)
- Scene registration in `NetworkManager` is now replaced by Build Setttings → Scenes in Build List (#1080)
- `NetworkSceneManager.SwitchScene` has been replaced by `NetworkSceneManager.LoadScene` (#955)
- `NetworkManager, NetworkConfig, and NetworkSceneManager` scene registration replaced with scenes in build list (#1080)
- `GlobalObjectIdHash` replaced `PrefabHash` and `PrefabHashGenerator` for stability and consistency (#698)
- `NetworkStart` has been renamed to `OnNetworkSpawn`. (#865)
- Network variable cleanup - eliminated shared mode, variables are server-authoritative (#1059, #1074)
- `NetworkManager` and other systems are no longer singletons/statics (#696, #705, #706, #737, #738, #739, #746, #747, #763, #765, #766, #783, #784, #785, #786, #787, #788)
- Changed `INetworkSerializable.NetworkSerialize` method signature to use `BufferSerializer<T>` instead of `NetworkSerializer` (#1187)
- Changed `CustomMessagingManager`'s methods to use `FastBufferWriter` and `FastBufferReader` instead of `Stream` (#1187)
- Reduced internal runtime allocations by removing LINQ calls and replacing managed lists/arrays with native collections (#1196)

### Removed

- Removed `NetworkNavMeshAgent` (#1150)
- Removed `NetworkDictionary`, `NetworkSet` (#1149)
- Removed `NetworkVariableSettings` (#1097)
- Removed predefined `NetworkVariable<T>` types (#1093)
    - Removed `NetworkVariableBool`, `NetworkVariableByte`, `NetworkVariableSByte`, `NetworkVariableUShort`, `NetworkVariableShort`, `NetworkVariableUInt`, `NetworkVariableInt`, `NetworkVariableULong`, `NetworkVariableLong`, `NetworkVariableFloat`, `NetworkVariableDouble`, `NetworkVariableVector2`, `NetworkVariableVector3`, `NetworkVariableVector4`, `NetworkVariableColor`, `NetworkVariableColor32`, `NetworkVariableRay`, `NetworkVariableQuaternion`
- Removed `NetworkChannel` and `MultiplexTransportAdapter` (#1133)
- Removed ILPP backend for 2019.4, minimum required version is 2020.3+ (#895)
- `NetworkManager.NetworkConfig` had the following properties removed: (#1080)
  - Scene Registrations no longer exists
  - Allow Runtime Scene Changes was no longer needed and was removed
- Removed the NetworkObject.Spawn payload parameter (#1005)
- Removed `ProfilerCounter`, the original MLAPI network profiler, and the built-in network profiler module (2020.3). A replacement can now be found in the Multiplayer Tools package. (#1048)
- Removed UNet RelayTransport and related relay functionality in UNetTransport (#1081)
- Removed `UpdateStage` parameter from `ServerRpcSendParams` and `ClientRpcSendParams` (#1187)
- Removed `NetworkBuffer`, `NetworkWriter`, `NetworkReader`, `NetworkSerializer`, `PooledNetworkBuffer`, `PooledNetworkWriter`, and `PooledNetworkReader` (#1187)
- Removed `EnableNetworkVariable` in `NetworkConfig`, it is always enabled now (#1179)
- Removed `NetworkTransform`'s FixedSendsPerSecond, AssumeSyncedSends, InterpolateServer, ExtrapolatePosition, MaxSendsToExtrapolate, Channel, EnableNonProvokedResendChecks, DistanceSendrate (#1060) (#826) (#1042, #1055, #1061, #1084, #1101)
- Removed `NetworkManager`'s `StopServer()`, `StopClient()` and `StopHost()` methods and replaced with single `NetworkManager.Shutdown()` method for all (#1108)

### Fixed

- Fixed ServerRpc ownership check to `Debug.LogError` instead of `Debug.LogWarning` (#1126)
- Fixed `NetworkObject.OwnerClientId` property changing before `NetworkBehaviour.OnGainedOwnership()` callback (#1092)
- Fixed `NetworkBehaviourILPP` to iterate over all types in an assembly (#803)
- Fixed cross-asmdef RPC ILPP by importing types into external assemblies (#678)
- Fixed `NetworkManager` shutdown when quitting the application or switching scenes (#1011)
  - Now `NetworkManager` shutdowns correctly and despawns existing `NetworkObject`s
- Fixed Only one `PlayerPrefab` can be selected on `NetworkManager` inspector UI in the editor (#676)
- Fixed connection approval not being triggered for host (#675)
- Fixed various situations where messages could be processed in an invalid order, resulting in errors (#948, #1187, #1218)
- Fixed `NetworkVariable`s being default-initialized on the client instead of being initialized with the desired value (#1266)
- Improved runtime performance and reduced GC pressure (#1187)
- Fixed #915 - clients are receiving data from objects not visible to them (#1099)
- Fixed `NetworkTransform`'s "late join" issues, `NetworkTransform` now uses `NetworkVariable`s instead of RPCs (#826)
- Throw an exception for silent failure when a client tries to get another player's `PlayerObject`, it is now only allowed on the server-side (#844)

### Known Issues

- `NetworkVariable` does not serialize `INetworkSerializable` types through their `NetworkSerialize` implementation
- `NetworkObjects` marked as `DontDestroyOnLoad` are disabled during some network scene transitions
- `NetworkTransform` interpolates from the origin when switching Local Space synchronization
- Exceptions thrown in `OnNetworkSpawn` user code for an object will prevent the callback in other objects
- Cannot send an array of `INetworkSerializable` in RPCs
- ILPP generation fails with special characters in project path

## [0.2.0] - 2021-06-03

WIP version increment to pass package validation checks. Changelog & final version number TBD.

## [0.1.1] - 2021-06-01

This is hotfix v0.1.1 for the initial experimental Unity MLAPI Package.

### Changed

- Fixed issue with the Unity Registry package version missing some fixes from the v0.1.0 release.

## [0.1.0] - 2021-03-23

This is the initial experimental Unity MLAPI Package, v0.1.0.

### Added

- Refactored a new standard for Remote Procedure Call (RPC) in MLAPI which provides increased performance, significantly reduced boilerplate code, and extensibility for future-proofed code. MLAPI RPC includes `ServerRpc` and `ClientRpc` to execute logic on the server and client-side. This provides a single performant unified RPC solution, replacing MLAPI Convenience and Performance RPC (see [here](#removed-features)).
- Added standarized serialization types, including built-in and custom serialization flows. See [RFC #2](https://github.com/Unity-Technologies/com.unity.multiplayer.rfcs/blob/master/text/0002-serializable-types.md) for details.
- `INetworkSerializable` interface replaces `IBitWritable`.
- Added `NetworkSerializer`..., which is the main aggregator that implements serialization code for built-in supported types and holds `NetworkReader` and `NetworkWriter` instances internally.
- Added a Network Update Loop infrastructure that aids Netcode systems to update (such as RPC queue and transport) outside of the standard `MonoBehaviour` event cycle. See [RFC #8](https://github.com/Unity-Technologies/com.unity.multiplayer.rfcs/blob/master/text/0008-network-update-loop.md) and the following details:
  - It uses Unity's [low-level Player Loop API](https://docs.unity3d.com/ScriptReference/LowLevel.PlayerLoop.html) and allows for registering `INetworkUpdateSystem`s with `NetworkUpdate` methods to be executed at specific `NetworkUpdateStage`s, which may also be before or after `MonoBehaviour`-driven game logic execution.
  - You will typically interact with `NetworkUpdateLoop` for registration and `INetworkUpdateSystem` for implementation.
  - `NetworkVariable`s are now tick-based using the `NetworkTickSystem`, tracking time through network interactions and syncs.
- Added message batching to handle consecutive RPC requests sent to the same client. `RpcBatcher` sends batches based on requests from the `RpcQueueProcessing`, by batch size threshold or immediately.
- [GitHub 494](https://github.com/Unity-Technologies/com.unity.multiplayer.mlapi/pull/494): Added a constraint to allow one `NetworkObject` per `GameObject`, set through the `DisallowMultipleComponent` attribute.
- Integrated MLAPI with the Unity Profiler for versions 2020.2 and later:
  - Added new profiler modules for MLAPI that report important network data.
  - Attached the profiler to a remote player to view network data over the wire.
- A test project is available for building and experimenting with MLAPI features. This project is available in the MLAPI GitHub [testproject folder](https://github.com/Unity-Technologies/com.unity.multiplayer.mlapi/tree/release/0.1.0/testproject). 
- Added a [MLAPI Community Contributions](https://github.com/Unity-Technologies/mlapi-community-contributions/tree/master/com.mlapi.contrib.extensions) new GitHub repository to accept extensions from the MLAPI community. Current extensions include moved MLAPI features for lag compensation (useful for Server Authoritative actions) and `TrackedObject`.

### Changed

- [GitHub 520](https://github.com/Unity-Technologies/com.unity.multiplayer.mlapi/pull/520): MLAPI now uses the Unity Package Manager for installation management.
- Added functionality and usability to `NetworkVariable`, previously called `NetworkVar`. Updates enhance options and fully replace the need for `SyncedVar`s. 
- [GitHub 507](https://github.com/Unity-Technologies/com.unity.multiplayer.mlapi/pull/507): Reimplemented `NetworkAnimator`, which synchronizes animation states for networked objects. 
- GitHub [444](https://github.com/Unity-Technologies/com.unity.multiplayer.mlapi/pull/444) and [455](https://github.com/Unity-Technologies/com.unity.multiplayer.mlapi/pull/455): Channels are now represented as bytes instead of strings.

For users of previous versions of MLAPI, this release renames APIs due to refactoring. All obsolete marked APIs have been removed as per [GitHub 513](https://github.com/Unity-Technologies/com.unity.multiplayer.mlapi/pull/513) and [GitHub 514](https://github.com/Unity-Technologies/com.unity.multiplayer.mlapi/pull/514).

| Previous MLAPI Versions | V 0.1.0 Name |
| -- | -- |
| `NetworkingManager` | `NetworkManager` |
| `NetworkedObject` | `NetworkObject` |
| `NetworkedBehaviour` | `NetworkBehaviour` |
| `NetworkedClient` | `NetworkClient` |
| `NetworkedPrefab` | `NetworkPrefab` |
| `NetworkedVar` | `NetworkVariable` |
| `NetworkedTransform` | `NetworkTransform` |
| `NetworkedAnimator` | `NetworkAnimator` |
| `NetworkedAnimatorEditor` | `NetworkAnimatorEditor` |
| `NetworkedNavMeshAgent` | `NetworkNavMeshAgent` |
| `SpawnManager` | `NetworkSpawnManager` |
| `BitStream` | `NetworkBuffer` |
| `BitReader` | `NetworkReader` |
| `BitWriter` | `NetworkWriter` |
| `NetEventType` | `NetworkEventType` |
| `ChannelType` | `NetworkDelivery` |
| `Channel` | `NetworkChannel` |
| `Transport` | `NetworkTransport` |
| `NetworkedDictionary` | `NetworkDictionary` |
| `NetworkedList` | `NetworkList` |
| `NetworkedSet` | `NetworkSet` |
| `MLAPIConstants` | `NetworkConstants` |
| `UnetTransport` | `UNetTransport` |

### Fixed

- [GitHub 460](https://github.com/Unity-Technologies/com.unity.multiplayer.mlapi/pull/460): Fixed an issue for RPC where the host-server was not receiving RPCs from the host-client and vice versa without the loopback flag set in `NetworkingManager`. 
- Fixed an issue where data in the Profiler was incorrectly aggregated and drawn, which caused the profiler data to increment indefinitely instead of resetting each frame.
- Fixed an issue the client soft-synced causing PlayMode client-only scene transition issues, caused when running the client in the editor and the host as a release build. Users may have encountered a soft sync of `NetworkedInstanceId` issues in the `SpawnManager.ClientCollectSoftSyncSceneObjectSweep` method.
- [GitHub 458](https://github.com/Unity-Technologies/com.unity.multiplayer.mlapi/pull/458): Fixed serialization issues in `NetworkList` and `NetworkDictionary` when running in Server mode.
- [GitHub 498](https://github.com/Unity-Technologies/com.unity.multiplayer.mlapi/pull/498): Fixed numerical precision issues to prevent not a number (NaN) quaternions.
- [GitHub 438](https://github.com/Unity-Technologies/com.unity.multiplayer.mlapi/pull/438): Fixed booleans by reaching or writing bytes instead of bits.
- [GitHub 519](https://github.com/Unity-Technologies/com.unity.multiplayer.mlapi/pull/519): Fixed an issue where calling `Shutdown()` before making `NetworkManager.Singleton = null` is null on `NetworkManager.OnDestroy()`.

### Removed

With a new release of MLAPI in Unity, some features have been removed:

- SyncVars have been removed from MLAPI. Use `NetworkVariable`s in place of this functionality. <!-- MTT54 -->
- [GitHub 527](https://github.com/Unity-Technologies/com.unity.multiplayer.mlapi/pull/527): Lag compensation systems and `TrackedObject` have moved to the new [MLAPI Community Contributions](https://github.com/Unity-Technologies/mlapi-community-contributions/tree/master/com.mlapi.contrib.extensions) repo.
- [GitHub 509](https://github.com/Unity-Technologies/com.unity.multiplayer.mlapi/pull/509): Encryption has been removed from MLAPI. The `Encryption` option in `NetworkConfig` on the `NetworkingManager` is not available in this release. This change will not block game creation or running. A current replacement for this functionality is not available, and may be developed in future releases. See the following changes:
    - Removed `SecuritySendFlags` from all APIs.
    - Removed encryption, cryptography, and certificate configurations from APIs including `NetworkManager` and `NetworkConfig`.
    - Removed "hail handshake", including `NetworkManager` implementation and `NetworkConstants` entries.
    - Modified `RpcQueue` and `RpcBatcher` internals to remove encryption and authentication from reading and writing.
- Removed the previous MLAPI Profiler editor window from Unity versions 2020.2 and later.
- Removed previous MLAPI Convenience and Performance RPC APIs with the new standard RPC API. See [RFC #1](https://github.com/Unity-Technologies/com.unity.multiplayer.rfcs/blob/master/text/0001-std-rpc-api.md) for details.
- [GitHub 520](https://github.com/Unity-Technologies/com.unity.multiplayer.mlapi/pull/520): Removed the MLAPI Installer.

### Known Issues

- `NetworkNavMeshAgent` does not synchronize mesh data, Agent Size, Steering, Obstacle Avoidance, or Path Finding settings. It only synchronizes the destination and velocity, not the path to the destination.
- For `RPC`, methods with a `ClientRpc` or `ServerRpc` suffix which are not marked with [ServerRpc] or [ClientRpc] will cause a compiler error.
- For `NetworkAnimator`, Animator Overrides are not supported. Triggers do not work.
- For `NetworkVariable`, the `NetworkDictionary` `List` and `Set` must use the `reliableSequenced` channel.
- `NetworkObjects`s are supported but when spawning a prefab with nested child network objects you have to manually call spawn on them
- `NetworkTransform` have the following issues:
  - Replicated objects may have jitter. 
  - The owner is always authoritative about the object's position.
  - Scale is not synchronized.
- Connection Approval is not called on the host client.
- For `NamedMessages`, always use `NetworkBuffer` as the underlying stream for sending named and unnamed messages.
- For `NetworkManager`, connection management is limited. Use `IsServer`, `IsClient`, `IsConnectedClient`, or other code to check if MLAPI connected correctly.

## [0.0.1-preview.1] - 2020-12-20

This was an internally-only-used version of the Unity MLAPI Package<|MERGE_RESOLUTION|>--- conflicted
+++ resolved
@@ -24,15 +24,10 @@
 - Fixed a runtime error when sending an array of an INetworkSerializable type that's implemented as a struct (#1402)
 - NetworkConfig will no longer throw an OverflowException in GetConfig() when ForceSamePrefabs is enabled and the number of prefabs causes the config blob size to exceed 1300 bytes. (#1385)
 - Fixed NetworkVariable not calling NetworkSerialize on INetworkSerializable types (#1383)
-<<<<<<< HEAD
-- Fixed NetworkObjects not being despawned before they are destroyed during shutdown for client, host, and server instances.
+- Fixed NullReferenceException on ImportReferences call in NetworkBehaviourILPP (#1434)
+- Fixed NetworkObjects not being despawned before they are destroyed during shutdown for client, host, and server instances. (#1390)
 - Fixed issue when NetworkManager's GameObject is nested under one or more GameObject(s) it wouldn't properly migrate into the DDOL and would cause various errors including client side scene synchronization upon first connecting (#1432)
-=======
-- Fixed NullReferenceException on ImportReferences call in NetworkBehaviourILPP (#1434)
-
-- Fixed NetworkObjects not being despawned before they are destroyed during shutdown for client, host, and server instances. (#1390)
 - Fixed client player object being destroyed on server when the client's player object has DontDestroyWithOwner set. (#1433)
->>>>>>> c3ca7cbf
 
 ### Changed
 
