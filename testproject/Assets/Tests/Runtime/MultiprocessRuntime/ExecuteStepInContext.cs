using System;
using System.Collections;
using System.Collections.Generic;
using System.Diagnostics;
using System.Linq;
using System.Reflection;
using Unity.Netcode;
using NUnit.Framework;
using NUnit.Framework.Interfaces;
using UnityEngine;
using UnityEngine.TestTools;
using Unity.Netcode.MultiprocessRuntimeTests;
using Debug = UnityEngine.Debug;
using Unity.Netcode.MultiprocessRuntimeTests;

/// <summary>
/// Allows for context based delegate execution.
/// Can specify where you want that lambda executed (client side? server side?) and it'll automatically wait for the end
/// of a clientRPC server side and vice versa.
/// todo this could be used as an in-game tool too? for protocols that require a lot of back and forth?
/// </summary>
public class ExecuteStepInContext : CustomYieldInstruction
{
    public enum StepExecutionContext
    {
        Server,
        Clients
    }

    [AttributeUsage(AttributeTargets.Method)]
    public class MultiprocessContextBasedTestAttribute : NUnitAttribute, IOuterUnityTestAction
    {
        public IEnumerator BeforeTest(ITest test)
        {
            yield return new WaitUntil(() => TestCoordinator.Instance != null && HasRegistered);
        }

        public IEnumerator AfterTest(ITest test)
        {
            yield break;
        }
    }

    private StepExecutionContext m_ActionContext;
    private Action<byte[]> m_StepToExecute;
    private string m_CurrentActionId;

    // as a remote worker, I store all available actions so I can execute them when triggered from RPCs
    public static Dictionary<string, ExecuteStepInContext> AllActions = new Dictionary<string, ExecuteStepInContext>();
    private static Dictionary<string, int> s_MethodIdCounter = new Dictionary<string, int>();

    private NetworkManager m_NetworkManager;
    private bool m_IsRegistering;
    private List<Func<bool>> m_ClientIsFinishedChecks = new List<Func<bool>>();
    private Func<bool> m_AdditionalIsFinishedWaiter;

    private bool m_WaitMultipleUpdates;
    private bool m_IgnoreTimeoutException;

    private float m_StartTime;
    private bool isTimingOut => Time.time - m_StartTime > TestCoordinator.MaxWaitTimeoutSec;
    private bool shouldExecuteLocally => (m_ActionContext == StepExecutionContext.Server && m_NetworkManager.IsServer) || (m_ActionContext == StepExecutionContext.Clients && !m_NetworkManager.IsServer);

    public static bool IsRegistering;
    public static bool HasRegistered;
    private static List<object> s_AllClientTestInstances = new List<object>(); // to keep an instance for each tests, so captured context in each step is kept

    /// <summary>
    /// This MUST be called at the beginning of each test in order to use context based steps.
    /// Assumes this is called from same callsite as ExecuteStepInContext (and assumes this is called from IEnumerator, the method full name is unique
    /// even with the same method name and different parameters).
    /// This relies on the name to be unique for each generated IEnumerator state machines
    /// </summary>
    public static void InitializeContextSteps()
    {
        var callerMethod = new StackFrame(1).GetMethod();
        var methodIdentifier = GetMethodIdentifier(callerMethod); // since this is called from IEnumerator, this should be a generated class, making it unique
        s_MethodIdCounter[methodIdentifier] = 0;
    }

    private static string GetMethodIdentifier(MethodBase callerMethod)
    {
        return callerMethod.DeclaringType.FullName;
    }

    internal static void InitializeAllSteps()
    {
        MultiprocessLogger.Log("InitializeAllSteps - Start");
        // registering magically all context based steps
        IsRegistering = true;
        var registeredMethods = typeof(TestCoordinator).Assembly.GetTypes().SelectMany(t => t.GetMethods())
            .Where(m => m.GetCustomAttributes(typeof(MultiprocessContextBasedTestAttribute), true).Length > 0)
            .ToArray();
        var typesWithContextMethods = new HashSet<Type>();
        foreach (var method in registeredMethods)
        {
            typesWithContextMethods.Add(method.ReflectedType);
        }

        if (registeredMethods.Length == 0)
        {
            throw new Exception($"Couldn't find any registered methods for multiprocess testing. Is {nameof(TestCoordinator)} in same assembly as test methods?");
        }

        object[] GetParameterValuesToPassFunc(ParameterInfo[] parameterInfo)
        {
            object[] parametersToReturn = new object[parameterInfo.Length];
            for (int i = 0; i < parameterInfo.Length; i++)
            {
                var paramType = parameterInfo[i].GetType();
                object defaultObj = null;
                if (paramType.IsValueType)
                {
                    defaultObj = Activator.CreateInstance(paramType);
                }

                parametersToReturn[i] = defaultObj;
            }

            return parametersToReturn;
        }

        foreach (var contextType in typesWithContextMethods)
        {
            var allConstructors = contextType.GetConstructors();
            if (allConstructors.Length > 1)
            {
                throw new NotImplementedException("Case not implemented where test has more than one constructor");
            }

            var instance = Activator.CreateInstance(contextType, allConstructors.Length > 0 ? GetParameterValuesToPassFunc(allConstructors[0].GetParameters()) : null);
            s_AllClientTestInstances.Add(instance); // keeping that instance so tests can use captured local attributes

            var typeMethodsWithContextSteps = new List<MethodInfo>();
            foreach (var method in contextType.GetMethods())
            {
                if (method.GetCustomAttributes(typeof(MultiprocessContextBasedTestAttribute), true).Length > 0)
                {
                    typeMethodsWithContextSteps.Add(method);
                }
            }

            foreach (var method in typeMethodsWithContextSteps)
            {
                var parametersToPass = GetParameterValuesToPassFunc(method.GetParameters());
                var enumerator = (IEnumerator)method.Invoke(instance, parametersToPass.ToArray());
                while (enumerator.MoveNext()) { }
            }
        }

        IsRegistering = false;
        HasRegistered = true;
        MultiprocessLogger.Log("InitializeAllSteps - Done");
    }

    /// <summary>
    /// Executes an action with the specified context. This allows writing tests all in the same sequential flow,
    /// making it more readable. This allows not having to jump between static client methods and test method
    /// </summary>
    /// <param name="actionContext">context to use. for example, should execute client side? server side?</param>
    /// <param name="stepToExecute">action to execute</param>
    /// <param name="ignoreTimeoutException">waits for timeout and just finishes step execution silently</param>
    /// <param name="paramToPass">parameters to pass to action</param>
    /// <param name="networkManager"></param>
    /// <param name="waitMultipleUpdates"> waits multiple frames before allowing the execution to continue. This means ClientFinishedServerRpc must be called manually</param>
    /// <param name="additionalIsFinishedWaiter"></param>
    public ExecuteStepInContext(StepExecutionContext actionContext, Action<byte[]> stepToExecute, bool ignoreTimeoutException = false, byte[] paramToPass = default, NetworkManager networkManager = null, bool waitMultipleUpdates = false, Func<bool> additionalIsFinishedWaiter = null)
    {
        m_StartTime = Time.time;
        m_IsRegistering = IsRegistering;
        m_ActionContext = actionContext;
        m_StepToExecute = stepToExecute;
        m_WaitMultipleUpdates = waitMultipleUpdates;
        m_IgnoreTimeoutException = ignoreTimeoutException;

        if (additionalIsFinishedWaiter != null)
        {
            m_AdditionalIsFinishedWaiter = additionalIsFinishedWaiter;
        }

        if (networkManager == null)
        {
            networkManager = NetworkManager.Singleton;
        }

        m_NetworkManager = networkManager; // todo test using this for multiinstance tests too?

        var callerMethod = new StackFrame(1).GetMethod(); // one skip frame for current method
        // MultiprocessLogger.Log($"IsHost: {NetworkManager.Singleton.IsHost} calledMethod {callerMethod.Module} {callerMethod.Name}");
        var methodId = GetMethodIdentifier(callerMethod); // assumes called from IEnumerator MoveNext, which should be the case since we're a CustomYieldInstruction. This will return a generated class name which should be unique
        if (!s_MethodIdCounter.ContainsKey(methodId))
        {
            s_MethodIdCounter[methodId] = 0;
        }

        string currentActionId = $"{methodId}-{s_MethodIdCounter[methodId]++}";
        m_CurrentActionId = currentActionId;

        if (m_IsRegistering)
        {
            // MultiprocessLogger.Log($"Registering: {currentActionId}");
            Assert.That(AllActions, Does.Not.Contain(currentActionId)); // sanity check
            AllActions[currentActionId] = this;
            MultiprocessLogger.Log($"InitializeAllSteps - Registering {currentActionId}");
        }
        else
        {
<<<<<<< HEAD
            MultiprocessLogger.Log($"Not Registering, m_IsRegistering {m_IsRegistering}: {currentActionId}");
=======
            MultiprocessLogger.Log($"InitializeAllSteps - Not Registering {currentActionId}");
>>>>>>> 8bac8aa1
            if (shouldExecuteLocally)
            {
                m_StepToExecute.Invoke(paramToPass);
            }
            else
            {
                if (networkManager.IsServer)
                {
                    MultiprocessLogger.Log($"from server TriggerActionIdClientRPC: {currentActionId}");
                    TestCoordinator.Instance.TriggerActionIdClientRpc(currentActionId, paramToPass, m_IgnoreTimeoutException,
                        clientRpcParams: new ClientRpcParams
                        {
                            Send = new ClientRpcSendParams { TargetClientIds = TestCoordinator.AllClientIdsExceptMine.ToArray() }
                        });
                    foreach (var clientId in TestCoordinator.AllClientIdsExceptMine)
                    {
                        m_ClientIsFinishedChecks.Add(TestCoordinator.ConsumeClientIsFinished(clientId));
                    }
                }
                else
                {
                    throw new NotImplementedException();
                }
            }
        }
    }

    public void Invoke(byte[] args)
    {
        m_StepToExecute.Invoke(args);
        if (!m_WaitMultipleUpdates)
        {
            if (!m_NetworkManager.IsServer)
            {
                TestCoordinator.Instance.ClientFinishedServerRpc();
            }
            else
            {
                throw new NotImplementedException("todo implement");
            }
        }
    }

    public override bool keepWaiting
    {
        get
        {
            if (isTimingOut)
            {
                if (m_IgnoreTimeoutException)
                {
                    Debug.LogWarning($"Timeout ignored for action ID {m_CurrentActionId}");
                    return false;
                }

                throw new Exception($"timeout for Context Step with action ID {m_CurrentActionId}");
            }

            if (m_AdditionalIsFinishedWaiter != null)
            {
                var isFinished = m_AdditionalIsFinishedWaiter.Invoke();
                if (!isFinished)
                {
                    return true;
                }
            }

            if (m_IsRegistering || shouldExecuteLocally || m_ClientIsFinishedChecks == null)
            {
                return false;
            }

            for (int i = m_ClientIsFinishedChecks.Count - 1; i >= 0; i--)
            {
                if (m_ClientIsFinishedChecks[i].Invoke())
                {
                    m_ClientIsFinishedChecks.RemoveAt(i);
                }
                else
                {
                    return true;
                }
            }

            return false;
        }
    }
}<|MERGE_RESOLUTION|>--- conflicted
+++ resolved
@@ -205,11 +205,6 @@
         }
         else
         {
-<<<<<<< HEAD
-            MultiprocessLogger.Log($"Not Registering, m_IsRegistering {m_IsRegistering}: {currentActionId}");
-=======
-            MultiprocessLogger.Log($"InitializeAllSteps - Not Registering {currentActionId}");
->>>>>>> 8bac8aa1
             if (shouldExecuteLocally)
             {
                 m_StepToExecute.Invoke(paramToPass);
