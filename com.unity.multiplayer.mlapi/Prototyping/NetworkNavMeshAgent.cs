using System.Collections.Generic;
using UnityEngine;
using UnityEngine.AI;
using MLAPI.Connection;
using MLAPI.Messaging;

namespace MLAPI.Prototyping
{
    /// <summary>
    /// A prototype component for syncing NavMeshAgents
    /// </summary>
    [AddComponentMenu("MLAPI/NetworkNavMeshAgent")]
    [RequireComponent(typeof(NavMeshAgent))]
    public class NetworkNavMeshAgent : NetworkBehaviour
    {
        private NavMeshAgent m_Agent;

        /// <summary>
        /// Is proximity enabled
        /// </summary>
        public bool EnableProximity = false;

        /// <summary>
        /// The proximity range
        /// </summary>
        public float ProximityRange = 50f;

        /// <summary>
        /// The delay in seconds between corrections
        /// </summary>
        public float CorrectionDelay = 3f;

        //TODO rephrase.
        /// <summary>
        /// The percentage to lerp on corrections
        /// </summary>
        [Tooltip("Everytime a correction packet is received. This is the percentage (between 0 & 1) that we will move towards the goal.")]
        public float DriftCorrectionPercentage = 0.1f;

        /// <summary>
        /// Should we warp on destination change
        /// </summary>
        public bool WarpOnDestinationChange = false;

        private void Awake()
        {
            m_Agent = GetComponent<NavMeshAgent>();
        }

        private Vector3 m_LastDestination = Vector3.zero;
        private float m_LastCorrectionTime = 0f;

        private void Update()
        {
            if (!IsOwner)
            {
                return;
            }

            if (m_Agent.destination != m_LastDestination)
            {
                m_LastDestination = m_Agent.destination;
                if (!EnableProximity)
                {
                    OnNavMeshStateUpdateClientRpc(m_Agent.destination, m_Agent.velocity, transform.position);
                }
                else
                {
                    var proximityClients = new List<ulong>();
                    foreach (KeyValuePair<ulong, NetworkClient> client in NetworkManager.ConnectedClients)
                    {
                        if (client.Value.PlayerObject == null || Vector3.Distance(client.Value.PlayerObject.transform.position, transform.position) <= ProximityRange)
                        {
                            proximityClients.Add(client.Key);
                        }
                    }

                    OnNavMeshStateUpdateClientRpc(m_Agent.destination, m_Agent.velocity, transform.position, new ClientRpcParams { Send = new ClientRpcSendParams { TargetClientIds = proximityClients.ToArray() } });
                }
            }

<<<<<<< HEAD
            if (NetworkManager.Singleton.PredictedTime.Time - m_LastCorrectionTime >= CorrectionDelay) // TODO this is not aliased correctly, is this an issue?
=======
            if (NetworkManager.NetworkTime - m_LastCorrectionTime >= CorrectionDelay)
>>>>>>> 56b5244a
            {
                if (!EnableProximity)
                {
                    OnNavMeshCorrectionUpdateClientRpc(m_Agent.velocity, transform.position);
                }
                else
                {
                    var proximityClients = new List<ulong>();
                    foreach (KeyValuePair<ulong, NetworkClient> client in NetworkManager.ConnectedClients)
                    {
                        if (client.Value.PlayerObject == null || Vector3.Distance(client.Value.PlayerObject.transform.position, transform.position) <= ProximityRange)
                        {
                            proximityClients.Add(client.Key);
                        }
                    }

                    OnNavMeshCorrectionUpdateClientRpc(m_Agent.velocity, transform.position, new ClientRpcParams { Send = new ClientRpcSendParams { TargetClientIds = proximityClients.ToArray() } });
                }

<<<<<<< HEAD
                m_LastCorrectionTime = NetworkManager.Singleton.PredictedTime.Time;
=======
                m_LastCorrectionTime = NetworkManager.NetworkTime;
>>>>>>> 56b5244a
            }
        }

        [ClientRpc]
        private void OnNavMeshStateUpdateClientRpc(Vector3 destination, Vector3 velocity, Vector3 position, ClientRpcParams rpcParams = default)
        {
            m_Agent.Warp(WarpOnDestinationChange ? position : Vector3.Lerp(transform.position, position, DriftCorrectionPercentage));
            m_Agent.SetDestination(destination);
            m_Agent.velocity = velocity;
        }

        [ClientRpc]
        private void OnNavMeshCorrectionUpdateClientRpc(Vector3 velocity, Vector3 position, ClientRpcParams rpcParams = default)
        {
            m_Agent.Warp(Vector3.Lerp(transform.position, position, DriftCorrectionPercentage));
            m_Agent.velocity = velocity;
        }
    }
}<|MERGE_RESOLUTION|>--- conflicted
+++ resolved
@@ -79,11 +79,7 @@
                 }
             }
 
-<<<<<<< HEAD
-            if (NetworkManager.Singleton.PredictedTime.Time - m_LastCorrectionTime >= CorrectionDelay) // TODO this is not aliased correctly, is this an issue?
-=======
-            if (NetworkManager.NetworkTime - m_LastCorrectionTime >= CorrectionDelay)
->>>>>>> 56b5244a
+            if (NetworkManager.PredictedTime.Time - m_LastCorrectionTime >= CorrectionDelay) // TODO this is not aliased correctly, is this an issue?
             {
                 if (!EnableProximity)
                 {
@@ -103,11 +99,7 @@
                     OnNavMeshCorrectionUpdateClientRpc(m_Agent.velocity, transform.position, new ClientRpcParams { Send = new ClientRpcSendParams { TargetClientIds = proximityClients.ToArray() } });
                 }
 
-<<<<<<< HEAD
-                m_LastCorrectionTime = NetworkManager.Singleton.PredictedTime.Time;
-=======
-                m_LastCorrectionTime = NetworkManager.NetworkTime;
->>>>>>> 56b5244a
+                m_LastCorrectionTime = NetworkManager.PredictedTime.Time;
             }
         }
 
