using System.Collections;
using System.Collections.Generic;
using NUnit.Framework;
using UnityEngine;
using UnityEngine.TestTools;
using Object = UnityEngine.Object;

namespace Unity.Netcode.RuntimeTests
{
    /// <summary>
    /// This is a refactor of the original test's NetworkBehaviour INetVarInfo derived NetworkBehaviours
    /// </summary>
    public class NetVarContainer : NetworkBehaviour
    {
        /// <summary>
        /// Creates a prefab with two instances of this NetworkBehaviour
        /// </summary>
        /// <returns></returns>
        public static GameObject CreatePrefabGameObject(NetVarCombinationTypes netVarsToCheck)
        {
            var gameObject = new GameObject();
            // Always a good idea to name the Prefab for easy identification purposes
            gameObject.name = "NetVarContainerObject";
            var networkObject = gameObject.AddComponent<NetworkObject>();

            // Create the two instances of the NetVarContainer components and add them to the
            // GameObject of this prefab
            var netVarContainer = gameObject.AddComponent<NetVarContainer>();
            netVarContainer.NumberOfNetVarsToCheck = netVarsToCheck.FirstType;
            netVarContainer.ValueToSetNetVarTo = NetworkBehaviourUpdaterTests.NetVarValueToSet;
            netVarContainer = gameObject.AddComponent<NetVarContainer>();
            netVarContainer.NumberOfNetVarsToCheck = netVarsToCheck.SecondType;
            netVarContainer.ValueToSetNetVarTo = NetworkBehaviourUpdaterTests.NetVarValueToSet;

            MultiInstanceHelpers.MakeNetworkObjectTestPrefab(networkObject);

            return gameObject;
        }

        public enum NetVarsToCheck
        {
            One,
            Two
        }

        public NetVarsToCheck NumberOfNetVarsToCheck;
        public int ValueToSetNetVarTo = 0;

        /// <summary>
        /// Only used on the client-side for this test, this
        /// is used to see if the network variables have changed.
        /// </summary>
        public bool HaveAllValuesChanged(int valueToCheck)
        {
            var allValuesChanged = false;
            switch (NumberOfNetVarsToCheck)
            {
                case NetVarsToCheck.Two:
                    {
                        allValuesChanged = (m_FirstValue.Value == valueToCheck && m_SeconValue.Value == valueToCheck);
                        break;
                    }
                case NetVarsToCheck.One:
                    {
                        allValuesChanged = (m_FirstValue.Value == valueToCheck);
                        break;
                    }
            }
            return allValuesChanged;
        }

        /// <summary>
        /// Only used on the server side to check the isDirty flag for the
        /// NetworkVariables being used for each test iteration
        /// </summary>
        public bool AreNetVarsDirty()
        {
            var areDirty = false;
            switch (NumberOfNetVarsToCheck)
            {
                case NetVarsToCheck.Two:
                    {
                        areDirty = m_FirstValue.IsDirty() && m_SeconValue.IsDirty();
                        break;
                    }
                case NetVarsToCheck.One:
                    {
                        areDirty = m_FirstValue.IsDirty();
                        break;
                    }
            }

            return areDirty;
        }

        /// <summary>
        /// The original version of this test only ever had up to 2 NetworkVariables per
        /// NetworkBehaviour.  As opposed to using a List of NetworkVariables, we just
        /// create the maximum number that could be used and then only use what we need
        /// for each test iteration.
        /// </summary>
        private NetworkVariable<int> m_FirstValue = new NetworkVariable<int>();
        private NetworkVariable<int> m_SeconValue = new NetworkVariable<int>();

        public override void OnNetworkSpawn()
        {
            // Clients will register each NetworkObject when it is spawned
            if (!IsServer)
            {
                NetworkBehaviourUpdaterTests.ClientSideNotifyObjectSpawned(gameObject);
            }
        }

        /// <summary>
        /// Server side only, sets the NetworkVariables being used to the ValueToSetNetVarTo
        /// that is pre-configured when the Network Prefab is created.
        /// </summary>
        public void SetNetworkVariableValues()
        {
            if (IsServer)
            {
                switch (NumberOfNetVarsToCheck)
                {
                    case NetVarsToCheck.Two:
                        {
                            m_FirstValue.Value = ValueToSetNetVarTo;
                            m_SeconValue.Value = ValueToSetNetVarTo;
                            Assert.True(AreNetVarsDirty(), "Not all NetworkVariables were marked dirty on server after spawned!");
                            break;
                        }
                    case NetVarsToCheck.One:
                        {
                            m_FirstValue.Value = ValueToSetNetVarTo;
                            Assert.True(AreNetVarsDirty(), "Not all NetworkVariables were marked dirty on server after spawned!");
                            break;
                        }
                }
            }
        }
    }

    /// <summary>
    /// Used to define how many NetworkVariables to use per NetVarContainer instance.
    /// There are always two
    /// </summary>
    public struct NetVarCombinationTypes
    {
        public NetVarContainer.NetVarsToCheck FirstType;
        public NetVarContainer.NetVarsToCheck SecondType;
    }

    public class NetworkBehaviourUpdaterTests : BaseMultiInstanceTest
    {
        // Go ahead and create maximum number of clients (not all tests will use them)
        protected override int NbClients => 2;
        private const float k_TimeOutWaitPeriod = 2.0f;
        public const int NetVarValueToSet = 1;
        private static float s_TimeOutPeriod;
        private static List<GameObject> s_ClientSpawnedNetworkObjects = new List<GameObject>();
        private List<NetworkManager> m_ActiveClientsForCurrentTest;

        /// <summary>
        /// Clients will call this when NetworkObjects are spawned on their end
        /// </summary>
        /// <param name="objectSpaned">the GameObject of the NetworkObject spawned</param>
        public static void ClientSideNotifyObjectSpawned(GameObject objectSpaned)
        {
            if (!s_ClientSpawnedNetworkObjects.Contains(objectSpaned))
            {
                s_ClientSpawnedNetworkObjects.Add(objectSpaned);
                // As long as we are getting notified the clients are spawning objects
                // then bump up the timeout period
                AdvanceTimeOutPeriod();
            }
        }

        /// <summary>
        /// This will simply advance the timeout period
        /// Note: When ClientSideNotifyObjectSpawned is invoked this will get
        /// called to handle any potential latencies due to poor performance or
        /// the like.
        /// </summary>
        private static void AdvanceTimeOutPeriod()
        {
            s_TimeOutPeriod = Time.realtimeSinceStartup + k_TimeOutWaitPeriod;
        }

        /// <summary>
        /// Checks if the timeout period has elapsed
        /// </summary>
        private static bool HasTimedOut()
        {
            return s_TimeOutPeriod <= Time.realtimeSinceStartup;
        }

        public override IEnumerator Setup()
        {
            // This makes sure the server and client are not started during the setup
            // period of this particular test iteration
            m_BypassStartAndWaitForClients = true;
            yield return base.Setup();
        }

        /// <summary>
        /// Creates the server and client(s) required for this particular test iteration
        /// </summary>
        private IEnumerator StartClientsAndServer(bool useHost, int numberOfClients, GameObject prefabObject)
        {
            // Sanity check to make sure we are not trying to create more clients than we have available to use
            Assert.True(numberOfClients <= m_ClientNetworkManagers.Length);
            m_ActiveClientsForCurrentTest = new List<NetworkManager>();

            // Create a list of the clients to be used in this test from the available clients
            for (int i = 0; i < numberOfClients; i++)
            {
                m_ActiveClientsForCurrentTest.Add(m_ClientNetworkManagers[i]);
            }

            // Add the prefab to be used for this particular test iteration
            m_ServerNetworkManager.NetworkConfig.NetworkPrefabs.Add(new NetworkPrefab() { Prefab = prefabObject });
            m_ServerNetworkManager.NetworkConfig.TickRate = 30;
            foreach (var clientManager in m_ActiveClientsForCurrentTest)
            {
                m_ServerNetworkManager.NetworkConfig.TickRate = 30;
                clientManager.NetworkConfig.NetworkPrefabs.Add(new NetworkPrefab() { Prefab = prefabObject });
            }

            // Now spin everything up normally
            var clientsAsArry = m_ActiveClientsForCurrentTest.ToArray();
            Assert.True(MultiInstanceHelpers.Start(useHost, m_ServerNetworkManager, clientsAsArry), "Failed to start server and client instances");

            // Only if we have clients (not host)
            if (numberOfClients > 0)
            {
                RegisterSceneManagerHandler();
            }

            // Wait for connection on client side
            yield return MultiInstanceHelpers.Run(MultiInstanceHelpers.WaitForClientsConnected(clientsAsArry));

            // Wait for connection on server side
            var clientsToWaitFor = useHost ? numberOfClients + 1 : numberOfClients;
            yield return MultiInstanceHelpers.Run(MultiInstanceHelpers.WaitForClientsConnectedToServer(m_ServerNetworkManager, clientsToWaitFor));
        }

        /// <summary>
        /// This list replaces the original NetworkVariable types to be checked.
        /// Both NetworkVariables are of type int and the original version of this test was testing
        /// the NetworkBehaviour Update when there were 1 or more (i.e two) on the same NetworkBehaviour.
        /// After reviewing, we really only needed to test a much smaller combination of types and so
        /// this pre-generated array represents the reduced set of combinations to test.
        /// Note:
        /// The original test was also testing for no NetworkVariables of type int, which there ended up
        /// being no reason to do that and only added to the length of the execution time for this test.
        /// </summary>
        public static NetVarCombinationTypes[] NetVarCombinationTypeValues = new[]{
            new NetVarCombinationTypes() { FirstType = NetVarContainer.NetVarsToCheck.One, SecondType = NetVarContainer.NetVarsToCheck.One },
            new NetVarCombinationTypes() { FirstType = NetVarContainer.NetVarsToCheck.One, SecondType = NetVarContainer.NetVarsToCheck.Two },
            new NetVarCombinationTypes() { FirstType = NetVarContainer.NetVarsToCheck.Two, SecondType = NetVarContainer.NetVarsToCheck.Two }};

        /// <summary>
        /// The updated BehaviourUpdaterAllTests was re-designed to replicate the same functionality being tested in the
        /// original version of this test with additional time out handling and a re-organization in the order of operations.
        /// Things like making sure all clients have spawned the NetworkObjects in question prior to testing for the
        /// NetworkVariable value changes helped to eliminate the timing issues that were happening when this test was run
        /// in a stand alone test runner build (i.e. all consoles run the stand alone version as opposed to the in-editor
        /// version like the desktop tests use).
        /// This update also updated how the server and clients were being constructed to help reduce the execution time.
        /// </summary>
        /// <param name="useHost"> whether to run the server as a host or not</param>
        /// <param name="varCombinationTypes">the NetworkVariable combination types</param>
        /// <param name="nbClients"> number of clients to use for the test</param>
        /// <param name="numToSpawn"> number of NetworkObjects to be spawned</param>
        [UnityTest]
        public IEnumerator BehaviourUpdaterAllTests([Values] bool useHost,
            [ValueSource(nameof(NetVarCombinationTypeValues))] NetVarCombinationTypes varCombinationTypes,
            [Values(0, 1, 2)] int nbClients, [Values(1, 2)] int numToSpawn)
        {
            s_ClientSpawnedNetworkObjects.Clear();

            // The edge case scenario where we can exit early is when we are running
            // just the server (i.e. non-host) and there are zero clients.  Under this
            // edge case scenario of the various combinations we do not need to run
            // this test as the IsDirty flag is never cleared when no clients exist at all.
            if (nbClients == 0 && !useHost)
            {
                yield break;
            }

            // Create our prefab based on the NetVarCombinationTypes
            var prefabToSpawn = NetVarContainer.CreatePrefabGameObject(varCombinationTypes);

            yield return StartClientsAndServer(useHost, nbClients, prefabToSpawn);

            // Tracks the server-side spawned prefab instances
            var spawnedPrefabs = new List<GameObject>();
            var tickInterval = 1.0f / m_ServerNetworkManager.NetworkConfig.TickRate;

            // Used to determine if the client-side checks of this test should be
            // executed or not as well is used to make sure all clients have spawned
            // the appropriate number of NetworkObjects with the NetVarContainer behaviour
            var numberOfObjectsToSpawnOnClients = numToSpawn * nbClients;

            // spawn the objects
            for (int i = 0; i < numToSpawn; i++)
            {
                var spawnedObject = Object.Instantiate(prefabToSpawn);
                spawnedPrefabs.Add(spawnedObject);
                var networkSpawnedObject = spawnedObject.GetComponent<NetworkObject>();
                networkSpawnedObject.NetworkManagerOwner = m_ServerNetworkManager;
                networkSpawnedObject.Spawn();
            }

            // When there are no clients (excluding when server is in host mode), we can skip all of this
            // wait until all objects are spawned on the clients
            if (numberOfObjectsToSpawnOnClients > 0)
            {
                var allClientsSpawnedObjects = false;
                // Reset the time out to be k_TimeOutWaitPeriod + the current time
                AdvanceTimeOutPeriod();

                // Waits for all clients to spawn the NetworkObjects
                while (!allClientsSpawnedObjects && !HasTimedOut())
                {
                    allClientsSpawnedObjects = numberOfObjectsToSpawnOnClients == s_ClientSpawnedNetworkObjects.Count;
                    yield return new WaitForSeconds(tickInterval);
                }

<<<<<<< HEAD
                Assert.True(!HasTimedOut(), $"Timed out waiting for clients to report spawning objects! " +
                    $"Total reported client-side spawned objects {s_ClientSpawnedNetworkObjects.Count}");
=======
            yield return new WaitForSeconds(0); // wait a frame to make sure spawn is done
            // todo: with Snapshot spawns enabled and the current race condition, the following line is needed:
            // yield return new WaitForSeconds(0.2f); // wait a bit to fix the spawn/update race condition
>>>>>>> 737aa88b

                // This really should never fail as it should timeout first
                Assert.True(allClientsSpawnedObjects, "Not all clients spawned their objects!");
            }

            // Once all clients have spawned the NetworkObjects, set the network variables for
            // those NetworkObjects on the server-side.
            foreach (var spawnedPrefab in spawnedPrefabs)
            {
                var netVarContiners = spawnedPrefab.GetComponents<NetVarContainer>();
                foreach (var netVarContiner in netVarContiners)
                {
                    netVarContiner.SetNetworkVariableValues();
                }
            }

            // Update the NetworkBehaviours to make sure all network variables are no longer marked as dirty
            m_ServerNetworkManager.BehaviourUpdater.NetworkBehaviourUpdate(m_ServerNetworkManager);

            // Verify that all network variables are no longer dirty on server side only if we have clients (including host)
            foreach (var serverSpawnedObject in spawnedPrefabs)
            {
                var netVarContainers = serverSpawnedObject.GetComponents<NetVarContainer>();
                foreach (var netVarContainer in netVarContainers)
                {
                    Assert.False(netVarContainer.AreNetVarsDirty(), "Some NetworkVariables were still marked dirty after NetworkBehaviourUpdate!");
                }
            }

            // When there are no clients (excluding when server is in host mode), we can skip all of this
            if (numberOfObjectsToSpawnOnClients > 0)
            {
                // Get a list of all NetVarContainer components on the client-side spawned NetworkObjects
                var clientSideNetVarContainers = new List<NetVarContainer>();
                foreach (var clientSpawnedObjects in s_ClientSpawnedNetworkObjects)
                {
                    var netVarContainers = clientSpawnedObjects.GetComponents<NetVarContainer>();
                    foreach (var netvarContiner in netVarContainers)
                    {
                        clientSideNetVarContainers.Add(netvarContiner);
                    }
                }

                var allClientsCompleted = false;
                AdvanceTimeOutPeriod();

                // Wait until all clients have had their NetworkVariables updated
                while (!allClientsCompleted && !HasTimedOut())
                {
                    var completedCount = 0;
                    foreach (var clientNetVarContainer in clientSideNetVarContainers)
                    {
                        if (clientNetVarContainer.HaveAllValuesChanged(NetVarValueToSet))
                        {
                            completedCount++;
                        }
                    }

                    allClientsCompleted = completedCount == clientSideNetVarContainers.Count;

                    yield return new WaitForSeconds(tickInterval);
                }

                Assert.True(!HasTimedOut(), $"Timed out waiting for client side NetVarContainers to report all NetworkVariables have been updated!");

                // This really should never fail as it should timeout first
                Assert.True(allClientsCompleted, "Not all client side NetworkVariables reported they were updated with target value!");
            }

            Object.DestroyImmediate(prefabToSpawn);
        }

        [UnityTearDown]
        public override IEnumerator Teardown()
        {
            // Make sure everything spawned/created is destroyed before starting next test iteration
            foreach (var spawnedObject in s_ClientSpawnedNetworkObjects)
            {
                Object.DestroyImmediate(spawnedObject);
            }
            return base.Teardown();
        }
    }
}<|MERGE_RESOLUTION|>--- conflicted
+++ resolved
@@ -1,3 +1,4 @@
+using System;
 using System.Collections;
 using System.Collections.Generic;
 using NUnit.Framework;
@@ -7,414 +8,173 @@
 
 namespace Unity.Netcode.RuntimeTests
 {
-    /// <summary>
-    /// This is a refactor of the original test's NetworkBehaviour INetVarInfo derived NetworkBehaviours
-    /// </summary>
-    public class NetVarContainer : NetworkBehaviour
+    public class NetworkBehaviourUpdaterTests : BaseMultiInstanceTest
     {
-        /// <summary>
-        /// Creates a prefab with two instances of this NetworkBehaviour
-        /// </summary>
-        /// <returns></returns>
-        public static GameObject CreatePrefabGameObject(NetVarCombinationTypes netVarsToCheck)
+        protected override int NbClients => throw new NotSupportedException("handled per test");
+
+        private static Type[] s_TypesToTest = new[] { null, typeof(ZeroNetVar), typeof(OneNetVar), typeof(TwoNetVar) };
+
+        [UnitySetUp]
+        public override IEnumerator Setup()
         {
-            var gameObject = new GameObject();
-            // Always a good idea to name the Prefab for easy identification purposes
-            gameObject.name = "NetVarContainerObject";
-            var networkObject = gameObject.AddComponent<NetworkObject>();
-
-            // Create the two instances of the NetVarContainer components and add them to the
-            // GameObject of this prefab
-            var netVarContainer = gameObject.AddComponent<NetVarContainer>();
-            netVarContainer.NumberOfNetVarsToCheck = netVarsToCheck.FirstType;
-            netVarContainer.ValueToSetNetVarTo = NetworkBehaviourUpdaterTests.NetVarValueToSet;
-            netVarContainer = gameObject.AddComponent<NetVarContainer>();
-            netVarContainer.NumberOfNetVarsToCheck = netVarsToCheck.SecondType;
-            netVarContainer.ValueToSetNetVarTo = NetworkBehaviourUpdaterTests.NetVarValueToSet;
-
-            MultiInstanceHelpers.MakeNetworkObjectTestPrefab(networkObject);
-
-            return gameObject;
-        }
-
-        public enum NetVarsToCheck
-        {
-            One,
-            Two
-        }
-
-        public NetVarsToCheck NumberOfNetVarsToCheck;
-        public int ValueToSetNetVarTo = 0;
-
-        /// <summary>
-        /// Only used on the client-side for this test, this
-        /// is used to see if the network variables have changed.
-        /// </summary>
-        public bool HaveAllValuesChanged(int valueToCheck)
-        {
-            var allValuesChanged = false;
-            switch (NumberOfNetVarsToCheck)
-            {
-                case NetVarsToCheck.Two:
-                    {
-                        allValuesChanged = (m_FirstValue.Value == valueToCheck && m_SeconValue.Value == valueToCheck);
-                        break;
-                    }
-                case NetVarsToCheck.One:
-                    {
-                        allValuesChanged = (m_FirstValue.Value == valueToCheck);
-                        break;
-                    }
-            }
-            return allValuesChanged;
+            yield break;
         }
 
         /// <summary>
-        /// Only used on the server side to check the isDirty flag for the
-        /// NetworkVariables being used for each test iteration
+        /// This runs test combinations for the following
+        ///    test with 0, 1, 2 clients
+        ///    test with host and server mode
+        ///    test with 0, 1, 2 spawned objects
+        ///    test with 0, 1, 2 network behaviour per prefab
+        ///    test with 0, 1, 2 network variable per network behaviour
+        ///    for each, update netvar
+        ///    for each check value changed
+        ///    check that all network variables are no longer dirty after update
         /// </summary>
-        public bool AreNetVarsDirty()
+        /// <param name="nbClients"></param>
+        /// <param name="useHost"></param>
+        /// <param name="nbSpawnedObjects"></param>
+        /// <param name="firstNetworkBehaviour"></param>
+        /// <param name="secondNetworkBehaviour"></param>
+        /// <param name="thirdNetworkBehaviour"></param>
+        /// <returns></returns>
+        [UnityTest]
+        public IEnumerator BehaviourUpdaterAllTests([Values(0, 1, 2)] int nbClients, [Values] bool useHost, [Values(0, 1, 2)] int nbSpawnedObjects,
+            [ValueSource(nameof(s_TypesToTest))] Type firstNetworkBehaviour, [ValueSource(nameof(s_TypesToTest))] Type secondNetworkBehaviour)
         {
-            var areDirty = false;
-            switch (NumberOfNetVarsToCheck)
+            // Create multiple NetworkManager instances
+            if (!MultiInstanceHelpers.Create(nbClients, out NetworkManager server, out NetworkManager[] clients))
             {
-                case NetVarsToCheck.Two:
-                    {
-                        areDirty = m_FirstValue.IsDirty() && m_SeconValue.IsDirty();
-                        break;
-                    }
-                case NetVarsToCheck.One:
-                    {
-                        areDirty = m_FirstValue.IsDirty();
-                        break;
-                    }
+                Debug.LogError("Failed to create instances");
+                Assert.Fail("Failed to create instances");
+            }
+            m_ClientNetworkManagers = clients;
+            m_ServerNetworkManager = server;
+            Assert.That(m_ClientNetworkManagers.Length, Is.EqualTo(nbClients));
+            Assert.That(m_ServerNetworkManager, Is.Not.Null);
+
+            // setup prefab to spawn
+            void AddNetworkBehaviour(Type type, GameObject prefab)
+            {
+                if (type != null)
+                {
+                    var info = prefab.AddComponent(type) as INetVarInfo;
+                }
+            }
+            var prefabToSpawn = new GameObject();
+            var networkObjectPrefab = prefabToSpawn.AddComponent<NetworkObject>();
+            AddNetworkBehaviour(firstNetworkBehaviour, prefabToSpawn);
+            AddNetworkBehaviour(secondNetworkBehaviour, prefabToSpawn);
+            MultiInstanceHelpers.MakeNetworkObjectTestPrefab(networkObjectPrefab);
+            m_ServerNetworkManager.NetworkConfig.NetworkPrefabs.Add(new NetworkPrefab() { Prefab = prefabToSpawn });
+            foreach (var clientNetworkManager in m_ClientNetworkManagers)
+            {
+                clientNetworkManager.NetworkConfig.NetworkPrefabs.Add(new NetworkPrefab() { Prefab = prefabToSpawn });
             }
 
-            return areDirty;
-        }
+            // Start the instances
+            if (!MultiInstanceHelpers.Start(useHost, server, clients))
+            {
+                Debug.LogError("Failed to start instances");
+                Assert.Fail("Failed to start instances");
+            }
+            // Wait for connection on client side
+            yield return MultiInstanceHelpers.Run(MultiInstanceHelpers.WaitForClientsConnected(clients));
 
-        /// <summary>
-        /// The original version of this test only ever had up to 2 NetworkVariables per
-        /// NetworkBehaviour.  As opposed to using a List of NetworkVariables, we just
-        /// create the maximum number that could be used and then only use what we need
-        /// for each test iteration.
-        /// </summary>
-        private NetworkVariable<int> m_FirstValue = new NetworkVariable<int>();
-        private NetworkVariable<int> m_SeconValue = new NetworkVariable<int>();
+            // Wait for connection on server side
+            yield return MultiInstanceHelpers.Run(MultiInstanceHelpers.WaitForClientsConnectedToServer(server, clientCount: useHost ? nbClients + 1 : nbClients));
 
-        public override void OnNetworkSpawn()
-        {
-            // Clients will register each NetworkObject when it is spawned
-            if (!IsServer)
+            // gathering netvars to test on
+            var serverNetVarsToUpdate = new List<NetworkVariable<int>>();
+            for (int i = 0; i < nbSpawnedObjects; i++)
             {
-                NetworkBehaviourUpdaterTests.ClientSideNotifyObjectSpawned(gameObject);
+                var spawnedObject = Object.Instantiate(prefabToSpawn);
+                var networkSpawnedObject = spawnedObject.GetComponent<NetworkObject>();
+                networkSpawnedObject.NetworkManagerOwner = m_ServerNetworkManager;
+                networkSpawnedObject.Spawn();
+                int nbBehaviours = 0;
+                foreach (var networkBehaviour in spawnedObject.GetComponents<NetworkBehaviour>())
+                {
+                    serverNetVarsToUpdate.AddRange(((INetVarInfo)networkBehaviour).AllNetVars);
+                    nbBehaviours++;
+                }
+                Assert.That(nbBehaviours, Is.EqualTo((firstNetworkBehaviour == null ? 0 : 1) + (secondNetworkBehaviour == null ? 0 : 1)));
             }
-        }
+            var serverNetVarCount = serverNetVarsToUpdate.Count;
 
-        /// <summary>
-        /// Server side only, sets the NetworkVariables being used to the ValueToSetNetVarTo
-        /// that is pre-configured when the Network Prefab is created.
-        /// </summary>
-        public void SetNetworkVariableValues()
-        {
-            if (IsServer)
+            yield return new WaitForSeconds(0); // wait a frame to make sure spawn is done
+            // todo: with Snapshot spawns enabled and the current race condition, the following line is needed:
+            // yield return new WaitForSeconds(0.2f); // wait a bit to fix the spawn/update race condition
+
+            foreach (var netVar in serverNetVarsToUpdate)
             {
-                switch (NumberOfNetVarsToCheck)
+                Assert.That(netVar.Value, Is.EqualTo(0)); // sanity check
+            }
+
+            // test updating all netvars
+            int updatedValue = 1;
+            foreach (var netVar in serverNetVarsToUpdate)
+            {
+                netVar.Value = updatedValue;
+                Assert.That(netVar.IsDirty, Is.True);
+            }
+
+            m_ServerNetworkManager.BehaviourUpdater.NetworkBehaviourUpdate(m_ServerNetworkManager);
+
+            // make sure we're not dirty anymore and that clients will receive that new value
+            foreach (var netVar in serverNetVarsToUpdate)
+            {
+                // if we don't have connected clients, netvars remain dirty
+                Assert.That(netVar.IsDirty, nbClients > 0 || useHost ? Is.Not.True : Is.True);
+            }
+            foreach (var client in m_ClientNetworkManagers)
+            {
+                var nbVarsCheckedClientSide = 0;
+                var countSpawnObjectResult = new MultiInstanceHelpers.CoroutineResultWrapper<bool>();
+                yield return MultiInstanceHelpers.WaitForCondition(() => client.SpawnManager.SpawnedObjects.Count == nbSpawnedObjects, countSpawnObjectResult);
+                Assert.That(countSpawnObjectResult.Result, Is.True);
+
+                foreach (var spawnedObject in client.SpawnManager.SpawnedObjects)
                 {
-                    case NetVarsToCheck.Two:
+                    foreach (var behaviour in spawnedObject.Value.GetComponentsInChildren<NetworkBehaviour>())
+                    {
+                        foreach (var networkVariable in behaviour.NetworkVariableFields)
                         {
-                            m_FirstValue.Value = ValueToSetNetVarTo;
-                            m_SeconValue.Value = ValueToSetNetVarTo;
-                            Assert.True(AreNetVarsDirty(), "Not all NetworkVariables were marked dirty on server after spawned!");
-                            break;
+                            var varInt = networkVariable as NetworkVariable<int>;
+                            var varUpdateResult = new MultiInstanceHelpers.CoroutineResultWrapper<bool>();
+                            yield return MultiInstanceHelpers.WaitForCondition(() => varInt.Value == updatedValue, varUpdateResult);
+                            Assert.That(varUpdateResult.Result, Is.True);
+
+                            nbVarsCheckedClientSide++;
+                            Assert.That(varInt.Value, Is.EqualTo(updatedValue));
                         }
-                    case NetVarsToCheck.One:
-                        {
-                            m_FirstValue.Value = ValueToSetNetVarTo;
-                            Assert.True(AreNetVarsDirty(), "Not all NetworkVariables were marked dirty on server after spawned!");
-                            break;
-                        }
+                    }
                 }
+                Assert.That(nbVarsCheckedClientSide, Is.EqualTo(m_ClientNetworkManagers.Length > 0 ? serverNetVarCount : 0));
             }
         }
     }
 
-    /// <summary>
-    /// Used to define how many NetworkVariables to use per NetVarContainer instance.
-    /// There are always two
-    /// </summary>
-    public struct NetVarCombinationTypes
+    public interface INetVarInfo
     {
-        public NetVarContainer.NetVarsToCheck FirstType;
-        public NetVarContainer.NetVarsToCheck SecondType;
+        public List<NetworkVariable<int>> AllNetVars { get; }
     }
 
-    public class NetworkBehaviourUpdaterTests : BaseMultiInstanceTest
+    public class ZeroNetVar : NetworkBehaviour, INetVarInfo
     {
-        // Go ahead and create maximum number of clients (not all tests will use them)
-        protected override int NbClients => 2;
-        private const float k_TimeOutWaitPeriod = 2.0f;
-        public const int NetVarValueToSet = 1;
-        private static float s_TimeOutPeriod;
-        private static List<GameObject> s_ClientSpawnedNetworkObjects = new List<GameObject>();
-        private List<NetworkManager> m_ActiveClientsForCurrentTest;
+        public List<NetworkVariable<int>> AllNetVars => new List<NetworkVariable<int>>(); // Needed to be independant from NetworkBehaviour's list of fields. This way, if that changes, we can still do this validation in this test
+    }
 
-        /// <summary>
-        /// Clients will call this when NetworkObjects are spawned on their end
-        /// </summary>
-        /// <param name="objectSpaned">the GameObject of the NetworkObject spawned</param>
-        public static void ClientSideNotifyObjectSpawned(GameObject objectSpaned)
-        {
-            if (!s_ClientSpawnedNetworkObjects.Contains(objectSpaned))
-            {
-                s_ClientSpawnedNetworkObjects.Add(objectSpaned);
-                // As long as we are getting notified the clients are spawning objects
-                // then bump up the timeout period
-                AdvanceTimeOutPeriod();
-            }
-        }
+    public class OneNetVar : NetworkBehaviour, INetVarInfo
+    {
+        private NetworkVariable<int> m_SomeValue = new NetworkVariable<int>();
+        public List<NetworkVariable<int>> AllNetVars => new List<NetworkVariable<int>>() { m_SomeValue };
+    }
 
-        /// <summary>
-        /// This will simply advance the timeout period
-        /// Note: When ClientSideNotifyObjectSpawned is invoked this will get
-        /// called to handle any potential latencies due to poor performance or
-        /// the like.
-        /// </summary>
-        private static void AdvanceTimeOutPeriod()
-        {
-            s_TimeOutPeriod = Time.realtimeSinceStartup + k_TimeOutWaitPeriod;
-        }
-
-        /// <summary>
-        /// Checks if the timeout period has elapsed
-        /// </summary>
-        private static bool HasTimedOut()
-        {
-            return s_TimeOutPeriod <= Time.realtimeSinceStartup;
-        }
-
-        public override IEnumerator Setup()
-        {
-            // This makes sure the server and client are not started during the setup
-            // period of this particular test iteration
-            m_BypassStartAndWaitForClients = true;
-            yield return base.Setup();
-        }
-
-        /// <summary>
-        /// Creates the server and client(s) required for this particular test iteration
-        /// </summary>
-        private IEnumerator StartClientsAndServer(bool useHost, int numberOfClients, GameObject prefabObject)
-        {
-            // Sanity check to make sure we are not trying to create more clients than we have available to use
-            Assert.True(numberOfClients <= m_ClientNetworkManagers.Length);
-            m_ActiveClientsForCurrentTest = new List<NetworkManager>();
-
-            // Create a list of the clients to be used in this test from the available clients
-            for (int i = 0; i < numberOfClients; i++)
-            {
-                m_ActiveClientsForCurrentTest.Add(m_ClientNetworkManagers[i]);
-            }
-
-            // Add the prefab to be used for this particular test iteration
-            m_ServerNetworkManager.NetworkConfig.NetworkPrefabs.Add(new NetworkPrefab() { Prefab = prefabObject });
-            m_ServerNetworkManager.NetworkConfig.TickRate = 30;
-            foreach (var clientManager in m_ActiveClientsForCurrentTest)
-            {
-                m_ServerNetworkManager.NetworkConfig.TickRate = 30;
-                clientManager.NetworkConfig.NetworkPrefabs.Add(new NetworkPrefab() { Prefab = prefabObject });
-            }
-
-            // Now spin everything up normally
-            var clientsAsArry = m_ActiveClientsForCurrentTest.ToArray();
-            Assert.True(MultiInstanceHelpers.Start(useHost, m_ServerNetworkManager, clientsAsArry), "Failed to start server and client instances");
-
-            // Only if we have clients (not host)
-            if (numberOfClients > 0)
-            {
-                RegisterSceneManagerHandler();
-            }
-
-            // Wait for connection on client side
-            yield return MultiInstanceHelpers.Run(MultiInstanceHelpers.WaitForClientsConnected(clientsAsArry));
-
-            // Wait for connection on server side
-            var clientsToWaitFor = useHost ? numberOfClients + 1 : numberOfClients;
-            yield return MultiInstanceHelpers.Run(MultiInstanceHelpers.WaitForClientsConnectedToServer(m_ServerNetworkManager, clientsToWaitFor));
-        }
-
-        /// <summary>
-        /// This list replaces the original NetworkVariable types to be checked.
-        /// Both NetworkVariables are of type int and the original version of this test was testing
-        /// the NetworkBehaviour Update when there were 1 or more (i.e two) on the same NetworkBehaviour.
-        /// After reviewing, we really only needed to test a much smaller combination of types and so
-        /// this pre-generated array represents the reduced set of combinations to test.
-        /// Note:
-        /// The original test was also testing for no NetworkVariables of type int, which there ended up
-        /// being no reason to do that and only added to the length of the execution time for this test.
-        /// </summary>
-        public static NetVarCombinationTypes[] NetVarCombinationTypeValues = new[]{
-            new NetVarCombinationTypes() { FirstType = NetVarContainer.NetVarsToCheck.One, SecondType = NetVarContainer.NetVarsToCheck.One },
-            new NetVarCombinationTypes() { FirstType = NetVarContainer.NetVarsToCheck.One, SecondType = NetVarContainer.NetVarsToCheck.Two },
-            new NetVarCombinationTypes() { FirstType = NetVarContainer.NetVarsToCheck.Two, SecondType = NetVarContainer.NetVarsToCheck.Two }};
-
-        /// <summary>
-        /// The updated BehaviourUpdaterAllTests was re-designed to replicate the same functionality being tested in the
-        /// original version of this test with additional time out handling and a re-organization in the order of operations.
-        /// Things like making sure all clients have spawned the NetworkObjects in question prior to testing for the
-        /// NetworkVariable value changes helped to eliminate the timing issues that were happening when this test was run
-        /// in a stand alone test runner build (i.e. all consoles run the stand alone version as opposed to the in-editor
-        /// version like the desktop tests use).
-        /// This update also updated how the server and clients were being constructed to help reduce the execution time.
-        /// </summary>
-        /// <param name="useHost"> whether to run the server as a host or not</param>
-        /// <param name="varCombinationTypes">the NetworkVariable combination types</param>
-        /// <param name="nbClients"> number of clients to use for the test</param>
-        /// <param name="numToSpawn"> number of NetworkObjects to be spawned</param>
-        [UnityTest]
-        public IEnumerator BehaviourUpdaterAllTests([Values] bool useHost,
-            [ValueSource(nameof(NetVarCombinationTypeValues))] NetVarCombinationTypes varCombinationTypes,
-            [Values(0, 1, 2)] int nbClients, [Values(1, 2)] int numToSpawn)
-        {
-            s_ClientSpawnedNetworkObjects.Clear();
-
-            // The edge case scenario where we can exit early is when we are running
-            // just the server (i.e. non-host) and there are zero clients.  Under this
-            // edge case scenario of the various combinations we do not need to run
-            // this test as the IsDirty flag is never cleared when no clients exist at all.
-            if (nbClients == 0 && !useHost)
-            {
-                yield break;
-            }
-
-            // Create our prefab based on the NetVarCombinationTypes
-            var prefabToSpawn = NetVarContainer.CreatePrefabGameObject(varCombinationTypes);
-
-            yield return StartClientsAndServer(useHost, nbClients, prefabToSpawn);
-
-            // Tracks the server-side spawned prefab instances
-            var spawnedPrefabs = new List<GameObject>();
-            var tickInterval = 1.0f / m_ServerNetworkManager.NetworkConfig.TickRate;
-
-            // Used to determine if the client-side checks of this test should be
-            // executed or not as well is used to make sure all clients have spawned
-            // the appropriate number of NetworkObjects with the NetVarContainer behaviour
-            var numberOfObjectsToSpawnOnClients = numToSpawn * nbClients;
-
-            // spawn the objects
-            for (int i = 0; i < numToSpawn; i++)
-            {
-                var spawnedObject = Object.Instantiate(prefabToSpawn);
-                spawnedPrefabs.Add(spawnedObject);
-                var networkSpawnedObject = spawnedObject.GetComponent<NetworkObject>();
-                networkSpawnedObject.NetworkManagerOwner = m_ServerNetworkManager;
-                networkSpawnedObject.Spawn();
-            }
-
-            // When there are no clients (excluding when server is in host mode), we can skip all of this
-            // wait until all objects are spawned on the clients
-            if (numberOfObjectsToSpawnOnClients > 0)
-            {
-                var allClientsSpawnedObjects = false;
-                // Reset the time out to be k_TimeOutWaitPeriod + the current time
-                AdvanceTimeOutPeriod();
-
-                // Waits for all clients to spawn the NetworkObjects
-                while (!allClientsSpawnedObjects && !HasTimedOut())
-                {
-                    allClientsSpawnedObjects = numberOfObjectsToSpawnOnClients == s_ClientSpawnedNetworkObjects.Count;
-                    yield return new WaitForSeconds(tickInterval);
-                }
-
-<<<<<<< HEAD
-                Assert.True(!HasTimedOut(), $"Timed out waiting for clients to report spawning objects! " +
-                    $"Total reported client-side spawned objects {s_ClientSpawnedNetworkObjects.Count}");
-=======
-            yield return new WaitForSeconds(0); // wait a frame to make sure spawn is done
-            // todo: with Snapshot spawns enabled and the current race condition, the following line is needed:
-            // yield return new WaitForSeconds(0.2f); // wait a bit to fix the spawn/update race condition
->>>>>>> 737aa88b
-
-                // This really should never fail as it should timeout first
-                Assert.True(allClientsSpawnedObjects, "Not all clients spawned their objects!");
-            }
-
-            // Once all clients have spawned the NetworkObjects, set the network variables for
-            // those NetworkObjects on the server-side.
-            foreach (var spawnedPrefab in spawnedPrefabs)
-            {
-                var netVarContiners = spawnedPrefab.GetComponents<NetVarContainer>();
-                foreach (var netVarContiner in netVarContiners)
-                {
-                    netVarContiner.SetNetworkVariableValues();
-                }
-            }
-
-            // Update the NetworkBehaviours to make sure all network variables are no longer marked as dirty
-            m_ServerNetworkManager.BehaviourUpdater.NetworkBehaviourUpdate(m_ServerNetworkManager);
-
-            // Verify that all network variables are no longer dirty on server side only if we have clients (including host)
-            foreach (var serverSpawnedObject in spawnedPrefabs)
-            {
-                var netVarContainers = serverSpawnedObject.GetComponents<NetVarContainer>();
-                foreach (var netVarContainer in netVarContainers)
-                {
-                    Assert.False(netVarContainer.AreNetVarsDirty(), "Some NetworkVariables were still marked dirty after NetworkBehaviourUpdate!");
-                }
-            }
-
-            // When there are no clients (excluding when server is in host mode), we can skip all of this
-            if (numberOfObjectsToSpawnOnClients > 0)
-            {
-                // Get a list of all NetVarContainer components on the client-side spawned NetworkObjects
-                var clientSideNetVarContainers = new List<NetVarContainer>();
-                foreach (var clientSpawnedObjects in s_ClientSpawnedNetworkObjects)
-                {
-                    var netVarContainers = clientSpawnedObjects.GetComponents<NetVarContainer>();
-                    foreach (var netvarContiner in netVarContainers)
-                    {
-                        clientSideNetVarContainers.Add(netvarContiner);
-                    }
-                }
-
-                var allClientsCompleted = false;
-                AdvanceTimeOutPeriod();
-
-                // Wait until all clients have had their NetworkVariables updated
-                while (!allClientsCompleted && !HasTimedOut())
-                {
-                    var completedCount = 0;
-                    foreach (var clientNetVarContainer in clientSideNetVarContainers)
-                    {
-                        if (clientNetVarContainer.HaveAllValuesChanged(NetVarValueToSet))
-                        {
-                            completedCount++;
-                        }
-                    }
-
-                    allClientsCompleted = completedCount == clientSideNetVarContainers.Count;
-
-                    yield return new WaitForSeconds(tickInterval);
-                }
-
-                Assert.True(!HasTimedOut(), $"Timed out waiting for client side NetVarContainers to report all NetworkVariables have been updated!");
-
-                // This really should never fail as it should timeout first
-                Assert.True(allClientsCompleted, "Not all client side NetworkVariables reported they were updated with target value!");
-            }
-
-            Object.DestroyImmediate(prefabToSpawn);
-        }
-
-        [UnityTearDown]
-        public override IEnumerator Teardown()
-        {
-            // Make sure everything spawned/created is destroyed before starting next test iteration
-            foreach (var spawnedObject in s_ClientSpawnedNetworkObjects)
-            {
-                Object.DestroyImmediate(spawnedObject);
-            }
-            return base.Teardown();
-        }
+    public class TwoNetVar : NetworkBehaviour, INetVarInfo
+    {
+        private NetworkVariable<int> m_SomeValue = new NetworkVariable<int>();
+        private NetworkVariable<int> m_SomeOtherValue = new NetworkVariable<int>();
+        public List<NetworkVariable<int>> AllNetVars => new List<NetworkVariable<int>>() { m_SomeValue, m_SomeOtherValue };
     }
 }