--- conflicted
+++ resolved
@@ -12,9 +12,6 @@
     public class NetworkUpdateLoopTests
     {
         [Test]
-<<<<<<< HEAD
-        public void UpdateStageInjection()
-=======
         public void RegisterCustomLoopInTheMiddle()
         {
             // caching the current PlayerLoop (to prevent side-effects on other tests)
@@ -83,7 +80,6 @@
 
         [Test]
         public void UpdateStageSystems()
->>>>>>> 8ff56bf1
         {
             var currentPlayerLoop = PlayerLoop.GetCurrentPlayerLoop();
             for (int i = 0; i < currentPlayerLoop.subSystemList.Length; i++)
