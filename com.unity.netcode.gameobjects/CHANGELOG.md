# Changelog

All notable changes to this project will be documented in this file.

The format is based on [Keep a Changelog](https://keepachangelog.com/en/1.0.0/) and this project adheres to [Semantic Versioning](https://semver.org/spec/v2.0.0.html).

Additional documentation and release notes are available at [Multiplayer Documentation](https://docs-multiplayer.unity3d.com).

## [Unreleased]

### Added

- Added InterestManager now has a `Disable` setting to allow the user to bypass its function for debugging (#1567)
- SnapshotSystem carries Spawns, Despawns and NetworkVariable value updates (#1544)

### Fixed

- Fixed client player object being destroyed on server when the client's player object has DontDestroyWithOwner set. (#1433)
- Fixed FastBufferReader being created with a length of 1 if provided an input of length 0. (#1480)
- Fixed an exception being thrown during NetworkVariableDeltaMessage serialization when EnsureNetworkVariableLengthSafety is enabled (#1487)
- Fixed NetworkVariables containing more than 1300 bytes of data (such as large NetworkLists) no longer cause an OverflowException (the limit on data size is now whatever limit the chosen transport imposes on fragmented NetworkDelivery mechanisms) (#1481)
- Fixed error when serializing ConnectionApprovalMessage with scene management disabled when one or more objects is hidden via the CheckObjectVisibility delegate (#1509)
- Fixed The NetworkConfig's checksum hash includes the NetworkTick so that clients with a different tickrate than the server are identified and not allowed to connect. (#1513)
- Fixed OwnedObjects not being properly modified when using ChangeOwnership. (#1572)
<<<<<<< HEAD
- Fixed CheckObjectVisibility delegate not being properly invoked for connecting clients when Scene Management is enabled. (#1588)
=======
- Fixed When the LogLevel is set to developer NetworkBehaviour generates warning messages when it should not (#1631)
- Fixed client-side exception from being thrown in NetworkSceneManager when migrating NetworkObjects to or from the DDOL scene. (#1633)
>>>>>>> b68e2495

### Changed

- ServerRpcParams and ClientRpcParams must be the last parameter of an RPC in order to function properly. Added a compile-time check to ensure this is the case and trigger an error if they're placed elsewhere. (#1318)

## [1.0.0-pre.5] - 2022-01-26

### Added

- Added `PreviousValue` in `NetworkListEvent`, when `Value` has changed (#1528)

### Changed

- NetworkManager's GameObject is no longer allowed to be nested under one or more GameObject(s).(#1484)
- NetworkManager DontDestroy property was removed and now NetworkManager always is migrated into the DontDestroyOnLoad scene. (#1484)

### Fixed

- Fixed network tick value sometimes being duplicated or skipped. (#1614)
- Fixed The ClientNetworkTransform sample script to allow for owner changes at runtime. (#1606)

## [1.0.0-pre.4] - 2021-01-04

### Added

- Added `com.unity.modules.physics` and `com.unity.modules.physics2d` package dependencies (#1565)

### Removed

- Removed `com.unity.modules.ai` package dependency (#1565)
- Removed `FixedQueue`, `StreamExtensions`, `TypeExtensions` (#1398)

### Fixed

- Fixed in-scene NetworkObjects that are moved into the DDOL scene not getting restored to their original active state (enabled/disabled) after a full scene transition (#1354)
- Fixed invalid IL code being generated when using this instead of this ref for the FastBufferReader/FastBufferWriter parameter of an extension method. (#1393)
- Fixed an issue where if you are running as a server (not host) the LoadEventCompleted and UnloadEventCompleted events would fire early by the NetworkSceneManager (#1379)
- Fixed a runtime error when sending an array of an INetworkSerializable type that's implemented as a struct (#1402)
- NetworkConfig will no longer throw an OverflowException in GetConfig() when ForceSamePrefabs is enabled and the number of prefabs causes the config blob size to exceed 1300 bytes. (#1385)
- Fixed NetworkVariable not calling NetworkSerialize on INetworkSerializable types (#1383)
- Fixed NullReferenceException on ImportReferences call in NetworkBehaviourILPP (#1434)
- Fixed NetworkObjects not being despawned before they are destroyed during shutdown for client, host, and server instances. (#1390)
- Fixed KeyNotFound exception when removing ownership of a newly spawned NetworkObject that is already owned by the server. (#1500)
- Fixed NetworkManager.LocalClient not being set when starting as a host. (#1511)
- Fixed InterestManager was declared internal / inaccessible outside tests (#1567)
- Fixed a few memory leak cases when shutting down NetworkManager during Incoming Message Queue processing. (#1323)

### Changed

- The SDK no longer limits message size to 64k. (The transport may still impose its own limits, but the SDK no longer does.) (#1384)
- Updated com.unity.collections to 1.1.0 (#1451)

## [1.0.0-pre.3] - 2021-10-22

### Added

- ResetTrigger function to NetworkAnimator (#1327)

### Fixed 

- Overflow exception when syncing Animator state. (#1327)
- Added `try`/`catch` around RPC calls, preventing exception from causing further RPC calls to fail (#1329)
- Fixed an issue where ServerClientId and LocalClientId could have the same value, causing potential confusion, and also fixed an issue with the UNet where the server could be identified with two different values, one of which might be the same as LocalClientId, and the other of which would not.(#1368)
- IL2CPP would not properly compile (#1359)

## [1.0.0-pre.2] - 2021-10-19

### Added

- Associated Known Issues for the 1.0.0-pre.1 release in the changelog

### Changed

- Updated label for `1.0.0-pre.1` changelog section

## [1.0.0-pre.1] - 2021-10-19

### Added

- Added `ClientNetworkTransform` sample to the SDK package (#1168)
- Added `Bootstrap` sample to the SDK package (#1140)
- Enhanced `NetworkSceneManager` implementation with additive scene loading capabilities (#1080, #955, #913)
  - `NetworkSceneManager.OnSceneEvent` provides improved scene event notificaitons  
- Enhanced `NetworkTransform` implementation with per axis/component based and threshold based state replication (#1042, #1055, #1061, #1084, #1101)
- Added a jitter-resistent `BufferedLinearInterpolator<T>` for `NetworkTransform` (#1060)
- Implemented `NetworkPrefabHandler` that provides support for object pooling and `NetworkPrefab` overrides (#1073, #1004, #977, #905,#749, #727)
- Implemented auto `NetworkObject` transform parent synchronization at runtime over the network (#855)
- Adopted Unity C# Coding Standards in the codebase with `.editorconfig` ruleset (#666, #670)
- When a client tries to spawn a `NetworkObject` an exception is thrown to indicate unsupported behavior. (#981)
- Added a `NetworkTime` and `NetworkTickSystem` which allows for improved control over time and ticks. (#845)
- Added a `OnNetworkDespawn` function to `NetworkObject` which gets called when a `NetworkObject` gets despawned and can be overriden. (#865)
- Added `SnapshotSystem` that would allow variables and spawn/despawn messages to be sent in blocks (#805, #852, #862, #963, #1012, #1013, #1021, #1040, #1062, #1064, #1083, #1091, #1111, #1129, #1166, #1192)
  - Disabled by default for now, except spawn/despawn messages
  - Will leverage unreliable messages with eventual consistency
- `NetworkBehaviour` and `NetworkObject`'s `NetworkManager` instances can now be overriden (#762)
- Added metrics reporting for the new network profiler if the Multiplayer Tools package is present (#1104, #1089, #1096, #1086, #1072, #1058, #960, #897, #891, #878)
- `NetworkBehaviour.IsSpawned` a quick (and stable) way to determine if the associated NetworkObject is spawned (#1190)
- Added `NetworkRigidbody` and `NetworkRigidbody2D` components to support networking `Rigidbody` and `Rigidbody2D` components (#1202, #1175)
- Added `NetworkObjectReference` and `NetworkBehaviourReference` structs which allow to sending `NetworkObject/Behaviours` over RPCs/`NetworkVariable`s (#1173)
- Added `NetworkAnimator` component to support networking `Animator` component (#1281, #872)

### Changed

- Bumped minimum Unity version, renamed package as "Unity Netcode for GameObjects", replaced `MLAPI` namespace and its variants with `Unity.Netcode` namespace and per asm-def variants (#1007, #1009, #1015, #1017, #1019, #1025, #1026, #1065)
  - Minimum Unity version:
    - 2019.4 → 2020.3+
  - Package rename:
    - Display name: `MLAPI Networking Library` → `Netcode for GameObjects`
    - Name: `com.unity.multiplayer.mlapi` → `com.unity.netcode.gameobjects`
    - Updated package description
  - All `MLAPI.x` namespaces are replaced with `Unity.Netcode`
    - `MLAPI.Messaging` → `Unity.Netcode`
    - `MLAPI.Connection` → `Unity.Netcode`
    - `MLAPI.Logging` → `Unity.Netcode`
    - `MLAPI.SceneManagement` → `Unity.Netcode`
    - and other `MLAPI.x` variants to `Unity.Netcode`
  - All assembly definitions are renamed with `Unity.Netcode.x` variants
    - `Unity.Multiplayer.MLAPI.Runtime` → `Unity.Netcode.Runtime`
    - `Unity.Multiplayer.MLAPI.Editor` → `Unity.Netcode.Editor`
    - and other `Unity.Multiplayer.MLAPI.x` variants to `Unity.Netcode.x` variants
- Renamed `Prototyping` namespace and assembly definition to `Components` (#1145)
- Changed `NetworkObject.Despawn(bool destroy)` API to default to `destroy = true` for better usability (#1217)
- Scene registration in `NetworkManager` is now replaced by Build Setttings → Scenes in Build List (#1080)
- `NetworkSceneManager.SwitchScene` has been replaced by `NetworkSceneManager.LoadScene` (#955)
- `NetworkManager, NetworkConfig, and NetworkSceneManager` scene registration replaced with scenes in build list (#1080)
- `GlobalObjectIdHash` replaced `PrefabHash` and `PrefabHashGenerator` for stability and consistency (#698)
- `NetworkStart` has been renamed to `OnNetworkSpawn`. (#865)
- Network variable cleanup - eliminated shared mode, variables are server-authoritative (#1059, #1074)
- `NetworkManager` and other systems are no longer singletons/statics (#696, #705, #706, #737, #738, #739, #746, #747, #763, #765, #766, #783, #784, #785, #786, #787, #788)
- Changed `INetworkSerializable.NetworkSerialize` method signature to use `BufferSerializer<T>` instead of `NetworkSerializer` (#1187)
- Changed `CustomMessagingManager`'s methods to use `FastBufferWriter` and `FastBufferReader` instead of `Stream` (#1187)
- Reduced internal runtime allocations by removing LINQ calls and replacing managed lists/arrays with native collections (#1196)

### Removed

- Removed `NetworkNavMeshAgent` (#1150)
- Removed `NetworkDictionary`, `NetworkSet` (#1149)
- Removed `NetworkVariableSettings` (#1097)
- Removed predefined `NetworkVariable<T>` types (#1093)
    - Removed `NetworkVariableBool`, `NetworkVariableByte`, `NetworkVariableSByte`, `NetworkVariableUShort`, `NetworkVariableShort`, `NetworkVariableUInt`, `NetworkVariableInt`, `NetworkVariableULong`, `NetworkVariableLong`, `NetworkVariableFloat`, `NetworkVariableDouble`, `NetworkVariableVector2`, `NetworkVariableVector3`, `NetworkVariableVector4`, `NetworkVariableColor`, `NetworkVariableColor32`, `NetworkVariableRay`, `NetworkVariableQuaternion`
- Removed `NetworkChannel` and `MultiplexTransportAdapter` (#1133)
- Removed ILPP backend for 2019.4, minimum required version is 2020.3+ (#895)
- `NetworkManager.NetworkConfig` had the following properties removed: (#1080)
  - Scene Registrations no longer exists
  - Allow Runtime Scene Changes was no longer needed and was removed
- Removed the NetworkObject.Spawn payload parameter (#1005)
- Removed `ProfilerCounter`, the original MLAPI network profiler, and the built-in network profiler module (2020.3). A replacement can now be found in the Multiplayer Tools package. (#1048)
- Removed UNet RelayTransport and related relay functionality in UNetTransport (#1081)
- Removed `UpdateStage` parameter from `ServerRpcSendParams` and `ClientRpcSendParams` (#1187)
- Removed `NetworkBuffer`, `NetworkWriter`, `NetworkReader`, `NetworkSerializer`, `PooledNetworkBuffer`, `PooledNetworkWriter`, and `PooledNetworkReader` (#1187)
- Removed `EnableNetworkVariable` in `NetworkConfig`, it is always enabled now (#1179)
- Removed `NetworkTransform`'s FixedSendsPerSecond, AssumeSyncedSends, InterpolateServer, ExtrapolatePosition, MaxSendsToExtrapolate, Channel, EnableNonProvokedResendChecks, DistanceSendrate (#1060) (#826) (#1042, #1055, #1061, #1084, #1101)
- Removed `NetworkManager`'s `StopServer()`, `StopClient()` and `StopHost()` methods and replaced with single `NetworkManager.Shutdown()` method for all (#1108)

### Fixed

- Fixed ServerRpc ownership check to `Debug.LogError` instead of `Debug.LogWarning` (#1126)
- Fixed `NetworkObject.OwnerClientId` property changing before `NetworkBehaviour.OnGainedOwnership()` callback (#1092)
- Fixed `NetworkBehaviourILPP` to iterate over all types in an assembly (#803)
- Fixed cross-asmdef RPC ILPP by importing types into external assemblies (#678)
- Fixed `NetworkManager` shutdown when quitting the application or switching scenes (#1011)
  - Now `NetworkManager` shutdowns correctly and despawns existing `NetworkObject`s
- Fixed Only one `PlayerPrefab` can be selected on `NetworkManager` inspector UI in the editor (#676)
- Fixed connection approval not being triggered for host (#675)
- Fixed various situations where messages could be processed in an invalid order, resulting in errors (#948, #1187, #1218)
- Fixed `NetworkVariable`s being default-initialized on the client instead of being initialized with the desired value (#1266)
- Improved runtime performance and reduced GC pressure (#1187)
- Fixed #915 - clients are receiving data from objects not visible to them (#1099)
- Fixed `NetworkTransform`'s "late join" issues, `NetworkTransform` now uses `NetworkVariable`s instead of RPCs (#826)
- Throw an exception for silent failure when a client tries to get another player's `PlayerObject`, it is now only allowed on the server-side (#844)

### Known Issues

- `NetworkVariable` does not serialize `INetworkSerializable` types through their `NetworkSerialize` implementation
- `NetworkObjects` marked as `DontDestroyOnLoad` are disabled during some network scene transitions
- `NetworkTransform` interpolates from the origin when switching Local Space synchronization
- Exceptions thrown in `OnNetworkSpawn` user code for an object will prevent the callback in other objects
- Cannot send an array of `INetworkSerializable` in RPCs
- ILPP generation fails with special characters in project path

## [0.2.0] - 2021-06-03

WIP version increment to pass package validation checks. Changelog & final version number TBD.

## [0.1.1] - 2021-06-01

This is hotfix v0.1.1 for the initial experimental Unity MLAPI Package.

### Changed

- Fixed issue with the Unity Registry package version missing some fixes from the v0.1.0 release.

## [0.1.0] - 2021-03-23

This is the initial experimental Unity MLAPI Package, v0.1.0.

### Added

- Refactored a new standard for Remote Procedure Call (RPC) in MLAPI which provides increased performance, significantly reduced boilerplate code, and extensibility for future-proofed code. MLAPI RPC includes `ServerRpc` and `ClientRpc` to execute logic on the server and client-side. This provides a single performant unified RPC solution, replacing MLAPI Convenience and Performance RPC (see [here](#removed-features)).
- Added standarized serialization types, including built-in and custom serialization flows. See [RFC #2](https://github.com/Unity-Technologies/com.unity.multiplayer.rfcs/blob/master/text/0002-serializable-types.md) for details.
- `INetworkSerializable` interface replaces `IBitWritable`.
- Added `NetworkSerializer`..., which is the main aggregator that implements serialization code for built-in supported types and holds `NetworkReader` and `NetworkWriter` instances internally.
- Added a Network Update Loop infrastructure that aids Netcode systems to update (such as RPC queue and transport) outside of the standard `MonoBehaviour` event cycle. See [RFC #8](https://github.com/Unity-Technologies/com.unity.multiplayer.rfcs/blob/master/text/0008-network-update-loop.md) and the following details:
  - It uses Unity's [low-level Player Loop API](https://docs.unity3d.com/ScriptReference/LowLevel.PlayerLoop.html) and allows for registering `INetworkUpdateSystem`s with `NetworkUpdate` methods to be executed at specific `NetworkUpdateStage`s, which may also be before or after `MonoBehaviour`-driven game logic execution.
  - You will typically interact with `NetworkUpdateLoop` for registration and `INetworkUpdateSystem` for implementation.
  - `NetworkVariable`s are now tick-based using the `NetworkTickSystem`, tracking time through network interactions and syncs.
- Added message batching to handle consecutive RPC requests sent to the same client. `RpcBatcher` sends batches based on requests from the `RpcQueueProcessing`, by batch size threshold or immediately.
- [GitHub 494](https://github.com/Unity-Technologies/com.unity.multiplayer.mlapi/pull/494): Added a constraint to allow one `NetworkObject` per `GameObject`, set through the `DisallowMultipleComponent` attribute.
- Integrated MLAPI with the Unity Profiler for versions 2020.2 and later:
  - Added new profiler modules for MLAPI that report important network data.
  - Attached the profiler to a remote player to view network data over the wire.
- A test project is available for building and experimenting with MLAPI features. This project is available in the MLAPI GitHub [testproject folder](https://github.com/Unity-Technologies/com.unity.multiplayer.mlapi/tree/release/0.1.0/testproject). 
- Added a [MLAPI Community Contributions](https://github.com/Unity-Technologies/mlapi-community-contributions/tree/master/com.mlapi.contrib.extensions) new GitHub repository to accept extensions from the MLAPI community. Current extensions include moved MLAPI features for lag compensation (useful for Server Authoritative actions) and `TrackedObject`.

### Changed

- [GitHub 520](https://github.com/Unity-Technologies/com.unity.multiplayer.mlapi/pull/520): MLAPI now uses the Unity Package Manager for installation management.
- Added functionality and usability to `NetworkVariable`, previously called `NetworkVar`. Updates enhance options and fully replace the need for `SyncedVar`s. 
- [GitHub 507](https://github.com/Unity-Technologies/com.unity.multiplayer.mlapi/pull/507): Reimplemented `NetworkAnimator`, which synchronizes animation states for networked objects. 
- GitHub [444](https://github.com/Unity-Technologies/com.unity.multiplayer.mlapi/pull/444) and [455](https://github.com/Unity-Technologies/com.unity.multiplayer.mlapi/pull/455): Channels are now represented as bytes instead of strings.

For users of previous versions of MLAPI, this release renames APIs due to refactoring. All obsolete marked APIs have been removed as per [GitHub 513](https://github.com/Unity-Technologies/com.unity.multiplayer.mlapi/pull/513) and [GitHub 514](https://github.com/Unity-Technologies/com.unity.multiplayer.mlapi/pull/514).

| Previous MLAPI Versions | V 0.1.0 Name |
| -- | -- |
| `NetworkingManager` | `NetworkManager` |
| `NetworkedObject` | `NetworkObject` |
| `NetworkedBehaviour` | `NetworkBehaviour` |
| `NetworkedClient` | `NetworkClient` |
| `NetworkedPrefab` | `NetworkPrefab` |
| `NetworkedVar` | `NetworkVariable` |
| `NetworkedTransform` | `NetworkTransform` |
| `NetworkedAnimator` | `NetworkAnimator` |
| `NetworkedAnimatorEditor` | `NetworkAnimatorEditor` |
| `NetworkedNavMeshAgent` | `NetworkNavMeshAgent` |
| `SpawnManager` | `NetworkSpawnManager` |
| `BitStream` | `NetworkBuffer` |
| `BitReader` | `NetworkReader` |
| `BitWriter` | `NetworkWriter` |
| `NetEventType` | `NetworkEventType` |
| `ChannelType` | `NetworkDelivery` |
| `Channel` | `NetworkChannel` |
| `Transport` | `NetworkTransport` |
| `NetworkedDictionary` | `NetworkDictionary` |
| `NetworkedList` | `NetworkList` |
| `NetworkedSet` | `NetworkSet` |
| `MLAPIConstants` | `NetworkConstants` |
| `UnetTransport` | `UNetTransport` |

### Fixed

- [GitHub 460](https://github.com/Unity-Technologies/com.unity.multiplayer.mlapi/pull/460): Fixed an issue for RPC where the host-server was not receiving RPCs from the host-client and vice versa without the loopback flag set in `NetworkingManager`. 
- Fixed an issue where data in the Profiler was incorrectly aggregated and drawn, which caused the profiler data to increment indefinitely instead of resetting each frame.
- Fixed an issue the client soft-synced causing PlayMode client-only scene transition issues, caused when running the client in the editor and the host as a release build. Users may have encountered a soft sync of `NetworkedInstanceId` issues in the `SpawnManager.ClientCollectSoftSyncSceneObjectSweep` method.
- [GitHub 458](https://github.com/Unity-Technologies/com.unity.multiplayer.mlapi/pull/458): Fixed serialization issues in `NetworkList` and `NetworkDictionary` when running in Server mode.
- [GitHub 498](https://github.com/Unity-Technologies/com.unity.multiplayer.mlapi/pull/498): Fixed numerical precision issues to prevent not a number (NaN) quaternions.
- [GitHub 438](https://github.com/Unity-Technologies/com.unity.multiplayer.mlapi/pull/438): Fixed booleans by reaching or writing bytes instead of bits.
- [GitHub 519](https://github.com/Unity-Technologies/com.unity.multiplayer.mlapi/pull/519): Fixed an issue where calling `Shutdown()` before making `NetworkManager.Singleton = null` is null on `NetworkManager.OnDestroy()`.

### Removed

With a new release of MLAPI in Unity, some features have been removed:

- SyncVars have been removed from MLAPI. Use `NetworkVariable`s in place of this functionality. <!-- MTT54 -->
- [GitHub 527](https://github.com/Unity-Technologies/com.unity.multiplayer.mlapi/pull/527): Lag compensation systems and `TrackedObject` have moved to the new [MLAPI Community Contributions](https://github.com/Unity-Technologies/mlapi-community-contributions/tree/master/com.mlapi.contrib.extensions) repo.
- [GitHub 509](https://github.com/Unity-Technologies/com.unity.multiplayer.mlapi/pull/509): Encryption has been removed from MLAPI. The `Encryption` option in `NetworkConfig` on the `NetworkingManager` is not available in this release. This change will not block game creation or running. A current replacement for this functionality is not available, and may be developed in future releases. See the following changes:
    - Removed `SecuritySendFlags` from all APIs.
    - Removed encryption, cryptography, and certificate configurations from APIs including `NetworkManager` and `NetworkConfig`.
    - Removed "hail handshake", including `NetworkManager` implementation and `NetworkConstants` entries.
    - Modified `RpcQueue` and `RpcBatcher` internals to remove encryption and authentication from reading and writing.
- Removed the previous MLAPI Profiler editor window from Unity versions 2020.2 and later.
- Removed previous MLAPI Convenience and Performance RPC APIs with the new standard RPC API. See [RFC #1](https://github.com/Unity-Technologies/com.unity.multiplayer.rfcs/blob/master/text/0001-std-rpc-api.md) for details.
- [GitHub 520](https://github.com/Unity-Technologies/com.unity.multiplayer.mlapi/pull/520): Removed the MLAPI Installer.

### Known Issues

- `NetworkNavMeshAgent` does not synchronize mesh data, Agent Size, Steering, Obstacle Avoidance, or Path Finding settings. It only synchronizes the destination and velocity, not the path to the destination.
- For `RPC`, methods with a `ClientRpc` or `ServerRpc` suffix which are not marked with [ServerRpc] or [ClientRpc] will cause a compiler error.
- For `NetworkAnimator`, Animator Overrides are not supported. Triggers do not work.
- For `NetworkVariable`, the `NetworkDictionary` `List` and `Set` must use the `reliableSequenced` channel.
- `NetworkObjects`s are supported but when spawning a prefab with nested child network objects you have to manually call spawn on them
- `NetworkTransform` have the following issues:
  - Replicated objects may have jitter. 
  - The owner is always authoritative about the object's position.
  - Scale is not synchronized.
- Connection Approval is not called on the host client.
- For `NamedMessages`, always use `NetworkBuffer` as the underlying stream for sending named and unnamed messages.
- For `NetworkManager`, connection management is limited. Use `IsServer`, `IsClient`, `IsConnectedClient`, or other code to check if MLAPI connected correctly.

## [0.0.1-preview.1] - 2020-12-20

This was an internally-only-used version of the Unity MLAPI Package<|MERGE_RESOLUTION|>--- conflicted
+++ resolved
@@ -22,12 +22,9 @@
 - Fixed error when serializing ConnectionApprovalMessage with scene management disabled when one or more objects is hidden via the CheckObjectVisibility delegate (#1509)
 - Fixed The NetworkConfig's checksum hash includes the NetworkTick so that clients with a different tickrate than the server are identified and not allowed to connect. (#1513)
 - Fixed OwnedObjects not being properly modified when using ChangeOwnership. (#1572)
-<<<<<<< HEAD
 - Fixed CheckObjectVisibility delegate not being properly invoked for connecting clients when Scene Management is enabled. (#1588)
-=======
 - Fixed When the LogLevel is set to developer NetworkBehaviour generates warning messages when it should not (#1631)
 - Fixed client-side exception from being thrown in NetworkSceneManager when migrating NetworkObjects to or from the DDOL scene. (#1633)
->>>>>>> b68e2495
 
 ### Changed
 
