{
<<<<<<< HEAD
  "dependencies": {
    "com.unity.collab-proxy": "1.15.12",
    "com.unity.ide.rider": "3.0.12",
    "com.unity.ide.visualstudio": "2.0.14",
    "com.unity.ide.vscode": "1.2.4",
    "com.unity.mathematics": "1.2.5",
    "com.unity.netcode.adapter.utp": "file:../../com.unity.netcode.adapter.utp",
    "com.unity.netcode.gameobjects": "file:../../com.unity.netcode.gameobjects",
    "com.unity.package-validation-suite": "0.23.5-preview",
    "com.unity.services.authentication": "1.0.0-pre.37",
    "com.unity.services.core": "1.1.0-pre.41",
    "com.unity.services.relay": "1.0.1-pre.1",
    "com.unity.test-framework": "1.1.30",
    "com.unity.test-framework.performance": "2.8.0-preview",
    "com.unity.textmeshpro": "3.0.6",
    "com.unity.timeline": "1.6.4",
    "com.unity.transport": "1.0.0-pre.12",
    "com.unity.ugui": "1.0.0",
    "com.unity.modules.ai": "1.0.0",
    "com.unity.modules.androidjni": "1.0.0",
    "com.unity.modules.animation": "1.0.0",
    "com.unity.modules.assetbundle": "1.0.0",
    "com.unity.modules.audio": "1.0.0",
    "com.unity.modules.cloth": "1.0.0",
    "com.unity.modules.director": "1.0.0",
    "com.unity.modules.imageconversion": "1.0.0",
    "com.unity.modules.imgui": "1.0.0",
    "com.unity.modules.jsonserialize": "1.0.0",
    "com.unity.modules.particlesystem": "1.0.0",
    "com.unity.modules.physics": "1.0.0",
    "com.unity.modules.physics2d": "1.0.0",
    "com.unity.modules.screencapture": "1.0.0",
    "com.unity.modules.terrain": "1.0.0",
    "com.unity.modules.terrainphysics": "1.0.0",
    "com.unity.modules.tilemap": "1.0.0",
    "com.unity.modules.ui": "1.0.0",
    "com.unity.modules.uielements": "1.0.0",
    "com.unity.modules.umbra": "1.0.0",
    "com.unity.modules.unityanalytics": "1.0.0",
    "com.unity.modules.unitywebrequest": "1.0.0",
    "com.unity.modules.unitywebrequestassetbundle": "1.0.0",
    "com.unity.modules.unitywebrequestaudio": "1.0.0",
    "com.unity.modules.unitywebrequesttexture": "1.0.0",
    "com.unity.modules.unitywebrequestwww": "1.0.0",
    "com.unity.modules.vehicles": "1.0.0",
    "com.unity.modules.video": "1.0.0",
    "com.unity.modules.vr": "1.0.0",
    "com.unity.modules.wind": "1.0.0",
    "com.unity.modules.xr": "1.0.0"
  },
  "testables": [
    "com.unity.netcode.gameobjects",
    "com.unity.netcode.adapter.utp"
  ]
=======
    "dependencies": {
        "com.unity.collab-proxy": "1.9.0",
        "com.unity.ide.rider": "3.0.7",
        "com.unity.ide.visualstudio": "2.0.11",
        "com.unity.ide.vscode": "1.2.3",
        "com.unity.mathematics": "1.2.1",
        "com.unity.netcode.adapter.utp": "file:../../com.unity.netcode.adapter.utp",
        "com.unity.netcode.gameobjects": "file:../../com.unity.netcode.gameobjects",
        "com.unity.package-validation-suite": "0.21.0-preview",
        "com.unity.services.authentication": "1.0.0-pre.4",
        "com.unity.services.core": "1.1.0-pre.8",
        "com.unity.services.relay": "1.0.1-pre.1",
        "com.unity.test-framework": "1.1.31",
        "com.unity.test-framework.performance": "2.8.0-preview",
        "com.unity.textmeshpro": "3.0.6",
        "com.unity.timeline": "1.6.2",
        "com.unity.transport": "1.0.0-pre.4",
        "com.unity.ugui": "1.0.0",
        "com.unity.modules.ai": "1.0.0",
        "com.unity.modules.androidjni": "1.0.0",
        "com.unity.modules.animation": "1.0.0",
        "com.unity.modules.assetbundle": "1.0.0",
        "com.unity.modules.audio": "1.0.0",
        "com.unity.modules.cloth": "1.0.0",
        "com.unity.modules.director": "1.0.0",
        "com.unity.modules.imageconversion": "1.0.0",
        "com.unity.modules.imgui": "1.0.0",
        "com.unity.modules.jsonserialize": "1.0.0",
        "com.unity.modules.particlesystem": "1.0.0",
        "com.unity.modules.physics": "1.0.0",
        "com.unity.modules.physics2d": "1.0.0",
        "com.unity.modules.screencapture": "1.0.0",
        "com.unity.modules.terrain": "1.0.0",
        "com.unity.modules.terrainphysics": "1.0.0",
        "com.unity.modules.tilemap": "1.0.0",
        "com.unity.modules.ui": "1.0.0",
        "com.unity.modules.uielements": "1.0.0",
        "com.unity.modules.umbra": "1.0.0",
        "com.unity.modules.unityanalytics": "1.0.0",
        "com.unity.modules.unitywebrequest": "1.0.0",
        "com.unity.modules.unitywebrequestassetbundle": "1.0.0",
        "com.unity.modules.unitywebrequestaudio": "1.0.0",
        "com.unity.modules.unitywebrequesttexture": "1.0.0",
        "com.unity.modules.unitywebrequestwww": "1.0.0",
        "com.unity.modules.vehicles": "1.0.0",
        "com.unity.modules.video": "1.0.0",
        "com.unity.modules.vr": "1.0.0",
        "com.unity.modules.wind": "1.0.0",
        "com.unity.modules.xr": "1.0.0"
    },
    "testables": [
        "com.unity.netcode.gameobjects",
        "com.unity.netcode.adapter.utp"
    ]
>>>>>>> b75c74ea
}<|MERGE_RESOLUTION|>--- conflicted
+++ resolved
@@ -1,60 +1,4 @@
 {
-<<<<<<< HEAD
-  "dependencies": {
-    "com.unity.collab-proxy": "1.15.12",
-    "com.unity.ide.rider": "3.0.12",
-    "com.unity.ide.visualstudio": "2.0.14",
-    "com.unity.ide.vscode": "1.2.4",
-    "com.unity.mathematics": "1.2.5",
-    "com.unity.netcode.adapter.utp": "file:../../com.unity.netcode.adapter.utp",
-    "com.unity.netcode.gameobjects": "file:../../com.unity.netcode.gameobjects",
-    "com.unity.package-validation-suite": "0.23.5-preview",
-    "com.unity.services.authentication": "1.0.0-pre.37",
-    "com.unity.services.core": "1.1.0-pre.41",
-    "com.unity.services.relay": "1.0.1-pre.1",
-    "com.unity.test-framework": "1.1.30",
-    "com.unity.test-framework.performance": "2.8.0-preview",
-    "com.unity.textmeshpro": "3.0.6",
-    "com.unity.timeline": "1.6.4",
-    "com.unity.transport": "1.0.0-pre.12",
-    "com.unity.ugui": "1.0.0",
-    "com.unity.modules.ai": "1.0.0",
-    "com.unity.modules.androidjni": "1.0.0",
-    "com.unity.modules.animation": "1.0.0",
-    "com.unity.modules.assetbundle": "1.0.0",
-    "com.unity.modules.audio": "1.0.0",
-    "com.unity.modules.cloth": "1.0.0",
-    "com.unity.modules.director": "1.0.0",
-    "com.unity.modules.imageconversion": "1.0.0",
-    "com.unity.modules.imgui": "1.0.0",
-    "com.unity.modules.jsonserialize": "1.0.0",
-    "com.unity.modules.particlesystem": "1.0.0",
-    "com.unity.modules.physics": "1.0.0",
-    "com.unity.modules.physics2d": "1.0.0",
-    "com.unity.modules.screencapture": "1.0.0",
-    "com.unity.modules.terrain": "1.0.0",
-    "com.unity.modules.terrainphysics": "1.0.0",
-    "com.unity.modules.tilemap": "1.0.0",
-    "com.unity.modules.ui": "1.0.0",
-    "com.unity.modules.uielements": "1.0.0",
-    "com.unity.modules.umbra": "1.0.0",
-    "com.unity.modules.unityanalytics": "1.0.0",
-    "com.unity.modules.unitywebrequest": "1.0.0",
-    "com.unity.modules.unitywebrequestassetbundle": "1.0.0",
-    "com.unity.modules.unitywebrequestaudio": "1.0.0",
-    "com.unity.modules.unitywebrequesttexture": "1.0.0",
-    "com.unity.modules.unitywebrequestwww": "1.0.0",
-    "com.unity.modules.vehicles": "1.0.0",
-    "com.unity.modules.video": "1.0.0",
-    "com.unity.modules.vr": "1.0.0",
-    "com.unity.modules.wind": "1.0.0",
-    "com.unity.modules.xr": "1.0.0"
-  },
-  "testables": [
-    "com.unity.netcode.gameobjects",
-    "com.unity.netcode.adapter.utp"
-  ]
-=======
     "dependencies": {
         "com.unity.collab-proxy": "1.9.0",
         "com.unity.ide.rider": "3.0.7",
@@ -109,5 +53,4 @@
         "com.unity.netcode.gameobjects",
         "com.unity.netcode.adapter.utp"
     ]
->>>>>>> b75c74ea
 }