--- conflicted
+++ resolved
@@ -1,65 +1,33 @@
 using System;
 using System.Collections.Generic;
 using Unity.Collections;
+using Unity.Collections.LowLevel.Unsafe;
 using UnityEngine;
-
-// SnapshotSystem stores:
-//
-// - Spawn, Despwan commands (done)
-// - NetworkVariable value updates (todo)
-// - RPC commands (todo)
-//
-// and sends a SnapshotDataMessage every tick containing all the un-acknowledged commands.
-//
-// SnapshotSystem can function even if some messages are lost. It provides eventual consistency.
-// The client receiving a message will get a consistent state for a given tick, but possibly not every ticks
-// Reliable RPCs will be guaranteed, unreliable ones not
-//
-// SnapshotSystem relies on the Transport adapter to fragment an arbitrary-sized message into packets
-// This comes with a tradeoff. The Transport-level fragmentation is specialized for networking
-// but lacks the context that SnapshotSystem has of the meaning of the RPC, Spawns, etc...
-// This could be revisited in the future
-//
-// It also relies on the INetworkMessage interface and MessagingSystem, but deals directly
-// with the FastBufferReader and FastBufferWriter to read/write the messages
 
 namespace Unity.Netcode
 {
-    /// <summary>
-    /// Header information for a SnapshotDataMessage
-    /// </summary>
-    internal struct SnapshotHeader
+    // Structure that acts as a key for a NetworkVariable
+    // Allows telling which variable we're talking about.
+    // Might include tick in a future milestone, to address past variable value
+    internal struct VariableKey
     {
-        internal int CurrentTick; // the tick this captures information for
-        internal int LastReceivedSequence; // what we are ack'ing
-        internal int SpawnCount; // number of spawn commands included
-        internal int DespawnCount; // number of despawn commands included
-        internal int UpdateCount; // number of update commands included
+        internal ulong NetworkObjectId; // the NetworkObjectId of the owning GameObject
+        internal ushort BehaviourIndex; // the index of the behaviour in this GameObject
+        internal ushort VariableIndex; // the index of the variable in this NetworkBehaviour
+        internal int TickWritten; // the network tick at which this variable was set
     }
 
-    internal struct UpdateCommand
+    // Index for a NetworkVariable in our table of variables
+    // Store when a variable was written and where the variable is serialized
+    internal struct Entry
     {
-        internal ulong NetworkObjectId;
-        internal ushort BehaviourIndex;
-        internal int VariableIndex;
-
-        // snapshot internal
-        internal int TickWritten;
-        internal int SerializedLength;
-        internal bool IsDelta; // Is this carrying a ReadDelta(). Should always be true except for spawn-generated updates
+        internal VariableKey Key;
+        internal ushort Position; // the offset in our Buffer
+        internal ushort Length; // the Length of the data in Buffer
+
+        internal const int NotFound = -1;
     }
 
-    internal struct UpdateCommandMeta
-    {
-        internal int Index; // the index for the index allocator
-        internal int BufferPos; // the allocated position in the buffer
-        internal List<ulong> TargetClientIds;
-    }
-
-    /// <summary>
-    /// A command to despawn an object
-    /// Which object it is, and the tick at which it was despawned
-    /// </summary>
     internal struct SnapshotDespawnCommand
     {
         // identity
@@ -67,12 +35,10 @@
 
         // snapshot internal
         internal int TickWritten;
+        internal List<ulong> TargetClientIds;
+        internal int TimesWritten;
     }
 
-    /// <summary>
-    /// A command to spawn an object
-    /// Which object it is, what type it has, the spawn parameters and the tick at which it was spawned
-    /// </summary>
     internal struct SnapshotSpawnCommand
     {
         // identity
@@ -80,7 +46,7 @@
 
         // archetype
         internal uint GlobalObjectIdHash;
-        internal bool IsSceneObject; //todo: how is this unused ?
+        internal bool IsSceneObject;
 
         // parameters
         internal bool IsPlayerObject;
@@ -88,37 +54,14 @@
         internal ulong ParentNetworkId;
         internal Vector3 ObjectPosition;
         internal Quaternion ObjectRotation;
-        internal Vector3 ObjectScale; //todo: how is this unused ?
-
-        // internal
+        internal Vector3 ObjectScale;
+
+        // snapshot internal
         internal int TickWritten;
+        internal List<ulong> TargetClientIds;
+        internal int TimesWritten;
     }
 
-<<<<<<< HEAD
-    /// <summary>
-    /// Stores supplemental meta-information about a Spawn or Despawn command.
-    /// This part doesn't get sent, so is stored elsewhere in order to allow writing just the SnapshotSpawnCommand
-    /// </summary>
-    internal struct SnapshotSpawnDespawnCommandMeta
-    {
-        // The remaining clients a command still has to be sent to
-        internal List<ulong> TargetClientIds;
-    };
-
-    /// <summary>
-    /// Stores information about a specific client.
-    /// What tick they ack'ed, for now.
-    /// </summary>
-    internal struct ClientData
-    {
-        internal int LastReceivedTick; // the last tick received by this client
-
-        internal ClientData(int unused)
-        {
-            LastReceivedTick = -1;
-        }
-    }
-=======
     internal class ClientData
     {
         internal struct SentSpawn // this struct also stores Despawns, not just Spawns
@@ -160,15 +103,9 @@
         private const int k_MaxVariables = 2000;
         internal int SpawnsBufferCount { get; private set; } = 100;
         internal int DespawnsBufferCount { get; private set; } = 100;
->>>>>>> 737aa88b
-
-    internal delegate int SendMessageHandler(SnapshotDataMessage message, ulong clientId);
-    internal delegate void SpawnObjectHandler(SnapshotSpawnCommand spawnCommand, ulong srcClientId);
-    internal delegate void DespawnObjectHandler(SnapshotDespawnCommand despawnCommand, ulong srcClientId);
-    internal delegate void GetBehaviourVariableHandler(UpdateCommand updateCommand, out NetworkBehaviour behaviour, out NetworkVariableBase variable, ulong srcClientId);
-
-<<<<<<< HEAD
-=======
+
+        private const int k_BufferSize = 30000;
+
         private NetworkManager m_NetworkManager = default;
 
         // by clientId
@@ -184,133 +121,73 @@
 
         internal byte[] MainBuffer = new byte[k_BufferSize]; // buffer holding a snapshot in memory
         internal byte[] RecvBuffer = new byte[k_BufferSize]; // buffer holding the received snapshot message
->>>>>>> 737aa88b
-
-    internal class SnapshotSystem : INetworkUpdateSystem, IDisposable
-    {
-        private NetworkManager m_NetworkManager;
-        private NetworkTickSystem m_NetworkTickSystem;
-
-        private Dictionary<ulong, ClientData> m_ClientData = new Dictionary<ulong, ClientData>();
-        // todo: how is this unused and does it belong here ?
-        private Dictionary<ulong, ConnectionRtt> m_ConnectionRtts = new Dictionary<ulong, ConnectionRtt>();
-
-        // The tick we're currently processing (or last we processed, outside NetworkUpdate())
-        private int m_CurrentTick = NetworkTickSystem.NoTick;
-
-        internal UpdateCommand[] Updates;
-        internal UpdateCommandMeta[] UpdatesMeta;
-        internal int NumUpdates = 0;
-
-        // This arrays contains all the spawn commands received by the game code.
-        // This part can be written as-is to the message.
-        // Those are cleaned-up once the spawns are ack'ed by all target clients
+
+        internal IndexAllocator Allocator;
+
+        internal Entry[] Entries = new Entry[k_MaxVariables];
+        internal int LastEntry = 0;
+
         internal SnapshotSpawnCommand[] Spawns;
-        // Meta-information about Spawns. Entries are matched by index
-        internal SnapshotSpawnDespawnCommandMeta[] SpawnsMeta;
-        // Number of spawns used in the array. The array might actually be bigger, as it reserves space for performance reasons
         internal int NumSpawns = 0;
 
-        // This arrays contains all the despawn commands received by the game code.
-        // This part can be written as-is to the message.
-        // Those are cleaned-up once the despawns are ack'ed by all target clients
         internal SnapshotDespawnCommand[] Despawns;
-        // Meta-information about Despawns. Entries are matched by index
-        internal SnapshotSpawnDespawnCommandMeta[] DespawnsMeta;
-        // Number of spawns used in the array. The array might actually be bigger, as it reserves space for performance reasons
         internal int NumDespawns = 0;
 
-<<<<<<< HEAD
-        // Local state. Stores which spawns and despawns were applied locally
-=======
->>>>>>> 737aa88b
         // indexed by ObjectId
         internal Dictionary<ulong, int> TickAppliedSpawn = new Dictionary<ulong, int>();
         internal Dictionary<ulong, int> TickAppliedDespawn = new Dictionary<ulong, int>();
 
-<<<<<<< HEAD
-        // Settings
-=======
->>>>>>> 737aa88b
         internal bool IsServer { get; set; }
         internal bool IsConnectedClient { get; set; }
         internal ulong ServerClientId { get; set; }
         internal List<ulong> ConnectedClientsId { get; } = new List<ulong>();
-<<<<<<< HEAD
-=======
         internal MockSendMessage MockSendMessage { get; set; }
         internal MockSpawnObject MockSpawnObject { get; set; }
         internal MockDespawnObject MockDespawnObject { get; set; }
->>>>>>> 737aa88b
-
-        // The following handlers decouple SnapshotSystem from its dependencies
-
-        // Handler that is called by SnapshotSystem to send a SnapshotMessage.
-        internal SendMessageHandler SendMessage;
-        // Handlers that are called by SnapshotSystem to spawn an object locally.
-        // The pre- version is called first, to allow the SDK to create the object.
-        // The post- version is called later, after reading the initial values of the NetworkVariable an object contains
-        internal SpawnObjectHandler PreSpawnObject;
-        internal SpawnObjectHandler PostSpawnObject;
-        // Handler that is called by SnapshotSystem to despawn an object locally.
-        internal DespawnObjectHandler DespawnObject;
-        // Handler that is called by SnapshotSystem to obtain a specific NetworkBehaviour and NetworkVariable.
-        internal GetBehaviourVariableHandler GetBehaviourVariable;
-
-        // Property showing visibility into inner workings, for testing
-        internal int SpawnsBufferCount { get; private set; } = 100;
-        internal int DespawnsBufferCount { get; private set; } = 100;
-
-        internal int UpdatesBufferCount { get; private set; } = 100;
-
-        internal const int TotalMaxIndices = 1000;
-        internal const int TotalBufferMemory = 10000;
-
-        internal IndexAllocator MemoryStorage = new IndexAllocator(TotalBufferMemory, TotalMaxIndices);
-        internal byte[] MemoryBuffer = new byte[TotalBufferMemory];
-
-        private int[] m_AvailableIndices; // The IndexAllocator indices for memory management
-        private int m_AvailableIndicesBufferCount = TotalMaxIndices; // Size of the buffer storing indices
-        private int m_NumAvailableIndices = TotalMaxIndices; // Current number of valid indices in m_AvailableIndices
-
-        private FastBufferWriter m_Writer;
-
-        internal SnapshotSystem(NetworkManager networkManager, NetworkConfig config, NetworkTickSystem networkTickSystem)
-        {
-            m_NetworkManager = networkManager;
-            m_NetworkTickSystem = networkTickSystem;
-
-            m_Writer = new FastBufferWriter(TotalBufferMemory, Allocator.Persistent);
-
-            if (networkManager != null)
-            {
-                // If we have a NetworkManager, let's send on the network. This can be overriden for tests
-                SendMessage = NetworkSendMessage;
-                // If we have a NetworkManager, let's (de)spawn with the rest of our package. This can be overriden for tests
-                PreSpawnObject = NetworkPreSpawnObject;
-                PostSpawnObject = NetworkPostSpawnObject;
-                DespawnObject = NetworkDespawnObject;
-                GetBehaviourVariable = NetworkGetBehaviourVariable;
-            }
-
-            // register for updates in EarlyUpdate
-            this.RegisterNetworkUpdate(NetworkUpdateStage.PostLateUpdate);
-
-            Spawns = new SnapshotSpawnCommand[SpawnsBufferCount];
-            SpawnsMeta = new SnapshotSpawnDespawnCommandMeta[SpawnsBufferCount];
-            Despawns = new SnapshotDespawnCommand[DespawnsBufferCount];
-            DespawnsMeta = new SnapshotSpawnDespawnCommandMeta[DespawnsBufferCount];
-            Updates = new UpdateCommand[UpdatesBufferCount];
-            UpdatesMeta = new UpdateCommandMeta[UpdatesBufferCount];
-
-            m_AvailableIndices = new int[m_AvailableIndicesBufferCount];
-            for (var i = 0; i < m_AvailableIndicesBufferCount; i++)
-            {
-                m_AvailableIndices[i] = i;
-            }
-        }
-
-        // returns the default client list: just the server, on clients, all clients, on the server
+
+        internal void Clear()
+        {
+            LastEntry = 0;
+            Allocator.Reset();
+        }
+
+        /// <summary>
+        /// Finds the position of a given NetworkVariable, given its key
+        /// </summary>
+        /// <param name="key">The key we're looking for</param>
+        internal int Find(VariableKey key)
+        {
+            // todo: Add a IEquatable interface for VariableKey. Rely on that instead.
+            for (int i = 0; i < LastEntry; i++)
+            {
+                // todo: revisit how we store past ticks
+                if (Entries[i].Key.NetworkObjectId == key.NetworkObjectId &&
+                    Entries[i].Key.BehaviourIndex == key.BehaviourIndex &&
+                    Entries[i].Key.VariableIndex == key.VariableIndex)
+                {
+                    return i;
+                }
+            }
+
+            return Entry.NotFound;
+        }
+
+        /// <summary>
+        /// Adds an entry in the table for a new key
+        /// </summary>
+        internal int AddEntry(in VariableKey k)
+        {
+            var pos = LastEntry++;
+            var entry = Entries[pos];
+
+            entry.Key = k;
+            entry.Position = 0;
+            entry.Length = 0;
+            Entries[pos] = entry;
+
+            return pos;
+        }
+
         internal List<ulong> GetClientList()
         {
             List<ulong> clientList;
@@ -334,17 +211,8 @@
             return clientList;
         }
 
-        /// <summary>
-        /// Shrink the buffer to the minimum needed. Frees the reserved space.
-        /// Mostly for testing at the moment, but could be useful for game code to reclaim memory
-        /// </summary>
-        internal void ReduceBufferUsage()
-        {
-<<<<<<< HEAD
-            var count = Math.Max(1, NumDespawns);
-            Array.Resize(ref Despawns, count);
-            DespawnsBufferCount = count;
-=======
+        internal void AddSpawn(SnapshotSpawnCommand command)
+        {
             if (NumSpawns >= SpawnsBufferCount)
             {
                 Array.Resize(ref Spawns, 2 * SpawnsBufferCount);
@@ -363,30 +231,20 @@
                 // to prevent sending despawns to them.
                 // for clientData in client list
                 // clientData.SpawnSet.Add(command.NetworkObjectId);
->>>>>>> 737aa88b
-
-            count = Math.Max(1, NumSpawns);
-            Array.Resize(ref Spawns, count);
-            SpawnsBufferCount = count;
-        }
-
-        /// <summary>
-        /// Called by SnapshotSystem, to spawn an object locally
-        /// In the pre- phase, we trigger the object creation and call
-        /// PreSpawnNetworkObjectLocallyCommon which trigger internal things like creating the NetworkVariables
-        /// </summary>
-        internal void NetworkPreSpawnObject(SnapshotSpawnCommand spawnCommand, ulong srcClientId)
-        {
-<<<<<<< HEAD
-            NetworkObject networkObject;
-            if (spawnCommand.ParentNetworkId == spawnCommand.NetworkObjectId)
-            {
-                networkObject = m_NetworkManager.SpawnManager.CreateLocalNetworkObject(false,
-                    spawnCommand.GlobalObjectIdHash, spawnCommand.OwnerClientId, null, spawnCommand.ObjectPosition,
-                    spawnCommand.ObjectRotation);
-            }
-            else
-=======
+
+                // todo:
+                // this 'if' might be temporary, but is needed to help in debugging
+                // or maybe it stays
+                if (command.TargetClientIds.Count > 0)
+                {
+                    Spawns[NumSpawns] = command;
+                    NumSpawns++;
+                }
+            }
+        }
+
+        internal void AddDespawn(SnapshotDespawnCommand command)
+        {
             if (NumDespawns >= DespawnsBufferCount)
             {
                 Array.Resize(ref Despawns, 2 * DespawnsBufferCount);
@@ -395,14 +253,17 @@
             }
 
             if (NumDespawns < DespawnsBufferCount)
->>>>>>> 737aa88b
-            {
-                networkObject = m_NetworkManager.SpawnManager.CreateLocalNetworkObject(false,
-                    spawnCommand.GlobalObjectIdHash, spawnCommand.OwnerClientId, spawnCommand.ParentNetworkId, spawnCommand.ObjectPosition,
-                    spawnCommand.ObjectRotation);
-            }
-<<<<<<< HEAD
-=======
+            {
+                if (command.TargetClientIds == default)
+                {
+                    command.TargetClientIds = GetClientList();
+                }
+                if (command.TargetClientIds.Count > 0)
+                {
+                    Despawns[NumDespawns] = command;
+                    NumDespawns++;
+                }
+            }
         }
 
         internal void ReduceBufferUsage()
@@ -442,58 +303,391 @@
             };
             return sentSpawn;
         }
->>>>>>> 737aa88b
-
-            m_NetworkManager.SpawnManager.PreSpawnNetworkObjectLocallyCommon(networkObject, spawnCommand.NetworkObjectId,
-                true, spawnCommand.IsPlayerObject, spawnCommand.OwnerClientId, false);
-
-            //todo: discuss with tools how to report shared bytes
-            m_NetworkManager.NetworkMetrics.TrackObjectSpawnReceived(srcClientId, networkObject, 8);
-        }
-
-        /// <summary>
-        /// Called by SnapshotSystem, to spawn an object locally
-        /// In the post- phase, we call PostSpawnNetworkObjectLocallyCommon
-        /// which will notify the game code. This is done in two steps as it needs to happen after the object's
-        /// NetworkVariables have been read
-        /// </summary>
-        internal void NetworkPostSpawnObject(SnapshotSpawnCommand spawnCommand, ulong srcClientId)
-        {
-            if (m_NetworkManager.SpawnManager.SpawnedObjects.TryGetValue(spawnCommand.NetworkObjectId,
-                out NetworkObject networkObject))
-            {
-                m_NetworkManager.SpawnManager.PostSpawnNetworkObjectLocallyCommon(networkObject, spawnCommand.NetworkObjectId,
+
+        internal ClientData.SentSpawn GetDespawnData(in ClientData clientData, in SnapshotDespawnCommand despawn, out SnapshotDataMessage.DespawnData data)
+        {
+            // remember which spawn we sent this connection with which sequence number
+            // that way, upon ack, we can track what is being ack'ed
+            ClientData.SentSpawn sentSpawn;
+            sentSpawn.ObjectId = despawn.NetworkObjectId;
+            sentSpawn.Tick = despawn.TickWritten;
+            sentSpawn.SequenceNumber = clientData.SequenceNumber;
+
+            data = new SnapshotDataMessage.DespawnData
+            {
+                NetworkObjectId = despawn.NetworkObjectId,
+                TickWritten = despawn.TickWritten
+            };
+
+            return sentSpawn;
+        }
+        /// <summary>
+        /// Read a received Entry
+        /// Must match WriteEntry
+        /// </summary>
+        /// <param name="data">Deserialized snapshot entry data</param>
+        internal Entry ReadEntry(SnapshotDataMessage.EntryData data)
+        {
+            Entry entry;
+            entry.Key.NetworkObjectId = data.NetworkObjectId;
+            entry.Key.BehaviourIndex = data.BehaviourIndex;
+            entry.Key.VariableIndex = data.VariableIndex;
+            entry.Key.TickWritten = data.TickWritten;
+            entry.Position = data.Position;
+            entry.Length = data.Length;
+
+            return entry;
+        }
+
+        internal SnapshotSpawnCommand ReadSpawn(SnapshotDataMessage.SpawnData data)
+        {
+            var command = new SnapshotSpawnCommand();
+
+            command.NetworkObjectId = data.NetworkObjectId;
+            command.GlobalObjectIdHash = data.Hash;
+            command.IsSceneObject = data.IsSceneObject;
+            command.IsPlayerObject = data.IsPlayerObject;
+            command.OwnerClientId = data.OwnerClientId;
+            command.ParentNetworkId = data.ParentNetworkId;
+            command.ObjectPosition = data.Position;
+            command.ObjectRotation = data.Rotation;
+            command.ObjectScale = data.Scale;
+
+            command.TickWritten = data.TickWritten;
+
+            return command;
+        }
+
+        internal SnapshotDespawnCommand ReadDespawn(SnapshotDataMessage.DespawnData data)
+        {
+            var command = new SnapshotDespawnCommand();
+
+            command.NetworkObjectId = data.NetworkObjectId;
+            command.TickWritten = data.TickWritten;
+
+            return command;
+        }
+
+        /// <summary>
+        /// Allocate memory from the buffer for the Entry and update it to point to the right location
+        /// </summary>
+        /// <param name="entry">The entry to allocate for</param>
+        /// <param name="size">The need size in bytes</param>
+        internal void AllocateEntry(ref Entry entry, int index, int size)
+        {
+            // todo: deal with full buffer
+
+            if (entry.Length > 0)
+            {
+                Allocator.Deallocate(index);
+            }
+
+            int pos;
+            bool ret = Allocator.Allocate(index, size, out pos);
+
+            if (!ret)
+            {
+                //todo: error handling
+            }
+
+            entry.Position = (ushort)pos;
+            entry.Length = (ushort)size;
+        }
+
+        /// <summary>
+        /// Read the buffer part of a snapshot
+        /// Must match WriteBuffer
+        /// The stream is actually a memory stream and we seek to each variable position as we deserialize them
+        /// </summary>
+        /// <param name="message">The message to pull the buffer from</param>
+        internal void ReadBuffer(in SnapshotDataMessage message)
+        {
+            RecvBuffer = message.ReceiveMainBuffer.ToArray(); // Note: Allocates
+        }
+
+        /// <summary>
+        /// Read the snapshot index from a buffer
+        /// Stores the entry. Allocates memory if needed. The actual buffer will be read later
+        /// </summary>
+        /// <param name="message">The message to read the index from</param>
+        internal void ReadIndex(in SnapshotDataMessage message)
+        {
+            Entry entry;
+
+            for (var i = 0; i < message.Entries.Length; i++)
+            {
+                bool added = false;
+
+                entry = ReadEntry(message.Entries[i]);
+
+                int pos = Find(entry.Key);// should return if there's anything more recent
+                if (pos == Entry.NotFound)
+                {
+                    pos = AddEntry(entry.Key);
+                    added = true;
+                }
+
+                // if we need to allocate more memory (the variable grew in size)
+                if (Entries[pos].Length < entry.Length)
+                {
+                    AllocateEntry(ref entry, pos, entry.Length);
+                    added = true;
+                }
+
+                if (added || entry.Key.TickWritten > Entries[pos].Key.TickWritten)
+                {
+                    Buffer.BlockCopy(RecvBuffer, entry.Position, MainBuffer, Entries[pos].Position, entry.Length);
+
+                    Entries[pos] = entry;
+
+                    // copy from readbuffer into buffer
+                    var networkVariable = FindNetworkVar(Entries[pos].Key);
+                    if (networkVariable != null)
+                    {
+                        unsafe
+                        {
+                            // This avoids copies - using Allocator.None creates a direct memory view into the buffer.
+                            fixed (byte* buffer = RecvBuffer)
+                            {
+                                var reader = new FastBufferReader(buffer, Collections.Allocator.None, RecvBuffer.Length);
+                                using (reader)
+                                {
+                                    reader.Seek(Entries[pos].Position);
+                                    // todo: consider refactoring out in its own function to accomodate
+                                    // other ways to (de)serialize
+                                    // Not using keepDirtyDelta anymore which is great. todo: remove and check for the overall effect on > 2 player
+                                    networkVariable.ReadDelta(reader, false);
+                                }
+                            }
+                        }
+                    }
+                }
+            }
+        }
+
+        internal void SpawnObject(SnapshotSpawnCommand spawnCommand, ulong srcClientId)
+        {
+            if (m_NetworkManager)
+            {
+                NetworkObject networkObject;
+                if (spawnCommand.ParentNetworkId == spawnCommand.NetworkObjectId)
+                {
+                    networkObject = m_NetworkManager.SpawnManager.CreateLocalNetworkObject(false,
+                            spawnCommand.GlobalObjectIdHash, spawnCommand.OwnerClientId, null, spawnCommand.ObjectPosition,
+                            spawnCommand.ObjectRotation);
+                }
+                else
+                {
+                    networkObject = m_NetworkManager.SpawnManager.CreateLocalNetworkObject(false,
+                            spawnCommand.GlobalObjectIdHash, spawnCommand.OwnerClientId, spawnCommand.ParentNetworkId, spawnCommand.ObjectPosition,
+                            spawnCommand.ObjectRotation);
+                }
+
+                m_NetworkManager.SpawnManager.SpawnNetworkObjectLocally(networkObject, spawnCommand.NetworkObjectId,
                     true, spawnCommand.IsPlayerObject, spawnCommand.OwnerClientId, false);
+                //todo: discuss with tools how to report shared bytes
+                m_NetworkManager.NetworkMetrics.TrackObjectSpawnReceived(srcClientId, networkObject, 8);
             }
             else
             {
-                Debug.LogError($"Didn't find expected NetworkObject for NetworkObjectId {spawnCommand.NetworkObjectId}");
-            }
-        }
-
-        /// <summary>
-        /// Called by SnapshotSystem, to despawn an object locally
-        /// </summary>
-        internal void NetworkDespawnObject(SnapshotDespawnCommand despawnCommand, ulong srcClientId)
-        {
-            m_NetworkManager.SpawnManager.SpawnedObjects.TryGetValue(despawnCommand.NetworkObjectId, out NetworkObject networkObject);
-
-            if (networkObject == null)
-            {
-                return;
-            }
-
-            m_NetworkManager.SpawnManager.OnDespawnObject(networkObject, true);
-            //todo: discuss with tools how to report shared bytes
-            m_NetworkManager.NetworkMetrics.TrackObjectDestroyReceived(srcClientId, networkObject, 8);
-        }
-
-        /// <summary>
-        /// Updates the internal state of SnapshotSystem to refresh its knowledge of:
-        /// - am I a server
-        /// - what are the client Ids
-        /// todo: consider optimizing
-        /// </summary>
+                MockSpawnObject(spawnCommand);
+            }
+        }
+
+        internal void DespawnObject(SnapshotDespawnCommand despawnCommand, ulong srcClientId)
+        {
+            if (m_NetworkManager)
+            {
+                m_NetworkManager.SpawnManager.SpawnedObjects.TryGetValue(despawnCommand.NetworkObjectId,
+                    out NetworkObject networkObject);
+
+                m_NetworkManager.SpawnManager.OnDespawnObject(networkObject, true);
+                //todo: discuss with tools how to report shared bytes
+                m_NetworkManager.NetworkMetrics.TrackObjectDestroyReceived(srcClientId, networkObject, 8);
+            }
+            else
+            {
+                MockDespawnObject(despawnCommand);
+            }
+        }
+
+
+        internal void ReadSpawns(in SnapshotDataMessage message, ulong srcClientId)
+        {
+            SnapshotSpawnCommand spawnCommand;
+            SnapshotDespawnCommand despawnCommand;
+
+            for (var i = 0; i < message.Spawns.Length; i++)
+            {
+                spawnCommand = ReadSpawn(message.Spawns[i]);
+
+                if (TickAppliedSpawn.ContainsKey(spawnCommand.NetworkObjectId) &&
+                    spawnCommand.TickWritten <= TickAppliedSpawn[spawnCommand.NetworkObjectId])
+                {
+                    continue;
+                }
+
+                TickAppliedSpawn[spawnCommand.NetworkObjectId] = spawnCommand.TickWritten;
+
+                // Debug.Log($"[Spawn] {spawnCommand.NetworkObjectId} {spawnCommand.TickWritten}");
+
+                SpawnObject(spawnCommand, srcClientId);
+            }
+            for (var i = 0; i < message.Despawns.Length; i++)
+            {
+                despawnCommand = ReadDespawn(message.Despawns[i]);
+
+                if (TickAppliedDespawn.ContainsKey(despawnCommand.NetworkObjectId) &&
+                    despawnCommand.TickWritten <= TickAppliedDespawn[despawnCommand.NetworkObjectId])
+                {
+                    continue;
+                }
+
+                TickAppliedDespawn[despawnCommand.NetworkObjectId] = despawnCommand.TickWritten;
+
+                // Debug.Log($"[DeSpawn] {despawnCommand.NetworkObjectId} {despawnCommand.TickWritten}");
+
+                DespawnObject(despawnCommand, srcClientId);
+            }
+        }
+
+        internal void ReadAcks(ulong clientId, ClientData clientData, in SnapshotDataMessage message, ConnectionRtt connection)
+        {
+            ushort ackSequence = message.Ack.LastReceivedSequence;
+            ushort seqMask = message.Ack.ReceivedSequenceMask;
+
+            // process the latest acknowledgment
+            ProcessSingleAck(ackSequence, clientId, clientData, connection);
+
+            // for each bit in the mask, acknowledge one message before
+            while (seqMask != 0)
+            {
+                ackSequence--;
+                // extract least bit
+                if (seqMask % 2 == 1)
+                {
+                    ProcessSingleAck(ackSequence, clientId, clientData, connection);
+                }
+                // move to next bit
+                seqMask >>= 1;
+            }
+        }
+
+        internal void ProcessSingleAck(ushort ackSequence, ulong clientId, ClientData clientData, ConnectionRtt connection)
+        {
+            // look through the spawns sent
+            for (int index = 0; index < clientData.SentSpawns.Count; /*no increment*/)
+            {
+                // needless copy, but I didn't find a way around
+                ClientData.SentSpawn sent = clientData.SentSpawns[index];
+
+                // for those with the sequence number being ack'ed
+                if (sent.SequenceNumber == ackSequence)
+                {
+                    // remember the tick
+                    if (!clientData.SpawnAck.ContainsKey(sent.ObjectId))
+                    {
+                        clientData.SpawnAck.Add(sent.ObjectId, sent.Tick);
+                    }
+                    else
+                    {
+                        clientData.SpawnAck[sent.ObjectId] = sent.Tick;
+                    }
+
+                    // check the spawn and despawn commands, find them, and if this is the last connection
+                    // to ack, let's remove them
+                    for (var i = 0; i < NumSpawns; i++)
+                    {
+                        if (Spawns[i].TickWritten == sent.Tick &&
+                            Spawns[i].NetworkObjectId == sent.ObjectId)
+                        {
+                            Spawns[i].TargetClientIds.Remove(clientId);
+
+                            if (Spawns[i].TargetClientIds.Count == 0)
+                            {
+                                // remove by moving the last spawn over
+                                Spawns[i] = Spawns[NumSpawns - 1];
+                                NumSpawns--;
+                                break;
+                            }
+                        }
+                    }
+                    for (var i = 0; i < NumDespawns; i++)
+                    {
+                        if (Despawns[i].TickWritten == sent.Tick &&
+                            Despawns[i].NetworkObjectId == sent.ObjectId)
+                        {
+                            Despawns[i].TargetClientIds.Remove(clientId);
+
+                            if (Despawns[i].TargetClientIds.Count == 0)
+                            {
+                                // remove by moving the last spawn over
+                                Despawns[i] = Despawns[NumDespawns - 1];
+                                NumDespawns--;
+                                break;
+                            }
+                        }
+                    }
+
+                    // remove current `sent`, by moving last over,
+                    // as it was acknowledged.
+                    // skip incrementing index
+                    clientData.SentSpawns[index] = clientData.SentSpawns[clientData.SentSpawns.Count - 1];
+                    clientData.SentSpawns.RemoveAt(clientData.SentSpawns.Count - 1);
+                }
+                else
+                {
+                    index++;
+                }
+            }
+
+            // keep track of RTTs, using the sequence number acknowledgement as a marker
+            connection.NotifyAck(ackSequence, Time.unscaledTime);
+        }
+
+        /// <summary>
+        /// Helper function to find the NetworkVariable object from a key
+        /// This will look into all spawned objects
+        /// </summary>
+        /// <param name="key">The key to search for</param>
+        private NetworkVariableBase FindNetworkVar(VariableKey key)
+        {
+            var spawnedObjects = m_NetworkManager.SpawnManager.SpawnedObjects;
+
+            if (spawnedObjects.ContainsKey(key.NetworkObjectId))
+            {
+                var behaviour = spawnedObjects[key.NetworkObjectId]
+                    .GetNetworkBehaviourAtOrderIndex(key.BehaviourIndex);
+                return behaviour.NetworkVariableFields[key.VariableIndex];
+            }
+
+            return null;
+        }
+
+        /// <summary>
+        /// Constructor
+        /// </summary>
+        /// Registers the snapshot system for early updates, keeps reference to the NetworkManager
+        internal SnapshotSystem(NetworkManager networkManager, NetworkConfig config, NetworkTickSystem networkTickSystem)
+        {
+            m_NetworkManager = networkManager;
+            m_NetworkTickSystem = networkTickSystem;
+
+            m_UseSnapshotDelta = config.UseSnapshotDelta;
+            m_UseSnapshotSpawn = config.UseSnapshotSpawn;
+            m_SnapshotMaxSpawnUsage = config.SnapshotMaxSpawnUsage;
+
+            UpdateClientServerData();
+
+            this.RegisterNetworkUpdate(NetworkUpdateStage.EarlyUpdate);
+
+            // we ask for twice as many slots because there could end up being one free spot between each pair of slot used
+            Allocator = new IndexAllocator(k_BufferSize, k_MaxVariables * 2);
+            Spawns = new SnapshotSpawnCommand[SpawnsBufferCount];
+            Despawns = new SnapshotDespawnCommand[DespawnsBufferCount];
+        }
+
+        // since we don't want to access the NetworkManager directly, we refresh those values on Update
         internal void UpdateClientServerData()
         {
             if (m_NetworkManager)
@@ -516,23 +710,32 @@
 
         internal ConnectionRtt GetConnectionRtt(ulong clientId)
         {
-            return new ConnectionRtt();
-        }
-
+            if (!m_ConnectionRtts.ContainsKey(clientId))
+            {
+                m_ConnectionRtts.Add(clientId, new ConnectionRtt());
+            }
+
+            return m_ConnectionRtts[clientId];
+        }
+
+        /// <summary>
+        /// Dispose
+        /// </summary>
+        /// Unregisters the snapshot system from early updates
         public void Dispose()
         {
-            this.UnregisterNetworkUpdate(NetworkUpdateStage.PostLateUpdate);
+            this.UnregisterNetworkUpdate(NetworkUpdateStage.EarlyUpdate);
         }
 
         public void NetworkUpdate(NetworkUpdateStage updateStage)
         {
-            if (updateStage == NetworkUpdateStage.PostLateUpdate)
-            {
-                if (m_NetworkManager)
-                {
-                    m_NetworkManager.BehaviourUpdater.NetworkBehaviourUpdate(m_NetworkManager);
-                }
-
+            if (!m_UseSnapshotDelta && !m_UseSnapshotSpawn)
+            {
+                return;
+            }
+
+            if (updateStage == NetworkUpdateStage.EarlyUpdate)
+            {
                 UpdateClientServerData();
 
                 var tick = m_NetworkTickSystem.LocalTime.Tick;
@@ -558,411 +761,37 @@
                         SendSnapshot(ServerClientId);
                     }
                 }
-            }
-        }
-
-<<<<<<< HEAD
-        // where we build and send a snapshot to a given client
+
+                // useful for debugging, but generates LOTS of spam
+                // DebugDisplayStore();
+            }
+        }
+
+        // todo --M1--
+        // for now, the full snapshot is always sent
+        // this will change significantly
+        /// <summary>
+        /// Send the snapshot to a specific client
+        /// </summary>
+        /// <param name="clientId">The client index to send to</param>
         private void SendSnapshot(ulong clientId)
-=======
-        internal void SpawnObject(SnapshotSpawnCommand spawnCommand, ulong srcClientId)
-        {
-            if (m_NetworkManager)
-            {
-                NetworkObject networkObject;
-                if (spawnCommand.ParentNetworkId == spawnCommand.NetworkObjectId)
-                {
-                    networkObject = m_NetworkManager.SpawnManager.CreateLocalNetworkObject(false,
-                            spawnCommand.GlobalObjectIdHash, spawnCommand.OwnerClientId, null, spawnCommand.ObjectPosition,
-                            spawnCommand.ObjectRotation);
-                }
-                else
-                {
-                    networkObject = m_NetworkManager.SpawnManager.CreateLocalNetworkObject(false,
-                            spawnCommand.GlobalObjectIdHash, spawnCommand.OwnerClientId, spawnCommand.ParentNetworkId, spawnCommand.ObjectPosition,
-                            spawnCommand.ObjectRotation);
-                }
-
-                m_NetworkManager.SpawnManager.SpawnNetworkObjectLocally(networkObject, spawnCommand.NetworkObjectId,
-                    true, spawnCommand.IsPlayerObject, spawnCommand.OwnerClientId, false);
-                //todo: discuss with tools how to report shared bytes
-                m_NetworkManager.NetworkMetrics.TrackObjectSpawnReceived(srcClientId, networkObject, 8);
-            }
-            else
-            {
-                MockSpawnObject(spawnCommand);
-            }
-        }
-
-        internal void DespawnObject(SnapshotDespawnCommand despawnCommand, ulong srcClientId)
-        {
-            if (m_NetworkManager)
-            {
-                m_NetworkManager.SpawnManager.SpawnedObjects.TryGetValue(despawnCommand.NetworkObjectId,
-                    out NetworkObject networkObject);
-
-                m_NetworkManager.SpawnManager.OnDespawnObject(networkObject, true);
-                //todo: discuss with tools how to report shared bytes
-                m_NetworkManager.NetworkMetrics.TrackObjectDestroyReceived(srcClientId, networkObject, 8);
-            }
-            else
-            {
-                MockDespawnObject(despawnCommand);
-            }
-        }
-
-
-        internal void ReadSpawns(in SnapshotDataMessage message, ulong srcClientId)
->>>>>>> 737aa88b
-        {
-            var header = new SnapshotHeader();
-            var message = new SnapshotDataMessage(0);
-
-            // Verify we allocated client Data for this clientId
+        {
+            // make sure we have a ClientData and ConnectionRtt entry for each client
             if (!m_ClientData.ContainsKey(clientId))
             {
-                m_ClientData.Add(clientId, new ClientData(0));
-            }
-
-            // Find which spawns must be included
-            var spawnsToInclude = new List<int>();
-            for (var index = 0; index < NumSpawns; index++)
-            {
-                if (SpawnsMeta[index].TargetClientIds.Contains(clientId))
-                {
-                    spawnsToInclude.Add(index);
-                }
-            }
-
-<<<<<<< HEAD
-            // Find which despawns must be included
-            var despawnsToInclude = new List<int>();
-            for (var index = 0; index < NumDespawns; index++)
-            {
-                if (DespawnsMeta[index].TargetClientIds.Contains(clientId))
-                {
-                    despawnsToInclude.Add(index);
-                }
-=======
-                TickAppliedSpawn[spawnCommand.NetworkObjectId] = spawnCommand.TickWritten;
-
-                // Debug.Log($"[Spawn] {spawnCommand.NetworkObjectId} {spawnCommand.TickWritten}");
-
-                SpawnObject(spawnCommand, srcClientId);
->>>>>>> 737aa88b
-            }
-
-            // Find which value updates must be included
-            var updatesToInclude = new List<int>();
-            var updatesPayloadLength = 0;
-            for (var index = 0; index < NumUpdates; index++)
-            {
-                if (UpdatesMeta[index].TargetClientIds.Contains(clientId))
-                {
-                    updatesToInclude.Add(index);
-                    updatesPayloadLength += Updates[index].SerializedLength;
-                }
-            }
-
-
-<<<<<<< HEAD
-            header.CurrentTick = m_CurrentTick;
-            header.SpawnCount = spawnsToInclude.Count;
-            header.DespawnCount = despawnsToInclude.Count;
-            header.UpdateCount = updatesToInclude.Count;
-            header.LastReceivedSequence = m_ClientData[clientId].LastReceivedTick;
-
-            if (!message.WriteBuffer.TryBeginWrite(
-                FastBufferWriter.GetWriteSize(header) +
-                spawnsToInclude.Count * FastBufferWriter.GetWriteSize(Spawns[0]) +
-                despawnsToInclude.Count * FastBufferWriter.GetWriteSize(Despawns[0]) +
-                updatesToInclude.Count * FastBufferWriter.GetWriteSize(Updates[0]) +
-                updatesPayloadLength))
-            {
-                // todo: error handling
-                Debug.Assert(false, "Unable to secure buffer for sending");
-=======
-                DespawnObject(despawnCommand, srcClientId);
->>>>>>> 737aa88b
-            }
-
-            message.WriteBuffer.WriteValue(header);
-
-            // Write the Spawns.
-            foreach (var index in spawnsToInclude)
-            {
-                message.WriteBuffer.WriteValue(Spawns[index]);
-            }
-
-            // Write the Updates, interleaved with the variable payload
-            foreach (var index in updatesToInclude)
-            {
-                message.WriteBuffer.WriteValue(Updates[index]);
-                message.WriteBuffer.WriteBytes(MemoryBuffer, Updates[index].SerializedLength, UpdatesMeta[index].BufferPos);
-            }
-
-            // Write the Despawns.
-            foreach (var index in despawnsToInclude)
-            {
-                message.WriteBuffer.WriteValue(Despawns[index]);
-            }
-
-            SendMessage(message, clientId);
-        }
-
-        internal void CleanUpdateFromSnapshot(SnapshotDespawnCommand despawnCommand)
-        {
-            for (int i = 0; i < NumUpdates; /*increment done below*/)
-            {
-                // if this is a despawn command for an object we have an update for, let's forget it
-                if (Updates[i].NetworkObjectId == despawnCommand.NetworkObjectId)
-                {
-                    // deallocate the memory
-                    MemoryStorage.Deallocate(UpdatesMeta[i].Index);
-                    // retrieve the index as available
-                    m_AvailableIndices[m_NumAvailableIndices++] = UpdatesMeta[i].Index;
-
-                    Updates[i] = Updates[NumUpdates - 1];
-                    UpdatesMeta[i] = UpdatesMeta[NumUpdates - 1];
-                    NumUpdates--;
-
-                    // skip incrementing i
-                }
-                else
-                {
-                    i++;
-                }
-            }
-        }
-
-        /// <summary>
-        /// Entry-point into SnapshotSystem to spawn an object
-        /// called with a SnapshotSpawnCommand, the NetworkObject and a list of target clientIds, where null means all clients
-        /// </summary>
-        internal void Spawn(SnapshotSpawnCommand command, NetworkObject networkObject, List<ulong> targetClientIds)
-        {
-<<<<<<< HEAD
-            command.TickWritten = m_CurrentTick;
-=======
-            var spawnedObjects = m_NetworkManager.SpawnManager.SpawnedObjects;
->>>>>>> 737aa88b
-
-            if (NumSpawns >= SpawnsBufferCount)
-            {
-                SpawnsBufferCount = SpawnsBufferCount * 2;
-                Array.Resize(ref Spawns, SpawnsBufferCount);
-                Array.Resize(ref SpawnsMeta, SpawnsBufferCount);
-            }
-
-<<<<<<< HEAD
-            if (targetClientIds == default)
-            {
-                targetClientIds = GetClientList();
-            }
-
-            // todo:
-            // this 'if' might be temporary, but is needed to help in debugging
-            // or maybe it stays
-            if (targetClientIds.Count > 0)
-            {
-                Spawns[NumSpawns] = command;
-                SpawnsMeta[NumSpawns].TargetClientIds = targetClientIds;
-                NumSpawns++;
-            }
-
-            if (m_NetworkManager)
-            {
-                foreach (var dstClientId in targetClientIds)
-                {
-                    m_NetworkManager.NetworkMetrics.TrackObjectSpawnSent(dstClientId, networkObject, 8);
-                }
-
-                // When we spawn an object we need to include its initial value.
-                // This scans the NetworkVariable of the spawn object and store its NetworkVariables
-
-                var updateCommand = new UpdateCommand();
-                for (ushort childIndex = 0; childIndex < networkObject.ChildNetworkBehaviours.Count; childIndex++)
-                {
-                    var behaviour = networkObject.ChildNetworkBehaviours[childIndex];
-                    for (var variableIndex = 0; variableIndex < behaviour.NetworkVariableFields.Count; variableIndex++)
-                    {
-                        updateCommand.NetworkObjectId = command.NetworkObjectId;
-                        updateCommand.BehaviourIndex = childIndex;
-                        updateCommand.VariableIndex = variableIndex;
-
-                        // because this is a spawn, we specify that this isn't a delta update
-                        Store(updateCommand, behaviour.NetworkVariableFields[variableIndex], /* IsDelta = */ false);
-                    }
-                }
-            }
-=======
-            return null;
->>>>>>> 737aa88b
-        }
-
-        /// <summary>
-        /// Entry-point into SnapshotSystem to despawn an object
-        /// called with a SnapshotDespawnCommand, the NetworkObject and a list of target clientIds, where null means all clients
-        /// </summary>
-<<<<<<< HEAD
-        internal void Despawn(SnapshotDespawnCommand command, NetworkObject networkObject, List<ulong> targetClientIds)
-        {
-            command.TickWritten = m_CurrentTick;
-=======
-        /// Registers the snapshot system for early updates, keeps reference to the NetworkManager
-        internal SnapshotSystem(NetworkManager networkManager, NetworkConfig config, NetworkTickSystem networkTickSystem)
-        {
-            m_NetworkManager = networkManager;
-            m_NetworkTickSystem = networkTickSystem;
-
-            m_UseSnapshotDelta = config.UseSnapshotDelta;
-            m_UseSnapshotSpawn = config.UseSnapshotSpawn;
-            m_SnapshotMaxSpawnUsage = config.SnapshotMaxSpawnUsage;
-
-            UpdateClientServerData();
-
-            this.RegisterNetworkUpdate(NetworkUpdateStage.EarlyUpdate);
-
-            // we ask for twice as many slots because there could end up being one free spot between each pair of slot used
-            Allocator = new IndexAllocator(k_BufferSize, k_MaxVariables * 2);
-            Spawns = new SnapshotSpawnCommand[SpawnsBufferCount];
-            Despawns = new SnapshotDespawnCommand[DespawnsBufferCount];
-        }
-
-        // since we don't want to access the NetworkManager directly, we refresh those values on Update
-        internal void UpdateClientServerData()
-        {
-            if (m_NetworkManager)
-            {
-                IsServer = m_NetworkManager.IsServer;
-                IsConnectedClient = m_NetworkManager.IsConnectedClient;
-                ServerClientId = m_NetworkManager.ServerClientId;
-
-                // todo: This is extremely inefficient. What is the efficient and idiomatic way ?
-                ConnectedClientsId.Clear();
-                if (IsServer)
-                {
-                    foreach (var id in m_NetworkManager.ConnectedClientsIds)
-                    {
-                        ConnectedClientsId.Add(id);
-                    }
-                }
-            }
-        }
->>>>>>> 737aa88b
-
-            if (NumDespawns >= DespawnsBufferCount)
-            {
-                DespawnsBufferCount = DespawnsBufferCount * 2;
-                Array.Resize(ref Despawns, DespawnsBufferCount);
-                Array.Resize(ref DespawnsMeta, DespawnsBufferCount);
-            }
-
-<<<<<<< HEAD
-            if (targetClientIds == default)
-=======
-            return m_ConnectionRtts[clientId];
-        }
-
-        /// <summary>
-        /// Dispose
-        /// </summary>
-        /// Unregisters the snapshot system from early updates
-        public void Dispose()
-        {
-            this.UnregisterNetworkUpdate(NetworkUpdateStage.EarlyUpdate);
-        }
-
-        public void NetworkUpdate(NetworkUpdateStage updateStage)
-        {
-            if (!m_UseSnapshotDelta && !m_UseSnapshotSpawn)
->>>>>>> 737aa88b
-            {
-                targetClientIds = GetClientList();
-            }
-
-            // todo:
-            // this 'if' might be temporary, but is needed to help in debugging
-            // or maybe it stays
-            if (targetClientIds.Count > 0)
-            {
-<<<<<<< HEAD
-                Despawns[NumDespawns] = command;
-                DespawnsMeta[NumDespawns].TargetClientIds = targetClientIds;
-                NumDespawns++;
-            }
-
-            CleanUpdateFromSnapshot(command);
-
-            if (m_NetworkManager)
-            {
-                foreach (var dstClientId in targetClientIds)
-                {
-                    m_NetworkManager.NetworkMetrics.TrackObjectDestroySent(dstClientId, networkObject, 8);
-=======
-                UpdateClientServerData();
-
-                var tick = m_NetworkTickSystem.LocalTime.Tick;
-
-                if (tick != m_CurrentTick)
-                {
-                    m_CurrentTick = tick;
-                    if (IsServer)
-                    {
-                        for (int i = 0; i < ConnectedClientsId.Count; i++)
-                        {
-                            var clientId = ConnectedClientsId[i];
-
-                            // don't send to ourselves
-                            if (clientId != ServerClientId)
-                            {
-                                SendSnapshot(clientId);
-                            }
-                        }
-                    }
-                    else if (IsConnectedClient)
-                    {
-                        SendSnapshot(ServerClientId);
-                    }
->>>>>>> 737aa88b
-                }
-            }
-        }
-
-        // entry-point for value updates
-        internal void Store(UpdateCommand command, NetworkVariableBase networkVariable, bool isDelta = true)
-        {
-            command.TickWritten = m_CurrentTick;
-            command.IsDelta = isDelta;
-
-            var commandPosition = -1;
-
-            List<ulong> targetClientIds = GetClientList();
-
-            if (targetClientIds.Count == 0)
-            {
-                return;
-            }
-
-            // Look for an existing variable's position to update before adding a new entry
-            for (var i = 0; i < NumUpdates; i++)
-            {
-                if (Updates[i].BehaviourIndex == command.BehaviourIndex &&
-                    Updates[i].NetworkObjectId == command.NetworkObjectId &&
-                    Updates[i].VariableIndex == command.VariableIndex)
-                {
-                    commandPosition = i;
-                    break;
-                }
-            }
-
-            if (commandPosition == -1)
-            {
-<<<<<<< HEAD
-                int index = -1;
-
-                if (NumUpdates >= UpdatesBufferCount)
-=======
+                m_ClientData.Add(clientId, new ClientData());
+            }
+
+            if (!m_ConnectionRtts.ContainsKey(clientId))
+            {
+                m_ConnectionRtts.Add(clientId, new ConnectionRtt());
+            }
+
+            m_ConnectionRtts[clientId].NotifySend(m_ClientData[clientId].SequenceNumber, Time.unscaledTime);
+
+            var sequence = m_ClientData[clientId].SequenceNumber;
+            var message = new SnapshotDataMessage
+            {
                 CurrentTick = m_CurrentTick,
                 Sequence = sequence,
                 Range = (ushort)Allocator.Range,
@@ -973,144 +802,93 @@
                 SendMainBuffer = MainBuffer,
 
                 Ack = new SnapshotDataMessage.AckData
->>>>>>> 737aa88b
-                {
-                    UpdatesBufferCount = UpdatesBufferCount * 2;
-                    Array.Resize(ref Updates, UpdatesBufferCount);
-                    Array.Resize(ref UpdatesMeta, UpdatesBufferCount);
-                }
-
-                commandPosition = NumUpdates;
-                NumUpdates++;
-
-                index = m_AvailableIndices[0];
-                m_AvailableIndices[0] = m_AvailableIndices[m_NumAvailableIndices - 1];
-                m_NumAvailableIndices--;
-
-                UpdatesMeta[commandPosition].Index = index;
+                {
+                    LastReceivedSequence = m_ClientData[clientId].LastReceivedSequence,
+                    ReceivedSequenceMask = m_ClientData[clientId].ReceivedSequenceMask
+                }
+            };
+
+
+            // write the snapshot: buffer, index, spawns, despawns
+            WriteIndex(ref message);
+            WriteSpawns(ref message, clientId);
+
+            if (m_NetworkManager)
+            {
+                m_NetworkManager.SendMessage(message, NetworkDelivery.Unreliable, clientId);
             }
             else
             {
-                // de-allocate previous buffer as a new one will be allocated
-                MemoryStorage.Deallocate(UpdatesMeta[commandPosition].Index);
-            }
-
-<<<<<<< HEAD
-            // the position we'll be serializing the network variable at, in our memory buffer
-            int bufferPos = 0;
-=======
-            if (m_NetworkManager)
-            {
-                m_NetworkManager.SendMessage(message, NetworkDelivery.Unreliable, clientId);
-            }
-            else
-            {
                 MockSendMessage(message, NetworkDelivery.Unreliable, clientId);
             }
->>>>>>> 737aa88b
-
-            m_Writer.Seek(0);
-            m_Writer.Truncate(0);
-
-            if (m_NumAvailableIndices == 0)
-            {
-                // todo: error handling
-                Debug.Assert(false);
-            }
-
-            // we use WriteDelta for updates, but WriteField for spawns. It is important to use the correct one
-            // for NetworkList. And, in the future, NetworkVariables might care, too.
-            if (command.IsDelta)
-            {
-                networkVariable.WriteDelta(m_Writer);
-            }
-            else
-            {
-                networkVariable.WriteField(m_Writer);
-            }
-
-            command.SerializedLength = m_Writer.Length;
-
-            var allocated = MemoryStorage.Allocate(UpdatesMeta[commandPosition].Index, m_Writer.Length, out bufferPos);
-
-            Debug.Assert(allocated);
-
-            unsafe
-            {
-                fixed (byte* buff = &MemoryBuffer[0])
-                {
-                    Buffer.MemoryCopy(m_Writer.GetUnsafePtr(), buff + bufferPos, TotalBufferMemory - bufferPos,
-                        m_Writer.Length);
-                }
-            }
-
-            Updates[commandPosition] = command;
-            UpdatesMeta[commandPosition].TargetClientIds = targetClientIds;
-            UpdatesMeta[commandPosition].BufferPos = bufferPos;
-        }
-
-        internal void HandleSnapshot(ulong clientId, SnapshotDataMessage message)
-        {
-            // Read the Spawns. Count first, then each spawn
-            var spawnCommand = new SnapshotSpawnCommand();
-            var despawnCommand = new SnapshotDespawnCommand();
-            var updateCommand = new UpdateCommand();
-
-            var header = new SnapshotHeader();
-
-<<<<<<< HEAD
-            // Verify we allocated client Data for this clientId
-            if (!m_ClientData.ContainsKey(clientId))
-=======
+
+            m_ClientData[clientId].LastReceivedSequence = 0;
+
+            // todo: this is incorrect (well, sub-optimal)
+            // we should still continue ack'ing past messages, in case this one is dropped
+            m_ClientData[clientId].ReceivedSequenceMask = 0;
+            m_ClientData[clientId].SequenceNumber++;
+        }
+
+        // Checks if a given SpawnCommand should be written to a Snapshot Message
+        // Performs exponential back off. To write a spawn a second time
+        // two ticks must have gone by. To write it a third time, four ticks, etc...
+        // This prioritize commands that have been re-sent less than others
+        private bool ShouldWriteSpawn(in SnapshotSpawnCommand spawnCommand)
+        {
+            if (m_CurrentTick < spawnCommand.TickWritten)
+            {
+                return false;
+            }
+
+            // 63 as we can't shift more than that.
+            var diff = Math.Min(63, m_CurrentTick - spawnCommand.TickWritten);
+
+            // -1 to make the first resend immediate
+            return (1 << diff) > (spawnCommand.TimesWritten - 1);
+        }
+
+        private bool ShouldWriteDespawn(in SnapshotDespawnCommand despawnCommand)
+        {
+            if (m_CurrentTick < despawnCommand.TickWritten)
+            {
+                return false;
+            }
+
+            // 63 as we can't shift more than that.
+            var diff = Math.Min(63, m_CurrentTick - despawnCommand.TickWritten);
+
+            // -1 to make the first resend immediate
+            return (1 << diff) > (despawnCommand.TimesWritten - 1);
+        }
+
+        private void WriteSpawns(ref SnapshotDataMessage message, ulong clientId)
+        {
+            var spawnWritten = 0;
+            var despawnWritten = 0;
+            var overSize = false;
+
+            ClientData clientData = m_ClientData[clientId];
+
             // this is needed because spawns being removed may have reduce the size below LRU position
             if (NumSpawns > 0)
             {
                 clientData.NextSpawnIndex %= NumSpawns;
             }
             else
->>>>>>> 737aa88b
-            {
-                m_ClientData.Add(clientId, new ClientData(0));
-            }
-
-<<<<<<< HEAD
-            if (message.ReadBuffer.TryBeginRead(FastBufferWriter.GetWriteSize(header)))
-            {
-                // todo: error handling
-                message.ReadBuffer.ReadValue(out header);
-=======
+            {
+                clientData.NextSpawnIndex = 0;
+            }
+
             if (NumDespawns > 0)
             {
                 clientData.NextDespawnIndex %= NumDespawns;
->>>>>>> 737aa88b
             }
             else
             {
-                Debug.LogError("Error reading header");
-                return;
-            }
-
-<<<<<<< HEAD
-            var clientData = m_ClientData[clientId];
-            clientData.LastReceivedTick = header.CurrentTick;
-            m_ClientData[clientId] = clientData;
-
-            if (!message.ReadBuffer.TryBeginRead(FastBufferWriter.GetWriteSize(spawnCommand) * header.SpawnCount))
-            {
-                // todo: deal with error
-            }
-
-            var spawnPosition = message.ReadBuffer.Position;
-            for (int index = 0; index < header.SpawnCount; index++)
-            {
-                message.ReadBuffer.ReadValue(out spawnCommand);
-
-                if (TickAppliedSpawn.ContainsKey(spawnCommand.NetworkObjectId) &&
-                    spawnCommand.TickWritten <= TickAppliedSpawn[spawnCommand.NetworkObjectId])
-                {
-                    continue;
-                }
-=======
+                clientData.NextDespawnIndex = 0;
+            }
+
             message.Spawns = new NativeList<SnapshotDataMessage.SpawnData>(NumSpawns, Collections.Allocator.TempJob);
             message.Despawns = new NativeList<SnapshotDataMessage.DespawnData>(NumDespawns, Collections.Allocator.TempJob);
             var spawnUsage = 0;
@@ -1141,31 +919,17 @@
             }
 
             // even though we might have a spawn we could not fit, it's possible despawns will fit (they're smaller)
->>>>>>> 737aa88b
-
-                PreSpawnObject(spawnCommand, clientId);
-            }
-
-<<<<<<< HEAD
-            for (int index = 0; index < header.UpdateCount; index++)
-=======
+
+            // todo: this next line is commented for now because there's no check for a spawn command to have been
+            // ack'ed before sending a despawn for the same object.
+            // Uncommenting this line would allow some despawn to be sent while spawns are pending.
+            // As-is it is overly restrictive but allows us to go forward without the spawn/despawn dependency check
+            // overSize = false;
+
             for (var j = 0; j < NumDespawns && !overSize; j++)
->>>>>>> 737aa88b
-            {
-                message.ReadBuffer.TryBeginRead(FastBufferWriter.GetWriteSize(updateCommand));
-                message.ReadBuffer.ReadValue(out updateCommand);
-
-<<<<<<< HEAD
-                // Find the network variable;
-                GetBehaviourVariable(updateCommand, out NetworkBehaviour behaviour, out NetworkVariableBase variable, clientId);
-
-                // if the variable is not present anymore (despawned) or if this is an older update, let skip
-                // we still need to seek over the message, though
-                if (variable != null && updateCommand.TickWritten > variable.TickRead)
-                {
-                    variable.TickRead = updateCommand.TickWritten;
-                    if (updateCommand.IsDelta)
-=======
+            {
+                var index = clientData.NextDespawnIndex;
+
                 // todo: re-enable ShouldWriteSpawn, once we have a mechanism to not let despawn pass in front of spawns
                 if (Despawns[index].TargetClientIds.Contains(clientId) /*&& ShouldWriteDespawn(Despawns[index])*/)
                 {
@@ -1173,23 +937,10 @@
 
                     // limit spawn sizes, compare current pos to very first position we wrote to
                     if (spawnUsage > m_SnapshotMaxSpawnUsage)
->>>>>>> 737aa88b
-                    {
-                        // todo: revisit if we need to pass something for keepDirtyDelta
-                        // since we currently only have server-authoritative changes, this makes no difference
-                        variable.ReadDelta(message.ReadBuffer, /* keepDirtyDelta = */false);
-                    }
-                    else
-                    {
-                        variable.ReadField(message.ReadBuffer);
-                    }
-<<<<<<< HEAD
-
-                    m_NetworkManager.NetworkMetrics.TrackNetworkVariableDeltaReceived(
-                        clientId, behaviour.NetworkObject, variable.Name, behaviour.__getTypeName(), 20); // todo: what length ?
-                }
-                else
-=======
+                    {
+                        overSize = true;
+                        break;
+                    }
                     var sentDespawn = GetDespawnData(clientData, in Despawns[index], out var despawn);
                     message.Despawns.Add(despawn);
                     Despawns[index].TimesWritten++;
@@ -1212,29 +963,15 @@
                 var entryMeta = Entries[i];
                 var entry = entryMeta.Key;
                 message.Entries.Add(new SnapshotDataMessage.EntryData
->>>>>>> 737aa88b
-                {
-                    // skip over the value update payload we don't need to read
-                    message.ReadBuffer.Seek(message.ReadBuffer.Position + updateCommand.SerializedLength);
-                }
-            }
-<<<<<<< HEAD
-
-            if (!message.ReadBuffer.TryBeginRead(FastBufferWriter.GetWriteSize(despawnCommand) * header.DespawnCount))
-            {
-                // todo: deal with error
-            }
-
-            for (int index = 0; index < header.DespawnCount; index++)
-            {
-                message.ReadBuffer.ReadValue(out despawnCommand);
-
-                // todo: can we keep a single value of which tick we applied instead of per object ?
-                if (TickAppliedDespawn.ContainsKey(despawnCommand.NetworkObjectId) &&
-                    despawnCommand.TickWritten <= TickAppliedDespawn[despawnCommand.NetworkObjectId])
-                {
-                    continue;
-=======
+                {
+                    NetworkObjectId = entry.NetworkObjectId,
+                    BehaviourIndex = entry.BehaviourIndex,
+                    VariableIndex = entry.VariableIndex,
+                    TickWritten = entry.TickWritten,
+                    Position = entryMeta.Position,
+                    Length = entryMeta.Length
+                });
+            }
         }
 
         internal void Spawn(SnapshotSpawnCommand command)
@@ -1294,93 +1031,78 @@
                 fixed (byte* buffer = MainBuffer)
                 {
                     UnsafeUtility.MemCpy(buffer + Entries[index].Position, varBuffer.GetUnsafePtr(), varBuffer.Length);
->>>>>>> 737aa88b
-                }
-
-                TickAppliedDespawn[despawnCommand.NetworkObjectId] = despawnCommand.TickWritten;
-                DespawnObject(despawnCommand, clientId);
-            }
-
-            // todo: can we keep a single value of which tick we applied instead of per object ?
-
-            for (int i = 0; i < NumSpawns;)
-            {
-                if (Spawns[i].TickWritten < header.LastReceivedSequence &&
-                    SpawnsMeta[i].TargetClientIds.Contains(clientId))
-                {
-                    SpawnsMeta[i].TargetClientIds.Remove(clientId);
-
-                    if (SpawnsMeta[i].TargetClientIds.Count == 0)
-                    {
-                        SpawnsMeta[i] = SpawnsMeta[NumSpawns - 1];
-                        Spawns[i] = Spawns[NumSpawns - 1];
-                        NumSpawns--;
-
-                        continue; // skip the i++ below
-                    }
-                }
-                i++;
-            }
-            for (int i = 0; i < NumDespawns;)
-            {
-                if (Despawns[i].TickWritten < header.LastReceivedSequence &&
-                    DespawnsMeta[i].TargetClientIds.Contains(clientId))
-                {
-                    DespawnsMeta[i].TargetClientIds.Remove(clientId);
-
-                    if (DespawnsMeta[i].TargetClientIds.Count == 0)
-                    {
-                        DespawnsMeta[i] = DespawnsMeta[NumDespawns - 1];
-                        Despawns[i] = Despawns[NumDespawns - 1];
-                        NumDespawns--;
-
-                        continue; // skip the i++ below
-                    }
-                }
-                i++;
-            }
-            for (int i = 0; i < NumUpdates;)
-            {
-                if (Updates[i].TickWritten < header.LastReceivedSequence &&
-                    UpdatesMeta[i].TargetClientIds.Contains(clientId))
-                {
-                    UpdatesMeta[i].TargetClientIds.Remove(clientId);
-
-<<<<<<< HEAD
-                    if (UpdatesMeta[i].TargetClientIds.Count == 0)
-                    {
-                        MemoryStorage.Deallocate(UpdatesMeta[i].Index);
-                        m_AvailableIndices[m_NumAvailableIndices++] = UpdatesMeta[i].Index;
-=======
+                }
+            }
+        }
+
+
+        /// <summary>
+        /// Entry point when a Snapshot is received
+        /// This is where we read and store the received snapshot
+        /// </summary>
+        /// <param name="clientId"></param>
+        /// <param name="message">The message to read from</param>
+        internal void HandleSnapshot(ulong clientId, in SnapshotDataMessage message)
+        {
+            // make sure we have a ClientData entry for each client
+            if (!m_ClientData.ContainsKey(clientId))
+            {
+                m_ClientData.Add(clientId, new ClientData());
+            }
+
+            if (message.Sequence >= m_ClientData[clientId].LastReceivedSequence)
+            {
+                if (m_ClientData[clientId].ReceivedSequenceMask != 0)
+                {
+                    // since each bit in ReceivedSequenceMask is relative to the last received sequence
+                    // we need to shift all the bits by the difference in sequence
+                    var shift = message.Sequence - m_ClientData[clientId].LastReceivedSequence;
+                    if (shift < sizeof(ushort) * 8)
+                    {
+                        m_ClientData[clientId].ReceivedSequenceMask <<= shift;
+                    }
+                    else
+                    {
+                        m_ClientData[clientId].ReceivedSequenceMask = 0;
+                    }
+                }
+
+                if (m_ClientData[clientId].LastReceivedSequence != 0)
+                {
+                    // because the bit we're adding for the previous ReceivedSequenceMask
+                    // was implicit, it needs to be shift by one less
+                    var shift = message.Sequence - 1 - m_ClientData[clientId].LastReceivedSequence;
+                    if (shift < sizeof(ushort) * 8)
+                    {
+                        m_ClientData[clientId].ReceivedSequenceMask |= (ushort)(1 << shift);
+                    }
+                }
+
+                m_ClientData[clientId].LastReceivedSequence = message.Sequence;
+            }
+            else
+            {
+                // todo: Missing: dealing with out-of-order message acknowledgments
+                // we should set m_ClientData[clientId].ReceivedSequenceMask accordingly
+                // testing this will require a way to reorder SnapshotMessages, which we lack at the moment
+                //
+                // without this, we incur extra retransmit, not a catastrophic failure
+            }
+
             ReadBuffer(message);
             ReadIndex(message);
             ReadAcks(clientId, m_ClientData[clientId], message, GetConnectionRtt(clientId));
             ReadSpawns(message, clientId);
         }
->>>>>>> 737aa88b
-
-                        UpdatesMeta[i] = UpdatesMeta[NumUpdates - 1];
-                        Updates[i] = Updates[NumUpdates - 1];
-                        NumUpdates--;
-
-                        continue; // skip the i++ below
-                    }
-                }
-                i++;
-            }
-
-<<<<<<< HEAD
-            var endPosition = message.ReadBuffer.Position;
-            message.ReadBuffer.Seek(spawnPosition);
-            for (int index = 0; index < header.SpawnCount; index++)
-            {
-                message.ReadBuffer.ReadValue(out spawnCommand);
-
-                if (TickAppliedSpawn.ContainsKey(spawnCommand.NetworkObjectId) &&
-                    spawnCommand.TickWritten <= TickAppliedSpawn[spawnCommand.NetworkObjectId])
-                {
-                    continue;
-=======
+
+        // todo --M1--
+        // This is temporary debugging code. Once the feature is complete, we can consider removing it
+        // But we could also leave it in in debug to help developers
+        private void DebugDisplayStore()
+        {
+            string table = "=== Snapshot table ===\n";
+            table += $"We're clientId {m_NetworkManager.LocalClientId}\n";
+
             table += "=== Variables ===\n";
             for (int i = 0; i < LastEntry; i++)
             {
@@ -1390,25 +1112,11 @@
                 for (int j = 0; j < Entries[i].Length && j < 4; j++)
                 {
                     table += MainBuffer[Entries[i].Position + j].ToString("X2") + " ";
->>>>>>> 737aa88b
-                }
-
-                TickAppliedSpawn[spawnCommand.NetworkObjectId] = spawnCommand.TickWritten;
-                PostSpawnObject(spawnCommand, clientId);
-            }
-            message.ReadBuffer.Seek(endPosition);
-        }
-
-<<<<<<< HEAD
-        internal void NetworkGetBehaviourVariable(UpdateCommand updateCommand, out NetworkBehaviour behaviour, out NetworkVariableBase variable, ulong srcClientId)
-        {
-            if (m_NetworkManager.SpawnManager.SpawnedObjects.TryGetValue(updateCommand.NetworkObjectId,
-                out NetworkObject networkObject))
-            {
-                behaviour = networkObject.GetNetworkBehaviourAtOrderIndex(updateCommand.BehaviourIndex);
-
-                Debug.Assert(networkObject != null);
-=======
+                }
+
+                table += "\n";
+            }
+
             table += "=== Spawns ===\n";
 
             for (int i = 0; i < NumSpawns; i++)
@@ -1420,22 +1128,15 @@
                 }
                 table += $"Spawn Object Id {Spawns[i].NetworkObjectId}, Tick {Spawns[i].TickWritten}, Target {targets}\n";
             }
->>>>>>> 737aa88b
-
-                variable = behaviour.NetworkVariableFields[updateCommand.VariableIndex];
-            }
-            else
-            {
-                variable = null;
-                behaviour = null;
-            }
-        }
-
-        internal int NetworkSendMessage(SnapshotDataMessage message, ulong clientId)
-        {
-            m_NetworkManager.SendMessage(ref message, NetworkDelivery.ReliableFragmentedSequenced, clientId);
-
-            return 0;
+
+            table += $"=== RTTs ===\n";
+            foreach (var iterator in m_ConnectionRtts)
+            {
+                table += $"client {iterator.Key} RTT {iterator.Value.GetRtt().AverageSec}\n";
+            }
+
+            table += "======\n";
+            Debug.Log(table);
         }
     }
 }