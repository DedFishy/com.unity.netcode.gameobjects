--- conflicted
+++ resolved
@@ -92,16 +92,12 @@
   - enabled: 1
     path: Assets/Tests/Runtime/ObjectParenting/NetworkObjectParentingTests.unity
     guid: 7522f8723c5674939a3c24acfd83a688
-<<<<<<< HEAD
-  m_configObjects:
-    com.unity.addressableassets: {fileID: 11400000, guid: 5a3d5c53c25349c48912726ae850f3b0,
-      type: 2}
-=======
   - enabled: 1
     path: Assets/Tests/Manual/IntegrationTestScenes/UnitTestBaseScene.unity
     guid: fa0b4956a4a0aee48ae43f9116d28354
   - enabled: 1
     path: Assets/Tests/Manual/IntegrationTestScenes/InSceneNetworkObject.unity
     guid: 136692aa47cd577499d03a2b0dabbf28
-  m_configObjects: {}
->>>>>>> 3aaadc78
+  m_configObjects:
+    com.unity.addressableassets: {fileID: 11400000, guid: 5a3d5c53c25349c48912726ae850f3b0,
+      type: 2}