--- conflicted
+++ resolved
@@ -1362,13 +1362,8 @@
                 maxPacketSize: NetworkParameterConstants.MTU,
                 packetDelayMs: DebugSimulator.PacketDelayMS,
                 packetJitterMs: DebugSimulator.PacketJitterMS,
-<<<<<<< HEAD
-
-                packetDropPercentage: DebugSimulator.PacketDropRate
-=======
                 packetDropPercentage: DebugSimulator.PacketDropRate,
                 randomSeed: DebugSimulatorRandomSeed
->>>>>>> 1e6721cf
 #if UTP_TRANSPORT_2_0_ABOVE
                 , mode: ApplyMode.AllPackets
 #endif
