using System;
using System.Collections.Generic;
using UnityEngine;
using Random = UnityEngine.Random;

namespace Unity.Netcode.Components
{
    /// <summary>
    /// A component for syncing transforms
    /// NetworkTransform will read the underlying transform and replicate it to clients.
    /// The replicated value will be automatically be interpolated (if active) and applied to the underlying GameObject's transform
    /// </summary>
    [DisallowMultipleComponent]
    [AddComponentMenu("Netcode/" + nameof(NetworkTransform))]
    [DefaultExecutionOrder(100000)] // this is needed to catch the update time after the transform was updated by user scripts
    public class NetworkTransform : NetworkBehaviour
    {
        public const float PositionThresholdDefault = .001f;
        public const float RotAngleThresholdDefault = .01f;
        public const float ScaleThresholdDefault = .01f;
        public delegate (Vector3 pos, Quaternion rotOut, Vector3 scale) OnClientRequestChangeDelegate(Vector3 pos, Quaternion rot, Vector3 scale);
        public OnClientRequestChangeDelegate OnClientRequestChange;

        internal struct NetworkTransformState : INetworkSerializable
        {
            private const int k_InLocalSpaceBit = 0;
            private const int k_PositionXBit = 1;
            private const int k_PositionYBit = 2;
            private const int k_PositionZBit = 3;
            private const int k_RotAngleXBit = 4;
            private const int k_RotAngleYBit = 5;
            private const int k_RotAngleZBit = 6;
            private const int k_ScaleXBit = 7;
            private const int k_ScaleYBit = 8;
            private const int k_ScaleZBit = 9;
            private const int k_TeleportingBit = 10;

            // 11-15: <unused>
            private ushort m_Bitset;

            public bool InLocalSpace
            {
                get => (m_Bitset & (1 << k_InLocalSpaceBit)) != 0;
                set
                {
                    if (value) { m_Bitset = (ushort)(m_Bitset | (1 << k_InLocalSpaceBit)); }
                    else { m_Bitset = (ushort)(m_Bitset & ~(1 << k_InLocalSpaceBit)); }
                }
            }

            // Position
            public bool HasPositionX
            {
                get => (m_Bitset & (1 << k_PositionXBit)) != 0;
                set
                {
                    if (value) { m_Bitset = (ushort)(m_Bitset | (1 << k_PositionXBit)); }
                    else { m_Bitset = (ushort)(m_Bitset & ~(1 << k_PositionXBit)); }
                }
            }

            public bool HasPositionY
            {
                get => (m_Bitset & (1 << k_PositionYBit)) != 0;
                set
                {
                    if (value) { m_Bitset = (ushort)(m_Bitset | (1 << k_PositionYBit)); }
                    else { m_Bitset = (ushort)(m_Bitset & ~(1 << k_PositionYBit)); }
                }
            }

            public bool HasPositionZ
            {
                get => (m_Bitset & (1 << k_PositionZBit)) != 0;
                set
                {
                    if (value) { m_Bitset = (ushort)(m_Bitset | (1 << k_PositionZBit)); }
                    else { m_Bitset = (ushort)(m_Bitset & ~(1 << k_PositionZBit)); }
                }
            }

            // RotAngles
            public bool HasRotAngleX
            {
                get => (m_Bitset & (1 << k_RotAngleXBit)) != 0;
                set
                {
                    if (value) { m_Bitset = (ushort)(m_Bitset | (1 << k_RotAngleXBit)); }
                    else { m_Bitset = (ushort)(m_Bitset & ~(1 << k_RotAngleXBit)); }
                }
            }

            public bool HasRotAngleY
            {
                get => (m_Bitset & (1 << k_RotAngleYBit)) != 0;
                set
                {
                    if (value) { m_Bitset = (ushort)(m_Bitset | (1 << k_RotAngleYBit)); }
                    else { m_Bitset = (ushort)(m_Bitset & ~(1 << k_RotAngleYBit)); }
                }
            }

            public bool HasRotAngleZ
            {
                get => (m_Bitset & (1 << k_RotAngleZBit)) != 0;
                set
                {
                    if (value) { m_Bitset = (ushort)(m_Bitset | (1 << k_RotAngleZBit)); }
                    else { m_Bitset = (ushort)(m_Bitset & ~(1 << k_RotAngleZBit)); }
                }
            }

            // Scale
            public bool HasScaleX
            {
                get => (m_Bitset & (1 << k_ScaleXBit)) != 0;
                set
                {
                    if (value) { m_Bitset = (ushort)(m_Bitset | (1 << k_ScaleXBit)); }
                    else { m_Bitset = (ushort)(m_Bitset & ~(1 << k_ScaleXBit)); }
                }
            }

            public bool HasScaleY
            {
                get => (m_Bitset & (1 << k_ScaleYBit)) != 0;
                set
                {
                    if (value) { m_Bitset = (ushort)(m_Bitset | (1 << k_ScaleYBit)); }
                    else { m_Bitset = (ushort)(m_Bitset & ~(1 << k_ScaleYBit)); }
                }
            }

            public bool HasScaleZ
            {
                get => (m_Bitset & (1 << k_ScaleZBit)) != 0;
                set
                {
                    if (value) { m_Bitset = (ushort)(m_Bitset | (1 << k_ScaleZBit)); }
                    else { m_Bitset = (ushort)(m_Bitset & ~(1 << k_ScaleZBit)); }
                }
            }

            public bool IsTeleportingNextFrame
            {
                get => (m_Bitset & (1 << k_TeleportingBit)) != 0;
                set
                {
                    if (value) { m_Bitset = (ushort)(m_Bitset | (1 << k_TeleportingBit)); }
                    else { m_Bitset = (ushort)(m_Bitset & ~(1 << k_TeleportingBit)); }
                }
            }

            public float PositionX, PositionY, PositionZ;
            public float RotAngleX, RotAngleY, RotAngleZ;
            public float ScaleX, ScaleY, ScaleZ;
            public double SentTime;

            public Vector3 Position
            {
                get { return new Vector3(PositionX, PositionY, PositionZ); }
                set
                {
                    PositionX = value.x;
                    PositionY = value.y;
                    PositionZ = value.z;
                }
            }

            public Vector3 Rotation
            {
                get { return new Vector3(RotAngleX, RotAngleY, RotAngleZ); }
                set
                {
                    RotAngleX = value.x;
                    RotAngleY = value.y;
                    RotAngleZ = value.z;
                }
            }

            public Vector3 Scale
            {
                get { return new Vector3(ScaleX, ScaleY, ScaleZ); }
                set
                {
                    ScaleX = value.x;
                    ScaleY = value.y;
                    ScaleZ = value.z;
                }
            }

            public void NetworkSerialize<T>(BufferSerializer<T> serializer) where T : IReaderWriter
            {
                serializer.SerializeValue(ref SentTime);
                // InLocalSpace + HasXXX Bits
                serializer.SerializeValue(ref m_Bitset);
                // Position Values
                if (HasPositionX)
                {
                    serializer.SerializeValue(ref PositionX);
                }

                if (HasPositionY)
                {
                    serializer.SerializeValue(ref PositionY);
                }

                if (HasPositionZ)
                {
                    serializer.SerializeValue(ref PositionZ);
                }

                // RotAngle Values
                if (HasRotAngleX)
                {
                    serializer.SerializeValue(ref RotAngleX);
                }

                if (HasRotAngleY)
                {
                    serializer.SerializeValue(ref RotAngleY);
                }

                if (HasRotAngleZ)
                {
                    serializer.SerializeValue(ref RotAngleZ);
                }

                // Scale Values
                if (HasScaleX)
                {
                    serializer.SerializeValue(ref ScaleX);
                }

                if (HasScaleY)
                {
                    serializer.SerializeValue(ref ScaleY);
                }

                if (HasScaleZ)
                {
                    serializer.SerializeValue(ref ScaleZ);
                }
            }
        }

        public bool SyncPositionX = true, SyncPositionY = true, SyncPositionZ = true;
        public bool SyncRotAngleX = true, SyncRotAngleY = true, SyncRotAngleZ = true;
        public bool SyncScaleX = true, SyncScaleY = true, SyncScaleZ = true;

        public float PositionThreshold = PositionThresholdDefault;
        public float RotAngleThreshold = RotAngleThresholdDefault;
        public float ScaleThreshold = ScaleThresholdDefault;

        /// <summary>
        /// Sets whether this transform should sync in local space or in world space.
        /// This is important to set since reparenting this transform could have issues,
        /// if using world position (depending on who gets synced first: the parent or the child)
        /// Having a child always at position 0,0,0 for example will have less possibilities of desync than when using world positions
        /// </summary>
        [Tooltip("Sets whether this transform should sync in local space or in world space")]
        public bool InLocalSpace = false;

        public bool Interpolate = true;

        /// <summary>
        /// Used to determine who can write to this transform. Server only for this transform.
        /// Changing this value alone in a child implementation will not allow you to create a NetworkTransform which can be written to by clients. See the ClientNetworkTransform Sample
        /// in the package samples for how to implement a NetworkTransform with client write support.
        /// If using different values, please use RPCs to write to the server. Netcode doesn't support client side network variable writing
        /// </summary>
        // This is public to make sure that users don't depend on this IsClient && IsOwner check in their code. If this logic changes in the future, we can make it invisible here
        public bool CanCommitToTransform;
        protected bool m_CachedIsServer;
        protected NetworkManager m_CachedNetworkManager;

        private readonly NetworkVariable<NetworkTransformState> m_ReplicatedNetworkState = new NetworkVariable<NetworkTransformState>(new NetworkTransformState());

        private NetworkTransformState m_LocalAuthoritativeNetworkState;

        private NetworkTransformState m_PrevNetworkState;

        private const int k_DebugDrawLineTime = 10;

        private bool m_HasSentLastValue = false; // used to send one last value, so clients can make the difference between lost replication data (clients extrapolate) and no more data to send.


        private BufferedLinearInterpolator<float> m_PositionXInterpolator; // = new BufferedLinearInterpolatorFloat();
        private BufferedLinearInterpolator<float> m_PositionYInterpolator; // = new BufferedLinearInterpolatorFloat();
        private BufferedLinearInterpolator<float> m_PositionZInterpolator; // = new BufferedLinearInterpolatorFloat();
        private BufferedLinearInterpolator<Quaternion> m_RotationInterpolator; // = new BufferedLinearInterpolatorQuaternion(); // rotation is a single Quaternion since each euler axis will affect the quaternion's final value
        private BufferedLinearInterpolator<float> m_ScaleXInterpolator; // = new BufferedLinearInterpolatorFloat();
        private BufferedLinearInterpolator<float> m_ScaleYInterpolator; // = new BufferedLinearInterpolatorFloat();
        private BufferedLinearInterpolator<float> m_ScaleZInterpolator; // = new BufferedLinearInterpolatorFloat();
        private readonly List<BufferedLinearInterpolator<float>> m_AllFloatInterpolators = new List<BufferedLinearInterpolator<float>>(6);

        private Transform m_Transform; // cache the transform component to reduce unnecessary bounce between managed and native
        private int m_LastSentTick;
        private NetworkTransformState m_LastSentState;

        private const string k_NoAuthorityMessage = "A local change to {dirtyField} without authority detected, reverting back to latest interpolated network state!";


        /// <summary>
        /// Tries updating the server authoritative transform, only if allowed.
        /// If this called server side, this will commit directly.
        /// If no update is needed, nothing will be sent. This method should still be called every update, it'll self manage when it should and shouldn't send
        /// </summary>
        /// <param name="transformToCommit"></param>
        /// <param name="dirtyTime"></param>
        protected void TryCommitTransformToServer(Transform transformToCommit, double dirtyTime)
        {
            var isDirty = ApplyTransformToNetworkState(ref m_LocalAuthoritativeNetworkState, dirtyTime, transformToCommit);
            TryCommit(isDirty);
        }

        private void TryCommitValuesToServer(Vector3 position, Vector3 rotation, Vector3 scale, double dirtyTime)
        {
            var isDirty = ApplyTransformToNetworkStateWithInfo(ref m_LocalAuthoritativeNetworkState, dirtyTime, position, rotation, scale);

            TryCommit(isDirty.isDirty);
        }

        private void TryCommit(bool isDirty)
        {
            void Send(NetworkTransformState stateToSend)
            {
                if (m_CachedIsServer)
                {
                    // server RPC takes a few frames to execute server side, we want this to execute immediately
                    CommitLocallyAndReplicate(stateToSend);
                }
                else
                {
                    CommitTransformServerRpc(stateToSend);
                }
            }

            // if dirty, send
            // if not dirty anymore, but hasn't sent last value for limiting extrapolation, still set isDirty
            // if not dirty and has already sent last value, don't do anything
            // extrapolation works by using last two values. if it doesn't receive anything anymore, it'll continue to extrapolate.
            // This is great in case there's message loss, not so great if we just don't have new values to send.
            // the following will send one last "copied" value so unclamped interpolation tries to extrapolate between two identical values, effectively
            // making it immobile.
            if (isDirty)
            {
                Send(m_LocalAuthoritativeNetworkState);
                m_HasSentLastValue = false;
                m_LastSentTick = m_CachedNetworkManager.LocalTime.Tick;
                m_LastSentState = m_LocalAuthoritativeNetworkState;
            }
            else if (!m_HasSentLastValue && m_CachedNetworkManager.LocalTime.Tick >= m_LastSentTick + 1) // check for state.IsDirty since update can happen more than once per tick. No need for client, RPCs will just queue up
            {
                m_LastSentState.SentTime = m_CachedNetworkManager.LocalTime.Time; // time 1+ tick later
                Send(m_LastSentState);
                m_HasSentLastValue = true;
            }
        }

        [ServerRpc(RequireOwnership = false)]
        private void CommitTransformServerRpc(NetworkTransformState networkState, ServerRpcParams serverParams = default)
        {
            if (serverParams.Receive.SenderClientId == OwnerClientId) // RPC call when not authorized to write could happen during the RTT interval during which a server's ownership change hasn't reached the client yet
            {
                CommitLocallyAndReplicate(networkState);
            }
        }

        private void CommitLocallyAndReplicate(NetworkTransformState networkState)
        {
            m_ReplicatedNetworkState.Value = networkState;
            AddInterpolatedState(networkState);
        }

        private void ResetInterpolatedStateToCurrentAuthoritativeState()
        {
            var serverTime = NetworkManager.ServerTime.Time;
            m_PositionXInterpolator.ResetTo(m_LocalAuthoritativeNetworkState.PositionX, serverTime);
            m_PositionYInterpolator.ResetTo(m_LocalAuthoritativeNetworkState.PositionY, serverTime);
            m_PositionZInterpolator.ResetTo(m_LocalAuthoritativeNetworkState.PositionZ, serverTime);

            m_RotationInterpolator.ResetTo(Quaternion.Euler(m_LocalAuthoritativeNetworkState.Rotation), serverTime);

            m_ScaleXInterpolator.ResetTo(m_LocalAuthoritativeNetworkState.ScaleX, serverTime);
            m_ScaleYInterpolator.ResetTo(m_LocalAuthoritativeNetworkState.ScaleY, serverTime);
            m_ScaleZInterpolator.ResetTo(m_LocalAuthoritativeNetworkState.ScaleZ, serverTime);
        }

        // updates `NetworkState` properties if they need to and returns a `bool` indicating whether or not there was any changes made
        // returned boolean would be useful to change encapsulating `NetworkVariable<NetworkState>`'s dirty state, e.g. ReplNetworkState.SetDirty(isDirty);
        internal bool ApplyTransformToNetworkState(ref NetworkTransformState networkState, double dirtyTime, Transform transformToUse)
        {
            return ApplyTransformToNetworkStateWithInfo(ref networkState, dirtyTime, transformToUse).isDirty;
        }

        private (bool isDirty, bool isPositionDirty, bool isRotationDirty, bool isScaleDirty) ApplyTransformToNetworkStateWithInfo(ref NetworkTransformState networkState, double dirtyTime, Transform transformToUse)
        {
            var position = InLocalSpace ? transformToUse.localPosition : transformToUse.position;
            var rotAngles = InLocalSpace ? transformToUse.localEulerAngles : transformToUse.eulerAngles;
            var scale = InLocalSpace ? transformToUse.localScale : transformToUse.lossyScale;
            return ApplyTransformToNetworkStateWithInfo(ref networkState, dirtyTime, position, rotAngles, scale);
        }

        private (bool isDirty, bool isPositionDirty, bool isRotationDirty, bool isScaleDirty) ApplyTransformToNetworkStateWithInfo(ref NetworkTransformState networkState, double dirtyTime, Vector3 position, Vector3 rotAngles, Vector3 scale)
        {
            var isDirty = false;
            var isPositionDirty = false;
            var isRotationDirty = false;
            var isScaleDirty = false;

            // hasPositionZ set to false when it should be true?

            if (InLocalSpace != networkState.InLocalSpace)
            {
                networkState.InLocalSpace = InLocalSpace;
                isDirty = true;
            }

            // we assume that if x, y or z are dirty then we'll have to send all 3 anyway, so for efficiency
            //  we skip doing the (quite expensive) Math.Approximately() and check against PositionThreshold
            //  this still is overly costly and could use more improvements.
            //
            // (ditto for scale components)
            if (SyncPositionX &&
                Mathf.Abs(networkState.PositionX - position.x) > PositionThreshold)
            {
                networkState.PositionX = position.x;
                networkState.HasPositionX = true;
                isPositionDirty = true;
            }

            if (SyncPositionY &&
                Mathf.Abs(networkState.PositionY - position.y) > PositionThreshold)
            {
                networkState.PositionY = position.y;
                networkState.HasPositionY = true;
                isPositionDirty = true;
            }

            if (SyncPositionZ &&
                Mathf.Abs(networkState.PositionZ - position.z) > PositionThreshold)
            {
                networkState.PositionZ = position.z;
                networkState.HasPositionZ = true;
                isPositionDirty = true;
            }

            if (SyncRotAngleX &&
                Mathf.Abs(networkState.RotAngleX - rotAngles.x) > RotAngleThreshold)
            {
                networkState.RotAngleX = rotAngles.x;
                networkState.HasRotAngleX = true;
                isRotationDirty = true;
            }

            if (SyncRotAngleY &&
                Mathf.Abs(networkState.RotAngleY - rotAngles.y) > RotAngleThreshold)
            {
                networkState.RotAngleY = rotAngles.y;
                networkState.HasRotAngleY = true;
                isRotationDirty = true;
            }

            if (SyncRotAngleZ &&
                Mathf.Abs(networkState.RotAngleZ - rotAngles.z) > RotAngleThreshold)
            {
                networkState.RotAngleZ = rotAngles.z;
                networkState.HasRotAngleZ = true;
                isRotationDirty = true;
            }

            if (SyncScaleX &&
                Mathf.Abs(networkState.ScaleX - scale.x) > ScaleThreshold)
            {
                networkState.ScaleX = scale.x;
                networkState.HasScaleX = true;
                isScaleDirty = true;
            }

            if (SyncScaleY &&
                Mathf.Abs(networkState.ScaleY - scale.y) > ScaleThreshold)
            {
                networkState.ScaleY = scale.y;
                networkState.HasScaleY = true;
                isScaleDirty = true;
            }

            if (SyncScaleZ &&
                Mathf.Abs(networkState.ScaleZ - scale.z) > ScaleThreshold)
            {
                networkState.ScaleZ = scale.z;
                networkState.HasScaleZ = true;
                isScaleDirty = true;
            }

            isDirty |= isPositionDirty || isRotationDirty || isScaleDirty;

            if (isDirty)
            {
                networkState.SentTime = dirtyTime;
            }

            return (isDirty, isPositionDirty, isRotationDirty, isScaleDirty);
        }

        private void ApplyInterpolatedNetworkStateToTransform(NetworkTransformState networkState, Transform transformToUpdate)
        {
            m_PrevNetworkState = networkState;

            var interpolatedPosition = InLocalSpace ? transformToUpdate.localPosition : transformToUpdate.position;

            // todo: we should store network state w/ quats vs. euler angles
            var interpolatedRotAngles = InLocalSpace ? transformToUpdate.localEulerAngles : transformToUpdate.eulerAngles;
            var interpolatedScale = InLocalSpace ? transformToUpdate.localScale : transformToUpdate.lossyScale;

            // InLocalSpace Read
            InLocalSpace = networkState.InLocalSpace;
            // Position Read
            if (SyncPositionX)
            {
                interpolatedPosition.x = networkState.IsTeleportingNextFrame || !Interpolate ? networkState.Position.x : m_PositionXInterpolator.GetInterpolatedValue();
            }

            if (SyncPositionY)
            {
                interpolatedPosition.y = networkState.IsTeleportingNextFrame || !Interpolate ? networkState.Position.y : m_PositionYInterpolator.GetInterpolatedValue();
            }

            if (SyncPositionZ)
            {
                interpolatedPosition.z = networkState.IsTeleportingNextFrame || !Interpolate ? networkState.Position.z : m_PositionZInterpolator.GetInterpolatedValue();
            }

            // again, we should be using quats here
            if (SyncRotAngleX || SyncRotAngleY || SyncRotAngleZ)
            {
                var eulerAngles = m_RotationInterpolator.GetInterpolatedValue().eulerAngles;
                if (SyncRotAngleX)
                {
                    interpolatedRotAngles.x = networkState.IsTeleportingNextFrame || !Interpolate ? networkState.Rotation.x : eulerAngles.x;
                }

                if (SyncRotAngleY)
                {
                    interpolatedRotAngles.y = networkState.IsTeleportingNextFrame || !Interpolate ? networkState.Rotation.y : eulerAngles.y;
                }

                if (SyncRotAngleZ)
                {
                    interpolatedRotAngles.z = networkState.IsTeleportingNextFrame || !Interpolate ? networkState.Rotation.z : eulerAngles.z;
                }
            }

            // Scale Read
            if (SyncScaleX)
            {
                interpolatedScale.x = networkState.IsTeleportingNextFrame || !Interpolate ? networkState.Scale.x : m_ScaleXInterpolator.GetInterpolatedValue();
            }

            if (SyncScaleY)
            {
                interpolatedScale.y = networkState.IsTeleportingNextFrame || !Interpolate ? networkState.Scale.y : m_ScaleYInterpolator.GetInterpolatedValue();
            }

            if (SyncScaleZ)
            {
                interpolatedScale.z = networkState.IsTeleportingNextFrame || !Interpolate ? networkState.Scale.z : m_ScaleZInterpolator.GetInterpolatedValue();
            }

            // Position Apply
            if (SyncPositionX || SyncPositionY || SyncPositionZ)
            {
                if (InLocalSpace)
                {
                    transformToUpdate.localPosition = interpolatedPosition;
                }
                else
                {
                    transformToUpdate.position = interpolatedPosition;
                }

                m_PrevNetworkState.Position = interpolatedPosition;
            }

            // RotAngles Apply
            if (SyncRotAngleX || SyncRotAngleY || SyncRotAngleZ)
            {
                if (InLocalSpace)
                {
                    transformToUpdate.localRotation = Quaternion.Euler(interpolatedRotAngles);
                }
                else
                {
                    transformToUpdate.rotation = Quaternion.Euler(interpolatedRotAngles);
                }

                m_PrevNetworkState.Rotation = interpolatedRotAngles;
            }

            // Scale Apply
            if (SyncScaleX || SyncScaleY || SyncScaleZ)
            {
                if (InLocalSpace)
                {
                    transformToUpdate.localScale = interpolatedScale;
                }
                else
                {
                    transformToUpdate.localScale = Vector3.one;
                    var lossyScale = transformToUpdate.lossyScale;
                    // todo this conversion is messing with interpolation. local scale interpolates fine, lossy scale is jittery. must investigate. MTT-1208
                    transformToUpdate.localScale = new Vector3(interpolatedScale.x / lossyScale.x, interpolatedScale.y / lossyScale.y, interpolatedScale.z / lossyScale.z);
                }

                m_PrevNetworkState.Scale = interpolatedScale;
            }
        }

        private void AddInterpolatedState(NetworkTransformState newState)
        {
            var sentTime = newState.SentTime;

            if (newState.HasPositionX)
            {
                m_PositionXInterpolator.AddMeasurement(newState.PositionX, sentTime);
            }

            if (newState.HasPositionY)
            {
                m_PositionYInterpolator.AddMeasurement(newState.PositionY, sentTime);
            }

            if (newState.HasPositionZ)
            {
                m_PositionZInterpolator.AddMeasurement(newState.PositionZ, sentTime);
            }

            m_RotationInterpolator.AddMeasurement(Quaternion.Euler(newState.Rotation), sentTime);

            if (newState.HasScaleX)
            {
                m_ScaleXInterpolator.AddMeasurement(newState.ScaleX, sentTime);
            }

            if (newState.HasScaleY)
            {
                m_ScaleYInterpolator.AddMeasurement(newState.ScaleY, sentTime);
            }

            if (newState.HasScaleZ)
            {
                m_ScaleZInterpolator.AddMeasurement(newState.ScaleZ, sentTime);
            }
        }

        private void OnNetworkStateChanged(NetworkTransformState oldState, NetworkTransformState newState)
        {
            if (!NetworkObject.IsSpawned)
            {
                // todo MTT-849 should never happen but yet it does! maybe revisit/dig after NetVar updates and snapshot system lands?
                return;
            }

            if (CanCommitToTransform)
            {
                // we're the authority, we ignore incoming changes
                return;
            }

            Debug.DrawLine(newState.Position, newState.Position + Vector3.up + Vector3.left, Color.green, 10, false);

            AddInterpolatedState(newState);

            if (m_CachedNetworkManager.LogLevel == LogLevel.Developer)
            {
                var pos = new Vector3(newState.PositionX, newState.PositionY, newState.PositionZ);
                Debug.DrawLine(pos, pos + Vector3.up + Vector3.left * Random.Range(0.5f, 2f), Color.green, k_DebugDrawLineTime, false);
            }
        }

        private void Awake()
        {
            m_Transform = transform;
<<<<<<< HEAD
            // ReplNetworkState.NetworkVariableChannel = NetworkChannel.PositionUpdate; // todo figure this out, talk with Matt/Fatih, this should be unreliable
=======

            // ReplNetworkState.NetworkVariableChannel = NetworkChannel.PositionUpdate; // todo figure this out, talk with Matt/Fatih, this should be unreliable

            m_ReplicatedNetworkState.OnValueChanged += OnNetworkStateChanged;
>>>>>>> 1c149d76
        }

        public override void OnNetworkSpawn()
        {
<<<<<<< HEAD
            m_PositionXInterpolator = new BufferedLinearInterpolatorFloat(NetworkManager);
            m_PositionYInterpolator = new BufferedLinearInterpolatorFloat(NetworkManager);
            m_PositionZInterpolator = new BufferedLinearInterpolatorFloat(NetworkManager);
            m_RotationInterpolator = new BufferedLinearInterpolatorQuaternion(NetworkManager); // rotation is a single Quaternion since each euler axis will affect the quaternion's final value
            m_ScaleXInterpolator = new BufferedLinearInterpolatorFloat(NetworkManager);
            m_ScaleYInterpolator = new BufferedLinearInterpolatorFloat(NetworkManager);
            m_ScaleZInterpolator = new BufferedLinearInterpolatorFloat(NetworkManager);

            // Register for notifications when spawned
            m_ReplicatedNetworkState.OnValueChanged += OnNetworkStateChanged;
=======
            CanCommitToTransform = IsServer;
            m_CachedIsServer = IsServer;
            m_CachedNetworkManager = NetworkManager;

            m_PositionXInterpolator = new BufferedLinearInterpolatorFloat();
            m_PositionYInterpolator = new BufferedLinearInterpolatorFloat();
            m_PositionZInterpolator = new BufferedLinearInterpolatorFloat();
            m_RotationInterpolator = new BufferedLinearInterpolatorQuaternion(); // rotation is a single Quaternion since each euler axis will affect the quaternion's final value
            m_ScaleXInterpolator = new BufferedLinearInterpolatorFloat();
            m_ScaleYInterpolator = new BufferedLinearInterpolatorFloat();
            m_ScaleZInterpolator = new BufferedLinearInterpolatorFloat();
>>>>>>> 1c149d76

            if (m_AllFloatInterpolators.Count == 0)
            {
                m_AllFloatInterpolators.Add(m_PositionXInterpolator);
                m_AllFloatInterpolators.Add(m_PositionYInterpolator);
                m_AllFloatInterpolators.Add(m_PositionZInterpolator);
                m_AllFloatInterpolators.Add(m_ScaleXInterpolator);
                m_AllFloatInterpolators.Add(m_ScaleYInterpolator);
                m_AllFloatInterpolators.Add(m_ScaleZInterpolator);
            }
            if (CanCommitToTransform)
            {
                TryCommitTransformToServer(m_Transform, m_CachedNetworkManager.LocalTime.Time);
            }
            m_LocalAuthoritativeNetworkState = m_ReplicatedNetworkState.Value;
            Initialize();
        }

        /// <summary>
        /// Clean up interpolators in the event the associated
        /// NetworkObject is part of an object pool and/or
        /// it is part of an object pool that persists between
        /// network sessions (i.e. different NetworkManagers)
        /// </summary>
        public override void OnNetworkDespawn()
        {
            m_AllFloatInterpolators.Clear();
            m_PositionXInterpolator = null;
            m_PositionYInterpolator = null;
            m_PositionZInterpolator = null;
            m_RotationInterpolator = null;
            m_ScaleXInterpolator = null;
            m_ScaleYInterpolator = null;
            m_ScaleZInterpolator = null;
            m_ReplicatedNetworkState.OnValueChanged -= OnNetworkStateChanged;
            base.OnNetworkDespawn();
        }


        public override void OnGainedOwnership()
        {
            Initialize();
        }

        public override void OnLostOwnership()
        {
            Initialize();
        }

        private void Initialize()
        {
            ResetInterpolatedStateToCurrentAuthoritativeState(); // useful for late joining

            if (CanCommitToTransform)
            {
                m_ReplicatedNetworkState.SetDirty(true);
            }
            else
            {
                ApplyInterpolatedNetworkStateToTransform(m_ReplicatedNetworkState.Value, m_Transform);
            }
        }

        #region state set

        /// <summary>
        /// Directly sets a state on the authoritative transform.
        /// This will override any changes made previously to the transform
        /// This isn't resistant to network jitter. Server side changes due to this method won't be interpolated.
        /// The parameters are broken up into pos / rot / scale on purpose so that the caller can perturb
        ///  just the desired one(s)
        /// </summary>
        /// <param name="posIn"></param> new position to move to.  Can be null
        /// <param name="rotIn"></param> new rotation to rotate to.  Can be null
        /// <param name="scaleIn">new scale to scale to. Can be null</param>
        /// <param name="shouldGhostsInterpolate">Should other clients interpolate this change or not. True by default</param>
        /// new scale to scale to.  Can be null
        /// <exception cref="Exception"></exception>
        public void SetState(Vector3? posIn = null, Quaternion? rotIn = null, Vector3? scaleIn = null, bool shouldGhostsInterpolate = true)
        {
            if (!IsOwner)
            {
                throw new Exception("Trying to set a state on a not owned transform");
            }

            if (m_CachedNetworkManager && !(m_CachedNetworkManager.IsConnectedClient || m_CachedNetworkManager.IsListening))
            {
                return;
            }

            Vector3 pos = posIn == null ? transform.position : (Vector3)posIn;
            Quaternion rot = rotIn == null ? transform.rotation : (Quaternion)rotIn;
            Vector3 scale = scaleIn == null ? transform.localScale : (Vector3)scaleIn;

            if (!CanCommitToTransform)
            {
                if (!m_CachedIsServer)
                {
                    SetStateServerRpc(pos, rot, scale, shouldGhostsInterpolate);
                }
            }
            else
            {
                m_Transform.position = pos;
                m_Transform.rotation = rot;
                m_Transform.localScale = scale;
                m_LocalAuthoritativeNetworkState.IsTeleportingNextFrame = shouldGhostsInterpolate;
            }
        }

        [ServerRpc]
        private void SetStateServerRpc(Vector3 pos, Quaternion rot, Vector3 scale, bool shouldTeleport)
        {
            // server has received this RPC request to move change transform.  Give the server a chance to modify or
            //  even reject the move
            if (OnClientRequestChange != null)
            {
                (pos, rot, scale) = OnClientRequestChange(pos, rot, scale);
            }
            m_Transform.position = pos;
            m_Transform.rotation = rot;
            m_Transform.localScale = scale;
            m_LocalAuthoritativeNetworkState.IsTeleportingNextFrame = shouldTeleport;
        }
        #endregion

        // todo this is currently in update, to be able to catch any transform changes. A FixedUpdate mode could be added to be less intense, but it'd be
        // conditional to users only making transform update changes in FixedUpdate.
        protected virtual void Update()
        {
            if (!NetworkObject.IsSpawned)
            {
                return;
            }

            if (CanCommitToTransform)
            {
                if (m_CachedIsServer)
                {
                    TryCommitTransformToServer(m_Transform, m_CachedNetworkManager.LocalTime.Time);
                }

                m_PrevNetworkState = m_LocalAuthoritativeNetworkState;
            }

            // apply interpolated value
            if (m_CachedNetworkManager.IsConnectedClient || m_CachedNetworkManager.IsListening)
            {
                // eventually, we could hoist this calculation so that it happens once for all objects, not once per object
                var cachedDeltaTime = Time.deltaTime;
                var serverTime = NetworkManager.ServerTime;
                var cachedServerTime = serverTime.Time;
                var cachedRenderTime = serverTime.TimeTicksAgo(1).Time;

                foreach (var interpolator in m_AllFloatInterpolators)
                {
                    interpolator.Update(cachedDeltaTime, cachedRenderTime, cachedServerTime);
                }

                m_RotationInterpolator.Update(cachedDeltaTime, cachedRenderTime, cachedServerTime);

                if (!CanCommitToTransform)
                {
                    if (m_CachedNetworkManager.LogLevel == LogLevel.Developer)
                    {
                        var interpolatedPosition = new Vector3(m_PositionXInterpolator.GetInterpolatedValue(), m_PositionYInterpolator.GetInterpolatedValue(), m_PositionZInterpolator.GetInterpolatedValue());
                        Debug.DrawLine(interpolatedPosition, interpolatedPosition + Vector3.up, Color.magenta, k_DebugDrawLineTime, false);
                    }

                    // try to update previously consumed NetworkState
                    // if we have any changes, that means made some updates locally
                    // we apply the latest ReplNetworkState again to revert our changes
                    var oldStateDirtyInfo = ApplyTransformToNetworkStateWithInfo(ref m_PrevNetworkState, 0, m_Transform);

                    // there is a bug in this code, as we the message is dumped out under odd circumstances
                    if (oldStateDirtyInfo.isPositionDirty || oldStateDirtyInfo.isScaleDirty || (oldStateDirtyInfo.isRotationDirty && SyncRotAngleX && SyncRotAngleY && SyncRotAngleZ))
                    {
                        // ignoring rotation dirty since quaternions will mess with euler angles, making this impossible to determine if the change to a single axis comes
                        // from an unauthorized transform change or euler to quaternion conversion artifacts.
                        var dirtyField = oldStateDirtyInfo.isPositionDirty ? "position" : oldStateDirtyInfo.isRotationDirty ? "rotation" : "scale";
                        Debug.LogWarning(dirtyField + k_NoAuthorityMessage, this);
                    }

                    // Apply updated interpolated value
                    ApplyInterpolatedNetworkStateToTransform(m_ReplicatedNetworkState.Value, m_Transform);
                }
            }

            m_LocalAuthoritativeNetworkState.IsTeleportingNextFrame = false;
        }

        /// <summary>
        /// Teleports the transform to the given values without interpolating
        /// </summary>
        public void Teleport(Vector3 newPosition, Quaternion newRotation, Vector3 newScale)
        {
            if (!CanCommitToTransform)
            {
                throw new Exception("Teleport not allowed, " + k_NoAuthorityMessage);
            }

            var newRotationEuler = newRotation.eulerAngles;
            var stateToSend = m_LocalAuthoritativeNetworkState;
            stateToSend.IsTeleportingNextFrame = true;
            stateToSend.Position = newPosition;
            stateToSend.Rotation = newRotationEuler;
            stateToSend.Scale = newScale;
            ApplyInterpolatedNetworkStateToTransform(stateToSend, transform);
            // set teleport flag in state to signal to ghosts not to interpolate
            m_LocalAuthoritativeNetworkState.IsTeleportingNextFrame = true;
            // check server side
            TryCommitValuesToServer(newPosition, newRotationEuler, newScale, m_CachedNetworkManager.LocalTime.Time);
            m_LocalAuthoritativeNetworkState.IsTeleportingNextFrame = false;
        }
    }
}<|MERGE_RESOLUTION|>--- conflicted
+++ resolved
@@ -682,30 +682,11 @@
         private void Awake()
         {
             m_Transform = transform;
-<<<<<<< HEAD
             // ReplNetworkState.NetworkVariableChannel = NetworkChannel.PositionUpdate; // todo figure this out, talk with Matt/Fatih, this should be unreliable
-=======
-
-            // ReplNetworkState.NetworkVariableChannel = NetworkChannel.PositionUpdate; // todo figure this out, talk with Matt/Fatih, this should be unreliable
-
-            m_ReplicatedNetworkState.OnValueChanged += OnNetworkStateChanged;
->>>>>>> 1c149d76
         }
 
         public override void OnNetworkSpawn()
         {
-<<<<<<< HEAD
-            m_PositionXInterpolator = new BufferedLinearInterpolatorFloat(NetworkManager);
-            m_PositionYInterpolator = new BufferedLinearInterpolatorFloat(NetworkManager);
-            m_PositionZInterpolator = new BufferedLinearInterpolatorFloat(NetworkManager);
-            m_RotationInterpolator = new BufferedLinearInterpolatorQuaternion(NetworkManager); // rotation is a single Quaternion since each euler axis will affect the quaternion's final value
-            m_ScaleXInterpolator = new BufferedLinearInterpolatorFloat(NetworkManager);
-            m_ScaleYInterpolator = new BufferedLinearInterpolatorFloat(NetworkManager);
-            m_ScaleZInterpolator = new BufferedLinearInterpolatorFloat(NetworkManager);
-
-            // Register for notifications when spawned
-            m_ReplicatedNetworkState.OnValueChanged += OnNetworkStateChanged;
-=======
             CanCommitToTransform = IsServer;
             m_CachedIsServer = IsServer;
             m_CachedNetworkManager = NetworkManager;
@@ -717,7 +698,9 @@
             m_ScaleXInterpolator = new BufferedLinearInterpolatorFloat();
             m_ScaleYInterpolator = new BufferedLinearInterpolatorFloat();
             m_ScaleZInterpolator = new BufferedLinearInterpolatorFloat();
->>>>>>> 1c149d76
+
+            // Register for notifications when spawned
+            m_ReplicatedNetworkState.OnValueChanged += OnNetworkStateChanged;
 
             if (m_AllFloatInterpolators.Count == 0)
             {
