--- conflicted
+++ resolved
@@ -38,7 +38,7 @@
   m_ReflectionIntensity: 1
   m_CustomReflection: {fileID: 0}
   m_Sun: {fileID: 0}
-  m_IndirectSpecularColor: {r: 0.44657874, g: 0.49641275, b: 0.5748172, a: 1}
+  m_IndirectSpecularColor: {r: 0.44657898, g: 0.4964133, b: 0.5748178, a: 1}
   m_UseRadianceAmbientProbe: 0
 --- !u!157 &3
 LightmapSettings:
@@ -104,7 +104,7 @@
   serializedVersion: 2
   m_ObjectHideFlags: 0
   m_BuildSettings:
-    serializedVersion: 3
+    serializedVersion: 2
     agentTypeID: 0
     agentRadius: 0.5
     agentHeight: 2
@@ -117,7 +117,7 @@
     cellSize: 0.16666667
     manualTileSize: 0
     tileSize: 256
-    buildHeightMesh: 0
+    accuratePlacement: 0
     maxJobWorkers: 0
     preserveTilesOutsideBounds: 0
     debug:
@@ -515,17 +515,9 @@
   m_PrefabAsset: {fileID: 0}
   m_GameObject: {fileID: 57392470}
   m_Material: {fileID: 0}
-  m_IncludeLayers:
-    serializedVersion: 2
-    m_Bits: 0
-  m_ExcludeLayers:
-    serializedVersion: 2
-    m_Bits: 0
-  m_LayerOverridePriority: 0
   m_IsTrigger: 0
-  m_ProvidesContacts: 0
-  m_Enabled: 1
-  serializedVersion: 3
+  m_Enabled: 1
+  serializedVersion: 2
   m_Size: {x: 1, y: 1, z: 1}
   m_Center: {x: 0, y: 0, z: 0}
 --- !u!23 &57392472
@@ -880,7 +872,6 @@
   m_OverridePixelPerfect: 0
   m_SortingBucketNormalizedSize: 0
   m_AdditionalShaderChannelsFlag: 0
-  m_UpdateRectTransformForStandalone: 0
   m_SortingLayerID: 0
   m_SortingOrder: 0
   m_TargetDisplay: 0
@@ -982,7 +973,6 @@
   m_OverridePixelPerfect: 0
   m_SortingBucketNormalizedSize: 0
   m_AdditionalShaderChannelsFlag: 0
-  m_UpdateRectTransformForStandalone: 0
   m_SortingLayerID: 0
   m_SortingOrder: 0
   m_TargetDisplay: 0
@@ -1198,17 +1188,9 @@
   m_PrefabAsset: {fileID: 0}
   m_GameObject: {fileID: 336568645}
   m_Material: {fileID: 0}
-  m_IncludeLayers:
-    serializedVersion: 2
-    m_Bits: 0
-  m_ExcludeLayers:
-    serializedVersion: 2
-    m_Bits: 0
-  m_LayerOverridePriority: 0
   m_IsTrigger: 0
-  m_ProvidesContacts: 0
-  m_Enabled: 1
-  serializedVersion: 3
+  m_Enabled: 1
+  serializedVersion: 2
   m_Size: {x: 1, y: 1, z: 1}
   m_Center: {x: 0, y: 0, z: 0}
 --- !u!23 &336568647
@@ -1649,17 +1631,9 @@
   m_projectionMatrixMode: 1
   m_GateFitMode: 2
   m_FOVAxisMode: 0
-  m_Iso: 200
-  m_ShutterSpeed: 0.005
-  m_Aperture: 16
-  m_FocusDistance: 10
-  m_FocalLength: 50
-  m_BladeCount: 5
-  m_Curvature: {x: 2, y: 11}
-  m_BarrelClipping: 0.25
-  m_Anamorphism: 0
   m_SensorSize: {x: 36, y: 24}
   m_LensShift: {x: 0, y: 0}
+  m_FocalLength: 50
   m_NormalizedViewPortRect:
     serializedVersion: 2
     x: 0
@@ -2069,11 +2043,7 @@
   m_PrefabInstance: {fileID: 0}
   m_PrefabAsset: {fileID: 0}
   m_Name: 
-<<<<<<< HEAD
-  serializedVersion: 6
-=======
   serializedVersion: 4
->>>>>>> 3ec816ad
   m_GIWorkflowMode: 1
   m_EnableBakedLightmaps: 1
   m_EnableRealtimeLightmaps: 0
@@ -2112,8 +2082,8 @@
   m_PVREnvironmentReferencePointCount: 2048
   m_LightProbeSampleCountMultiplier: 4
   m_PVRBounces: 2
-  m_PVRMinBounces: 2
-  m_PVREnvironmentImportanceSampling: 1
+  m_PVRMinBounces: 1
+  m_PVREnvironmentMIS: 1
   m_PVRFilteringMode: 1
   m_PVRDenoiserTypeDirect: 1
   m_PVRDenoiserTypeIndirect: 1
@@ -2128,7 +2098,6 @@
   m_PVRFilteringAtrousPositionSigmaIndirect: 2
   m_PVRFilteringAtrousPositionSigmaAO: 1
   m_PVRTiledBaking: 0
-  m_NumRaysToShootPerTexel: -1
 --- !u!1 &906714043
 GameObject:
   m_ObjectHideFlags: 0
@@ -2214,7 +2183,6 @@
   m_ObjectHideFlags: 0
   serializedVersion: 2
   m_Modification:
-    serializedVersion: 3
     m_TransformParent: {fileID: 0}
     m_Modifications:
     - target: {fileID: 4518755925279129984, guid: 3a854a190ab5b1b4fb00bec725fdda9e,
@@ -2283,9 +2251,6 @@
       value: InSceneObjectToDespawn
       objectReference: {fileID: 0}
     m_RemovedComponents: []
-    m_RemovedGameObjects: []
-    m_AddedGameObjects: []
-    m_AddedComponents: []
   m_SourcePrefab: {fileID: 100100000, guid: 3a854a190ab5b1b4fb00bec725fdda9e, type: 3}
 --- !u!1 &1008611498
 GameObject:
@@ -2500,13 +2465,8 @@
   m_EditorClassIdentifier: 
   m_ProtocolType: 0
   m_MaxPacketQueueSize: 128
-<<<<<<< HEAD
-  m_MaxPayloadSize: 6144
-  m_MaxSendQueueSize: 98304
-=======
   m_MaxPayloadSize: 512000
   m_MaxSendQueueSize: 4096000
->>>>>>> 3ec816ad
   m_HeartbeatTimeoutMS: 500
   m_ConnectTimeoutMS: 1000
   m_MaxConnectAttempts: 60
@@ -2867,17 +2827,9 @@
   m_PrefabAsset: {fileID: 0}
   m_GameObject: {fileID: 1336081251}
   m_Material: {fileID: 0}
-  m_IncludeLayers:
-    serializedVersion: 2
-    m_Bits: 0
-  m_ExcludeLayers:
-    serializedVersion: 2
-    m_Bits: 0
-  m_LayerOverridePriority: 0
   m_IsTrigger: 0
-  m_ProvidesContacts: 0
-  m_Enabled: 1
-  serializedVersion: 3
+  m_Enabled: 1
+  serializedVersion: 2
   m_Size: {x: 1, y: 1, z: 1}
   m_Center: {x: 0, y: 0, z: 0}
 --- !u!23 &1336081253
@@ -4278,10 +4230,6 @@
   m_Script: {fileID: 11500000, guid: 4f231c4fb786f3946a6b90b886c48677, type: 3}
   m_Name: 
   m_EditorClassIdentifier: 
-<<<<<<< HEAD
-  m_SendPointerHoverToParent: 1
-=======
->>>>>>> 3ec816ad
   m_HorizontalAxis: Horizontal
   m_VerticalAxis: Vertical
   m_SubmitButton: Submit
@@ -4426,17 +4374,9 @@
   m_PrefabAsset: {fileID: 0}
   m_GameObject: {fileID: 1857685343}
   m_Material: {fileID: 0}
-  m_IncludeLayers:
-    serializedVersion: 2
-    m_Bits: 0
-  m_ExcludeLayers:
-    serializedVersion: 2
-    m_Bits: 0
-  m_LayerOverridePriority: 0
   m_IsTrigger: 0
-  m_ProvidesContacts: 0
-  m_Enabled: 1
-  serializedVersion: 3
+  m_Enabled: 1
+  serializedVersion: 2
   m_Size: {x: 1, y: 1, z: 1}
   m_Center: {x: 0, y: 0, z: 0}
 --- !u!23 &1857685345
@@ -4509,7 +4449,6 @@
   m_ObjectHideFlags: 0
   serializedVersion: 2
   m_Modification:
-    serializedVersion: 3
     m_TransformParent: {fileID: 167044834}
     m_Modifications:
     - target: {fileID: 6633621479308595792, guid: d725b5588e1b956458798319e6541d84,
@@ -4623,9 +4562,6 @@
       value: ConnectionModeButtons
       objectReference: {fileID: 0}
     m_RemovedComponents: []
-    m_RemovedGameObjects: []
-    m_AddedGameObjects: []
-    m_AddedComponents: []
   m_SourcePrefab: {fileID: 100100000, guid: d725b5588e1b956458798319e6541d84, type: 3}
 --- !u!224 &1865409449 stripped
 RectTransform:
@@ -4873,17 +4809,9 @@
   m_PrefabAsset: {fileID: 0}
   m_GameObject: {fileID: 2028091268}
   m_Material: {fileID: 0}
-  m_IncludeLayers:
-    serializedVersion: 2
-    m_Bits: 0
-  m_ExcludeLayers:
-    serializedVersion: 2
-    m_Bits: 0
-  m_LayerOverridePriority: 0
   m_IsTrigger: 0
-  m_ProvidesContacts: 0
-  m_Enabled: 1
-  serializedVersion: 3
+  m_Enabled: 1
+  serializedVersion: 2
   m_Size: {x: 1, y: 1, z: 1}
   m_Center: {x: 0, y: 0, z: 0}
 --- !u!23 &2028091270
@@ -5123,7 +5051,6 @@
   m_ObjectHideFlags: 0
   serializedVersion: 2
   m_Modification:
-    serializedVersion: 3
     m_TransformParent: {fileID: 290861172}
     m_Modifications:
     - target: {fileID: 2848221156307247792, guid: 3200770c16e3b2b4ebe7f604154faac7,
@@ -5283,7 +5210,4 @@
       objectReference: {fileID: 11400000, guid: c10d995498e0c514a853c3506031d3fb,
         type: 2}
     m_RemovedComponents: []
-    m_RemovedGameObjects: []
-    m_AddedGameObjects: []
-    m_AddedComponents: []
   m_SourcePrefab: {fileID: 100100000, guid: 3200770c16e3b2b4ebe7f604154faac7, type: 3}