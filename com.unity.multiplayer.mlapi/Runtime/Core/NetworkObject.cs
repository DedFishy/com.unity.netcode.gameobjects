using System;
using System.Collections.Generic;
using System.IO;
using System.Linq;
using System.Runtime.CompilerServices;
using Unity.Multiplayer.Netcode.Exceptions;
using Unity.Multiplayer.Netcode.Hashing;
using Unity.Multiplayer.Netcode.Logging;
using Unity.Multiplayer.Netcode.Messaging;
using Unity.Multiplayer.Netcode.Transports;
using Unity.Multiplayer.Netcode.Serialization;
using UnityEngine;

namespace Unity.Multiplayer.Netcode
{
    /// <summary>
    /// A component used to identify that a GameObject in the network
    /// </summary>
    [AddComponentMenu("MLAPI/NetworkObject", -99)]
    [DisallowMultipleComponent]
    public sealed class NetworkObject : MonoBehaviour
    {
        [HideInInspector]
        [SerializeField]
        internal uint GlobalObjectIdHash;

#if UNITY_EDITOR
        // HEAD: DO NOT USE! TEST ONLY TEMP IMPL, WILL BE REMOVED
        internal uint TempGlobalObjectIdHashOverride = 0;
        // TAIL: DO NOT USE! TEST ONLY TEMP IMPL, WILL BE REMOVED

        private void OnValidate()
        {
            GenerateGlobalObjectIdHash();
        }

        internal void GenerateGlobalObjectIdHash()
        {
            // HEAD: DO NOT USE! TEST ONLY TEMP IMPL, WILL BE REMOVED
            if (TempGlobalObjectIdHashOverride != 0)
            {
                GlobalObjectIdHash = TempGlobalObjectIdHashOverride;
                return;
            }
            // TAIL: DO NOT USE! TEST ONLY TEMP IMPL, WILL BE REMOVED

            // do NOT regenerate GlobalObjectIdHash for NetworkPrefabs while Editor is in PlayMode
            if (UnityEditor.EditorApplication.isPlaying && !string.IsNullOrEmpty(gameObject.scene.name))
            {
                return;
            }

            // do NOT regenerate GlobalObjectIdHash if Editor is transitioning into or out of PlayMode
            if (!UnityEditor.EditorApplication.isPlaying && UnityEditor.EditorApplication.isPlayingOrWillChangePlaymode)
            {
                return;
            }

            var globalObjectIdString = UnityEditor.GlobalObjectId.GetGlobalObjectIdSlow(this).ToString();
            GlobalObjectIdHash = XXHash.Hash32(globalObjectIdString);
        }
#endif

        /// <summary>
        /// Gets the NetworkManager that owns this NetworkObject instance
        /// </summary>
        public NetworkManager NetworkManager => NetworkManagerOwner ?? NetworkManager.Singleton;

        /// <summary>
        /// The NetworkManager that owns this NetworkObject.
        /// This property controls where this NetworkObject belongs.
        /// This property is null by default currently, which means that the above NetworkManager getter will return the Singleton.
        /// In the future this is the path where alternative NetworkManagers should be injected for running multi NetworkManagers
        /// </summary>
        internal NetworkManager NetworkManagerOwner;

        /// <summary>
        /// Gets the unique Id of this object that is synced across the network
        /// </summary>
        public ulong NetworkObjectId { get; internal set; }

        /// <summary>
        /// Gets the ClientId of the owner of this NetworkObject
        /// </summary>
        public ulong OwnerClientId
        {
            get
            {
                if (OwnerClientIdInternal == null)
                {
                    return NetworkManager != null ? NetworkManager.ServerClientId : 0;
                }
                else
                {
                    return OwnerClientIdInternal.Value;
                }
            }
            internal set
            {
                if (NetworkManager != null && value == NetworkManager.ServerClientId)
                {
                    OwnerClientIdInternal = null;
                }
                else
                {
                    OwnerClientIdInternal = value;
                }
            }
        }

        internal ulong? OwnerClientIdInternal = null;

        /// <summary>
        /// If true, the object will always be replicated as root on clients and the parent will be ignored.
        /// </summary>
        public bool AlwaysReplicateAsRoot;

        /// <summary>
        /// Gets if this object is a player object
        /// </summary>
        public bool IsPlayerObject { get; internal set; }

        /// <summary>
        /// Gets if the object is the the personal clients player object
        /// </summary>
        public bool IsLocalPlayer => NetworkManager != null && IsPlayerObject && OwnerClientId == NetworkManager.LocalClientId;

        /// <summary>
        /// Gets if the object is owned by the local player or if the object is the local player object
        /// </summary>
        public bool IsOwner => NetworkManager != null && OwnerClientId == NetworkManager.LocalClientId;

        /// <summary>
        /// Gets Whether or not the object is owned by anyone
        /// </summary>
        public bool IsOwnedByServer => NetworkManager != null && OwnerClientId == NetworkManager.ServerClientId;

        /// <summary>
        /// Gets if the object has yet been spawned across the network
        /// </summary>
        public bool IsSpawned { get; internal set; }

        /// <summary>
        /// Gets if the object is a SceneObject, null if it's not yet spawned but is a scene object.
        /// </summary>
        public bool? IsSceneObject { get; internal set; }

        /// <summary>
        /// Gets whether or not the object should be automatically removed when the scene is unloaded.
        /// </summary>
        public bool DestroyWithScene { get; internal set; }

        /// <summary>
        /// Delegate type for checking visibility
        /// </summary>
        /// <param name="clientId">The clientId to check visibility for</param>
        public delegate bool VisibilityDelegate(ulong clientId);

        /// <summary>
        /// Delegate invoked when the MLAPI needs to know if the object should be visible to a client, if null it will assume true
        /// </summary>
        public VisibilityDelegate CheckObjectVisibility = null;

        /// <summary>
        /// Delegate type for checking spawn options
        /// </summary>
        /// <param name="clientId">The clientId to check spawn options for</param>
        public delegate bool SpawnDelegate(ulong clientId);

        /// <summary>
        /// Delegate invoked when the MLAPI needs to know if it should include the transform when spawning the object, if null it will assume true
        /// </summary>
        public SpawnDelegate IncludeTransformWhenSpawning = null;

        /// <summary>
        /// Whether or not to destroy this object if it's owner is destroyed.
        /// If false, the objects ownership will be given to the server.
        /// </summary>
        public bool DontDestroyWithOwner;

        /// <summary>
        /// Whether or not to enable automatic NetworkObject parent synchronization.
        /// </summary>
        public bool AutoObjectParentSync = true;

        internal readonly HashSet<ulong> Observers = new HashSet<ulong>();

        /// <summary>
        /// Returns Observers enumerator
        /// </summary>
        /// <returns>Observers enumerator</returns>
        public HashSet<ulong>.Enumerator GetObservers()
        {
            if (!IsSpawned)
            {
                throw new SpawnStateException("Object is not spawned");
            }

            return Observers.GetEnumerator();
        }

        /// <summary>
        /// Whether or not this object is visible to a specific client
        /// </summary>
        /// <param name="clientId">The clientId of the client</param>
        /// <returns>True if the client knows about the object</returns>
        public bool IsNetworkVisibleTo(ulong clientId)
        {
            if (!IsSpawned)
            {
                throw new SpawnStateException("Object is not spawned");
            }

            return Observers.Contains(clientId);
        }

        private void Awake()
        {
            SetCachedParent(transform.parent);
        }

        /// <summary>
        /// Shows a previously hidden <see cref="NetworkObject"/> to a client
        /// </summary>
        /// <param name="clientId">The client to show the <see cref="NetworkObject"/> to</param>
        public void NetworkShow(ulong clientId)
        {
            if (!IsSpawned)
            {
                throw new SpawnStateException("Object is not spawned");
            }

            if (!NetworkManager.IsServer)
            {
                throw new NotServerException("Only server can change visibility");
            }

            if (Observers.Contains(clientId))
            {
                throw new VisibilityChangeException("The object is already visible");
            }

            Observers.Add(clientId);

            NetworkManager.SpawnManager.SendSpawnCallForObject(clientId, OwnerClientId, this);
        }

        /// <summary>
        /// Shows a list of previously hidden <see cref="NetworkObject"/>s to a client
        /// </summary>
        /// <param name="networkObjects">The <see cref="NetworkObject"/>s to show</param>
        /// <param name="clientId">The client to show the objects to</param>
        public static void NetworkShow(List<NetworkObject> networkObjects, ulong clientId)
        {
            if (networkObjects == null || networkObjects.Count == 0)
            {
                throw new ArgumentNullException("At least one " + nameof(NetworkObject) + " has to be provided");
            }

            NetworkManager networkManager = networkObjects[0].NetworkManager;

            if (!networkManager.IsServer)
            {
                throw new NotServerException("Only server can change visibility");
            }


            // Do the safety loop first to prevent putting the MLAPI in an invalid state.
            for (int i = 0; i < networkObjects.Count; i++)
            {
                if (!networkObjects[i].IsSpawned)
                {
                    throw new SpawnStateException("Object is not spawned");
                }

                if (networkObjects[i].Observers.Contains(clientId))
                {
                    throw new VisibilityChangeException($"{nameof(NetworkObject)} with NetworkId: {networkObjects[i].NetworkObjectId} is already visible");
                }

                if (networkObjects[i].NetworkManager != networkManager)
                {
                    throw new ArgumentNullException("All " + nameof(NetworkObject) + "s must belong to the same " + nameof(NetworkManager));
                }
            }


            var context = networkManager.MessageQueueContainer.EnterInternalCommandContext(
                MessageQueueContainer.MessageType.CreateObjects, NetworkChannel.Internal,
                new[] { clientId }, NetworkUpdateLoop.UpdateStage);

            if (context != null)
            {
                using (var nonNullContext = (InternalCommandContext)context)
                {
                    nonNullContext.NetworkWriter.WriteUInt16Packed((ushort)networkObjects.Count);

                    for (int i = 0; i < networkObjects.Count; i++)
                    {
                        networkObjects[i].Observers.Add(clientId);

                        networkManager.SpawnManager.WriteSpawnCallForObject(nonNullContext.NetworkWriter, clientId, networkObjects[i]);
                    }
                }
            }
        }

        /// <summary>
        /// Hides a object from a specific client
        /// </summary>
        /// <param name="clientId">The client to hide the object for</param>
        public void NetworkHide(ulong clientId)
        {
            if (!IsSpawned)
            {
                throw new SpawnStateException("Object is not spawned");
            }

            if (!NetworkManager.IsServer)
            {
                throw new NotServerException("Only server can change visibility");
            }

            if (!Observers.Contains(clientId))
            {
                throw new VisibilityChangeException("The object is already hidden");
            }

            if (clientId == NetworkManager.ServerClientId)
            {
                throw new VisibilityChangeException("Cannot hide an object from the server");
            }


            // Send destroy call
            Observers.Remove(clientId);

            var context = NetworkManager.MessageQueueContainer.EnterInternalCommandContext(
                MessageQueueContainer.MessageType.DestroyObject, NetworkChannel.Internal,
                new[] { clientId }, NetworkUpdateStage.PostLateUpdate);
            if (context != null)
            {
                using (var nonNullContext = (InternalCommandContext)context)
                {
                    nonNullContext.NetworkWriter.WriteUInt64Packed(NetworkObjectId);
                }
            }
        }

        /// <summary>
        /// Hides a list of objects from a client
        /// </summary>
        /// <param name="networkObjects">The objects to hide</param>
        /// <param name="clientId">The client to hide the objects from</param>
        public static void NetworkHide(List<NetworkObject> networkObjects, ulong clientId)
        {
            if (networkObjects == null || networkObjects.Count == 0)
            {
                throw new ArgumentNullException("At least one " + nameof(NetworkObject) + " has to be provided");
            }

            NetworkManager networkManager = networkObjects[0].NetworkManager;

            if (!networkManager.IsServer)
            {
                throw new NotServerException("Only server can change visibility");
            }

            if (clientId == networkManager.ServerClientId)
            {
                throw new VisibilityChangeException("Cannot hide an object from the server");
            }

            // Do the safety loop first to prevent putting the MLAPI in an invalid state.
            for (int i = 0; i < networkObjects.Count; i++)
            {
                if (!networkObjects[i].IsSpawned)
                {
                    throw new SpawnStateException("Object is not spawned");
                }

                if (!networkObjects[i].Observers.Contains(clientId))
                {
                    throw new VisibilityChangeException($"{nameof(NetworkObject)} with {nameof(NetworkObjectId)}: {networkObjects[i].NetworkObjectId} is already hidden");
                }

                if (networkObjects[i].NetworkManager != networkManager)
                {
                    throw new ArgumentNullException("All " + nameof(NetworkObject) + "s must belong to the same " + nameof(NetworkManager));
                }
            }

            var context = networkManager.MessageQueueContainer.EnterInternalCommandContext(
                MessageQueueContainer.MessageType.DestroyObjects, NetworkChannel.Internal,
                new[] { clientId }, NetworkUpdateStage.PostLateUpdate);
            if (context != null)
            {
                using (var nonNullContext = (InternalCommandContext)context)
                {
                    nonNullContext.NetworkWriter.WriteUInt16Packed((ushort)networkObjects.Count);

                    for (int i = 0; i < networkObjects.Count; i++)
                    {
                        // Send destroy call
                        networkObjects[i].Observers.Remove(clientId);

                        nonNullContext.NetworkWriter.WriteUInt64Packed(networkObjects[i].NetworkObjectId);
                    }
                }
            }
        }

        private void OnDestroy()
        {
            if (NetworkManager != null && NetworkManager.IsListening && NetworkManager.IsServer == false && IsSpawned)
            {
                throw new NotServerException($"Destroy a spawned {nameof(NetworkObject)} on a non-host client is not valid. Call {nameof(Destroy)} or {nameof(Despawn)} on the server/host instead.");
            }

            if (NetworkManager != null && NetworkManager.SpawnManager != null && NetworkManager.SpawnManager.SpawnedObjects.TryGetValue(NetworkObjectId, out var networkObject))
            {
                NetworkManager.SpawnManager.OnDespawnObject(networkObject, false);
            }
        }

        [MethodImpl(MethodImplOptions.AggressiveInlining)]
        private void SpawnInternal(bool destroyWithScene, ulong? ownerClientId, bool playerObject)
        {
            if (!NetworkManager.IsListening)
            {
                throw new NotListeningException($"{nameof(NetworkManager)} is not listening, start a server or host before spawning objects");
            }

            if (!NetworkManager.IsServer)
            {
                throw new NotServerException($"Only server can spawn {nameof(NetworkObject)}s");
            }

<<<<<<< HEAD
            NetworkManager.SpawnManager.SpawnNetworkObjectLocally(this, NetworkManager.SpawnManager.GetNetworkObjectId(), false, playerObject, ownerClientId,null, false, destroyWithScene);

            if (NetworkManager.UseSnapshotSpawn)
            {
                SnapshotSpawnCommand command;
                command.NetworkObjectId = NetworkObjectId;
                command.OwnerClientId = OwnerClientId;
                command.IsPlayerObject = IsPlayerObject;
                command.IsSceneObject = (IsSceneObject == null) || IsSceneObject.Value;

                ulong? parent = NetworkManager.SpawnManager.GetSpawnParentId(this);
                if (parent != null)
                {
                    command.ParentNetworkId = parent.Value;
                }
                else
                {
                    // write own network id, when no parents. todo: optimize this.
                    command.ParentNetworkId = command.NetworkObjectId;
                }

                command.GlobalObjectIdHash = HostCheckForGlobalObjectIdHashOverride();
                // todo: check if (IncludeTransformWhenSpawning == null || IncludeTransformWhenSpawning(clientId)) for any clientId
                command.ObjectPosition = transform.position;
                command.ObjectRotation = transform.rotation;
                command.ObjectScale = transform.localScale;
                command.TickWritten = 0; // will be reset in Spawn
                command.TargetClientIds = default;

                NetworkManager.SnapshotSystem.Spawn(command);
            }

=======
            NetworkManager.SpawnManager.SpawnNetworkObjectLocally(this, NetworkManager.SpawnManager.GetNetworkObjectId(), false, playerObject, ownerClientId, null, false, destroyWithScene);
>>>>>>> c8eb5fca
            ulong ownerId = ownerClientId != null ? ownerClientId.Value : NetworkManager.ServerClientId;
            for (int i = 0; i < NetworkManager.ConnectedClientsList.Count; i++)
            {
                if (Observers.Contains(NetworkManager.ConnectedClientsList[i].ClientId))
                {
                    NetworkManager.SpawnManager.SendSpawnCallForObject(NetworkManager.ConnectedClientsList[i].ClientId, ownerId, this);
                }
            }
        }

        /// <summary>
        /// Spawns this <see cref="NetworkObject"/> across the network. Can only be called from the Server
        /// </summary>
        /// <param name="destroyWithScene">Should the object be destroyed when the scene is changed</param>
        public void Spawn(bool destroyWithScene = false)
        {
            SpawnInternal(destroyWithScene, null, false);
        }

        /// <summary>
        /// Spawns a <see cref="NetworkObject"/> across the network with a given owner. Can only be called from server
        /// </summary>
        /// <param name="clientId">The clientId to own the object</param>
        /// <param name="destroyWithScene">Should the object be destroyed when the scene is changed</param>
        public void SpawnWithOwnership(ulong clientId, bool destroyWithScene = false)
        {
            SpawnInternal(destroyWithScene, clientId, false);
        }

        /// <summary>
        /// Spawns a <see cref="NetworkObject"/> across the network and makes it the player object for the given client
        /// </summary>
        /// <param name="clientId">The clientId whos player object this is</param>
        /// <param name="destroyWithScene">Should the object be destroyd when the scene is changed</param>
        public void SpawnAsPlayerObject(ulong clientId, bool destroyWithScene = false)
        {
            SpawnInternal(destroyWithScene, clientId, true);
        }

        /// <summary>
        /// Despawns this GameObject and destroys it for other clients. This should be used if the object should be kept on the server
        /// </summary>
        public void Despawn(bool destroy = false)
        {
            NetworkManager.SpawnManager.DespawnObject(this, destroy);
        }


        /// <summary>
        /// Removes all ownership of an object from any client. Can only be called from server
        /// </summary>
        public void RemoveOwnership()
        {
            NetworkManager.SpawnManager.RemoveOwnership(this);
        }

        /// <summary>
        /// Changes the owner of the object. Can only be called from server
        /// </summary>
        /// <param name="newOwnerClientId">The new owner clientId</param>
        public void ChangeOwnership(ulong newOwnerClientId)
        {
            NetworkManager.SpawnManager.ChangeOwnership(this, newOwnerClientId);
        }

        internal void InvokeBehaviourOnLostOwnership()
        {
            for (int i = 0; i < ChildNetworkBehaviours.Count; i++)
            {
                ChildNetworkBehaviours[i].OnLostOwnership();
            }
        }

        internal void InvokeBehaviourOnGainedOwnership()
        {
            for (int i = 0; i < ChildNetworkBehaviours.Count; i++)
            {
                ChildNetworkBehaviours[i].OnGainedOwnership();
            }
        }

        internal void InvokeBehaviourOnNetworkObjectParentChanged(NetworkObject parentNetworkObject)
        {
            for (int i = 0; i < ChildNetworkBehaviours.Count; i++)
            {
                ChildNetworkBehaviours[i].OnNetworkObjectParentChanged(parentNetworkObject);
            }
        }

        private bool m_IsReparented; // Did initial parent (came from the scene hierarchy) change at runtime?
        private ulong? m_LatestParent; // What is our last set parent NetworkObject's ID?
        private Transform m_CachedParent; // What is our last set parent Transform reference?

        internal void SetCachedParent(Transform parentTransform)
        {
            m_CachedParent = parentTransform;
        }

        internal static void WriteNetworkParenting(NetworkWriter writer, bool isReparented, ulong? latestParent)
        {
            writer.WriteBool(isReparented);
            if (isReparented)
            {
                var isLatestParentSet = latestParent != null && latestParent.HasValue;
                writer.WriteBool(isLatestParentSet);
                if (isLatestParentSet)
                {
                    writer.WriteUInt64Packed(latestParent.Value);
                }
            }
        }

        internal static (bool IsReparented, ulong? LatestParent) ReadNetworkParenting(NetworkReader reader)
        {
            ulong? latestParent = null;
            bool isReparented = reader.ReadBool();
            if (isReparented)
            {
                var isLatestParentSet = reader.ReadBool();
                if (isLatestParentSet)
                {
                    latestParent = reader.ReadUInt64Packed();
                }
            }

            return (isReparented, latestParent);
        }

        internal (bool IsReparented, ulong? LatestParent) GetNetworkParenting() => (m_IsReparented, m_LatestParent);

        internal void SetNetworkParenting(bool isReparented, ulong? latestParent)
        {
            m_IsReparented = isReparented;
            m_LatestParent = latestParent;
        }

        public bool TrySetParent(Transform parent, bool worldPositionStays = true)
        {
            return TrySetParent(parent.GetComponent<NetworkObject>(), worldPositionStays);
        }

        public bool TrySetParent(GameObject parent, bool worldPositionStays = true)
        {
            return TrySetParent(parent.GetComponent<NetworkObject>(), worldPositionStays);
        }

        public bool TrySetParent(NetworkObject parent, bool worldPositionStays = true)
        {
            if (!AutoObjectParentSync)
            {
                return false;
            }

            if (NetworkManager == null || !NetworkManager.IsListening)
            {
                return false;
            }

            if (!NetworkManager.IsServer)
            {
                return false;
            }

            if (!IsSpawned)
            {
                return false;
            }

            if (parent == null)
            {
                return false;
            }

            if (!parent.IsSpawned)
            {
                return false;
            }

            transform.SetParent(parent.transform, worldPositionStays);
            return true;
        }

        private void OnTransformParentChanged()
        {
            if (!AutoObjectParentSync)
            {
                return;
            }

            if (transform.parent == m_CachedParent)
            {
                return;
            }

            if (NetworkManager == null || !NetworkManager.IsListening)
            {
                transform.parent = m_CachedParent;
                Debug.LogException(new NotListeningException($"{nameof(NetworkManager)} is not listening, start a server or host before reparenting"));
                return;
            }

            if (!NetworkManager.IsServer)
            {
                transform.parent = m_CachedParent;
                Debug.LogException(new NotServerException($"Only the server can reparent {nameof(NetworkObject)}s"));
                return;
            }

            if (!IsSpawned)
            {
                transform.parent = m_CachedParent;
                Debug.LogException(new SpawnStateException($"{nameof(NetworkObject)} can only be reparented after being spawned"));
                return;
            }

            var parentTransform = transform.parent;
            if (parentTransform != null)
            {
                var parentObject = transform.parent.GetComponent<NetworkObject>();
                if (parentObject == null)
                {
                    transform.parent = m_CachedParent;
                    Debug.LogException(new InvalidParentException($"Invalid parenting, {nameof(NetworkObject)} moved under a non-{nameof(NetworkObject)} parent"));
                    return;
                }

                if (!parentObject.IsSpawned)
                {
                    transform.parent = m_CachedParent;
                    Debug.LogException(new SpawnStateException($"{nameof(NetworkObject)} can only be reparented under another spawned {nameof(NetworkObject)}"));
                    return;
                }

                m_LatestParent = parentObject.NetworkObjectId;
            }
            else
            {
                m_LatestParent = null;
            }

            m_IsReparented = true;
            ApplyNetworkParenting();

            var context = NetworkManager.MessageQueueContainer.EnterInternalCommandContext(
                MessageQueueContainer.MessageType.ParentSync, NetworkChannel.Internal,
                NetworkManager.ConnectedClientsIds.Where((id) => Observers.Contains(id)).ToArray(),
                NetworkUpdateLoop.UpdateStage);

            if (context != null)
            {
                using (var nonNullContext = (InternalCommandContext)context)
                {
                    nonNullContext.NetworkWriter.WriteUInt64Packed(NetworkObjectId);
                    WriteNetworkParenting(nonNullContext.NetworkWriter, m_IsReparented, m_LatestParent);
                }
            }
        }

        // We're keeping this set called OrphanChildren which contains NetworkObjects
        // because at the time we initialize/spawn NetworkObject locally, we might not have its parent replicated from the other side
        //
        // For instance, if we're spawning NetworkObject 5 and its parent is 10, what should happen if we do not have 10 yet?
        // let's say 10 is on the way to be replicated in a few frames and we could fix that parent-child relationship later.
        //
        // If you couldn't find your parent, we put you into OrphanChildren set and everytime we spawn another NetworkObject locally due to replication,
        // we call CheckOrphanChildren() method and quickly iterate over OrphanChildren set and see if we can reparent/adopt one.
        internal static HashSet<NetworkObject> OrphanChildren = new HashSet<NetworkObject>();

        internal bool ApplyNetworkParenting()
        {
            if (!AutoObjectParentSync)
            {
                return false;
            }

            if (!IsSpawned)
            {
                return false;
            }

            if (!m_IsReparented)
            {
                return true;
            }

            if (m_LatestParent == null || !m_LatestParent.HasValue)
            {
                m_CachedParent = null;
                transform.parent = null;

                InvokeBehaviourOnNetworkObjectParentChanged(null);
                return true;
            }

            if (!NetworkManager.SpawnManager.SpawnedObjects.ContainsKey(m_LatestParent.Value))
            {
                if (OrphanChildren.Add(this))
                {
                    if (NetworkLog.CurrentLogLevel <= LogLevel.Normal)
                    {
                        NetworkLog.LogWarning($"{nameof(NetworkObject)} ({name}) cannot find its parent, added to {nameof(OrphanChildren)} set");
                    }
                }
                return false;
            }

            var parentObject = NetworkManager.SpawnManager.SpawnedObjects[m_LatestParent.Value];

            m_CachedParent = parentObject.transform;
            transform.parent = parentObject.transform;

            InvokeBehaviourOnNetworkObjectParentChanged(parentObject);
            return true;
        }

        internal static void CheckOrphanChildren()
        {
            var objectsToRemove = new List<NetworkObject>();
            foreach (var orphanObject in OrphanChildren)
            {
                if (orphanObject.ApplyNetworkParenting())
                {
                    objectsToRemove.Add(orphanObject);
                }
            }
            foreach (var networkObject in objectsToRemove)
            {
                OrphanChildren.Remove(networkObject);
            }
        }

        internal void InvokeBehaviourNetworkSpawn()
        {
            for (int i = 0; i < ChildNetworkBehaviours.Count; i++)
            {
                ChildNetworkBehaviours[i].InternalOnNetworkSpawn();
                ChildNetworkBehaviours[i].OnNetworkSpawn();
            }
        }

        internal void InvokeBehaviourNetworkDespawn()
        {
            for (int i = 0; i < ChildNetworkBehaviours.Count; i++)
            {
                ChildNetworkBehaviours[i].InternalOnNetworkDespawn();
                ChildNetworkBehaviours[i].OnNetworkDespawn();
            }
        }

        private List<NetworkBehaviour> m_ChildNetworkBehaviours;

        internal List<NetworkBehaviour> ChildNetworkBehaviours
        {
            get
            {
                if (m_ChildNetworkBehaviours != null)
                {
                    return m_ChildNetworkBehaviours;
                }

                m_ChildNetworkBehaviours = new List<NetworkBehaviour>();
                var networkBehaviours = GetComponentsInChildren<NetworkBehaviour>(true);
                for (int i = 0; i < networkBehaviours.Length; i++)
                {
                    if (networkBehaviours[i].NetworkObject == this)
                    {
                        m_ChildNetworkBehaviours.Add(networkBehaviours[i]);
                    }
                }

                return m_ChildNetworkBehaviours;
            }
        }

        internal void WriteNetworkVariableData(Stream stream, ulong clientId)
        {
            for (int i = 0; i < ChildNetworkBehaviours.Count; i++)
            {
                ChildNetworkBehaviours[i].InitializeVariables();
                NetworkBehaviour.WriteNetworkVariableData(ChildNetworkBehaviours[i].NetworkVariableFields, stream, clientId, NetworkManager);
            }
        }

        internal void SetNetworkVariableData(Stream stream)
        {
            for (int i = 0; i < ChildNetworkBehaviours.Count; i++)
            {
                ChildNetworkBehaviours[i].InitializeVariables();
                NetworkBehaviour.SetNetworkVariableData(ChildNetworkBehaviours[i].NetworkVariableFields, stream, NetworkManager);
            }
        }

        internal ushort GetNetworkBehaviourOrderIndex(NetworkBehaviour instance)
        {
            // read the cached index, and verify it first
            if (instance.NetworkBehaviourIdCache < ChildNetworkBehaviours.Count)
            {
                if (ChildNetworkBehaviours[instance.NetworkBehaviourIdCache] == instance)
                {
                    return instance.NetworkBehaviourIdCache;
                }

                // invalid cached id reset
                instance.NetworkBehaviourIdCache = default;
            }

            for (ushort i = 0; i < ChildNetworkBehaviours.Count; i++)
            {
                if (ChildNetworkBehaviours[i] == instance)
                {
                    // cache the id, for next query
                    instance.NetworkBehaviourIdCache = i;
                    return i;
                }
            }

            return 0;
        }

        internal NetworkBehaviour GetNetworkBehaviourAtOrderIndex(ushort index)
        {
            if (index >= ChildNetworkBehaviours.Count)
            {
                if (NetworkLog.CurrentLogLevel <= LogLevel.Error)
                {
                    NetworkLog.LogError($"Behaviour index was out of bounds. Did you mess up the order of your {nameof(NetworkBehaviour)}s?");
                }

                return null;
            }

            return ChildNetworkBehaviours[index];
        }

        /// <summary>
        /// Used to serialize a NetworkObjects during scene synchronization that occurs
        /// upon a client being approved or a scene transition.
        /// </summary>
        /// <param name="writer">writer into the outbound stream</param>
        /// <param name="targetClientId">clientid we are targeting</param>
        internal void SerializeSceneObject(NetworkWriter writer, ulong targetClientId)
        {
            writer.WriteBool(IsPlayerObject);
            writer.WriteUInt64Packed(NetworkObjectId);
            writer.WriteUInt64Packed(OwnerClientId);

            NetworkObject parentNetworkObject = null;

            if (!AlwaysReplicateAsRoot && transform.parent != null)
            {
                parentNetworkObject = transform.parent.GetComponent<NetworkObject>();
            }

            if (parentNetworkObject == null)
            {
                // We don't have a parent
                writer.WriteBool(false);
            }
            else
            {
                // We do have a parent
                writer.WriteBool(true);
                // Write the parent's NetworkObjectId to be used for linking back to the child
                writer.WriteUInt64Packed(parentNetworkObject.NetworkObjectId);
            }

            // Write if we are a scene object or not
            writer.WriteBool(IsSceneObject ?? true);

            // Write the hash for this NetworkObject
            writer.WriteUInt32Packed(HostCheckForGlobalObjectIdHashOverride());

            if (IncludeTransformWhenSpawning == null || IncludeTransformWhenSpawning(OwnerClientId))
            {
                // Set the position and rotation data marker to true (i.e. flag to know, when reading from the stream, that position and rotation data follows).
                writer.WriteBool(true);

                // Write position
                writer.WriteSinglePacked(transform.position.x);
                writer.WriteSinglePacked(transform.position.y);
                writer.WriteSinglePacked(transform.position.z);

                // Write rotation
                writer.WriteSinglePacked(transform.rotation.eulerAngles.x);
                writer.WriteSinglePacked(transform.rotation.eulerAngles.y);
                writer.WriteSinglePacked(transform.rotation.eulerAngles.z);
            }
            else
            {
                // Set the position and rotation data marker to false (i.e. flag to know, when reading from the stream, that position and rotation data *was not included*)
                writer.WriteBool(false);
            }

            {
                var (isReparented, latestParent) = GetNetworkParenting();
                WriteNetworkParenting(writer, isReparented, latestParent);
            }

            // Write whether we are including network variable data
            writer.WriteBool(NetworkManager.NetworkConfig.EnableNetworkVariable);

            //If we are including NetworkVariable data
            if (NetworkManager.NetworkConfig.EnableNetworkVariable)
            {
                var buffer = writer.GetStream() as NetworkBuffer;

                // Write placeholder size, NOT as a packed value, initially as zero (i.e. we do not know how much NetworkVariable data will be written yet)
                writer.WriteUInt32(0);

                // Mark our current position before we potentially write any NetworkVariable data
                var positionBeforeNetworkVariableData = buffer.Position;

                // Write network variable data
                WriteNetworkVariableData(buffer, targetClientId);

                // If our current buffer position is greater than our positionBeforeNetworkVariableData then we wrote NetworkVariable data
                // Part 1: This will include the total NetworkVariable data size, if there was NetworkVariable data written, to the stream
                // in order to be able to skip past this entry on the deserialization side in the event this NetworkObject fails to be
                // constructed (See Part 2 below in the DeserializeSceneObject method)
                if (buffer.Position > positionBeforeNetworkVariableData)
                {
                    // Store our current stream buffer position
                    var endOfNetworkVariableData = buffer.Position;

                    // Calculate the total NetworkVariable data size written
                    var networkVariableDataSize = endOfNetworkVariableData - positionBeforeNetworkVariableData;

                    // Move the stream position back to just before we wrote our size (we include the unpacked UInt32 data size placeholder)
                    buffer.Position = positionBeforeNetworkVariableData - sizeof(uint);

                    // Now write the actual data size written into our unpacked UInt32 placeholder position
                    writer.WriteUInt32((uint)(networkVariableDataSize));

                    // Finally, revert the buffer position back to the end of the network variable data written
                    buffer.Position = endOfNetworkVariableData;
                }
            }
        }

        /// <summary>
        /// Used to deserialize a serialized scene object which occurs
        /// when the client is approved or during a scene transition
        /// </summary>
        /// <param name="objectStream">inbound stream</param>
        /// <param name="reader">reader for the stream</param>
        /// <param name="networkManager">NetworkManager instance</param>
        /// <returns>optional to use NetworkObject deserialized</returns>
        internal static NetworkObject DeserializeSceneObject(NetworkBuffer objectStream, NetworkReader reader, NetworkManager networkManager)
        {
            var isPlayerObject = reader.ReadBool();
            var networkId = reader.ReadUInt64Packed();
            var ownerClientId = reader.ReadUInt64Packed();
            var hasParent = reader.ReadBool();
            ulong? parentNetworkId = null;

            if (hasParent)
            {
                parentNetworkId = reader.ReadUInt32Packed();
            }

            bool isSceneObject = reader.ReadBool();

            uint globalObjectIdHash = reader.ReadUInt32Packed();
            Vector3? position = null;
            Quaternion? rotation = null;

            // Check to see if we have position and rotation values that follows
            if (reader.ReadBool())
            {
                position = new Vector3(reader.ReadSinglePacked(), reader.ReadSinglePacked(), reader.ReadSinglePacked());
                rotation = Quaternion.Euler(reader.ReadSinglePacked(), reader.ReadSinglePacked(), reader.ReadSinglePacked());
            }

            var (isReparented, latestParent) = ReadNetworkParenting(reader);

            //Attempt to create a local NetworkObject
            var networkObject = networkManager.SpawnManager.CreateLocalNetworkObject(isSceneObject, globalObjectIdHash, ownerClientId, parentNetworkId, position, rotation, isReparented);

            networkObject?.SetNetworkParenting(isReparented, latestParent);

            // Determine if this NetworkObject has NetworkVariable data to read
            var networkVariableDataIsIncluded = reader.ReadBool();

            if (networkVariableDataIsIncluded)
            {
                // (See Part 1 above in the NetworkObject.SerializeSceneObject method to better understand this)
                // Part 2: This makes sure that if one NetworkObject fails to construct (for whatever reason) then we can "skip past"
                // that specific NetworkObject but continue processing any remaining serialized NetworkObjects as opposed to just
                // throwing an exception and skipping the remaining (if any) NetworkObjects.  This will prevent one misconfigured
                // issue (or more) from breaking the entire loading process.
                var networkVariableDataSize = reader.ReadUInt32();
                if (networkObject == null)
                {
                    // Log the error that the NetworkObject failed to construct
                    Debug.LogError($"Failed to spawn {nameof(NetworkObject)} for Hash {globalObjectIdHash}.");

                    // If we failed to load this NetworkObject, then skip past the network variable data
                    objectStream.Position += networkVariableDataSize;

                    // We have nothing left to do here.
                    return null;
                }
            }

            // Spawn the NetworkObject
            networkManager.SpawnManager.SpawnNetworkObjectLocally(networkObject, networkId, isSceneObject, isPlayerObject, ownerClientId, objectStream, true, false);

            return networkObject;
        }

        /// <summary>
        /// Only applies to Host mode.
        /// Will return the registered source NetworkPrefab's GlobalObjectIdHash if one exists.
        /// Server and Clients will always return the NetworkObject's GlobalObjectIdHash.
        /// </summary>
        /// <returns></returns>
        internal uint HostCheckForGlobalObjectIdHashOverride()
        {
            if (NetworkManager.IsHost)
            {
                if (NetworkManager.PrefabHandler.ContainsHandler(this))
                {
                    var globalObjectIdHash = NetworkManager.PrefabHandler.GetSourceGlobalObjectIdHash(GlobalObjectIdHash);
                    return globalObjectIdHash == 0 ? GlobalObjectIdHash : globalObjectIdHash;
                }
                else
                if (NetworkManager.NetworkConfig.OverrideToNetworkPrefab.ContainsKey(GlobalObjectIdHash))
                {
                    return NetworkManager.NetworkConfig.OverrideToNetworkPrefab[GlobalObjectIdHash];
                }
            }

            return GlobalObjectIdHash;
        }
    }
}<|MERGE_RESOLUTION|>--- conflicted
+++ resolved
@@ -436,8 +436,7 @@
                 throw new NotServerException($"Only server can spawn {nameof(NetworkObject)}s");
             }
 
-<<<<<<< HEAD
-            NetworkManager.SpawnManager.SpawnNetworkObjectLocally(this, NetworkManager.SpawnManager.GetNetworkObjectId(), false, playerObject, ownerClientId,null, false, destroyWithScene);
+            NetworkManager.SpawnManager.SpawnNetworkObjectLocally(this, NetworkManager.SpawnManager.GetNetworkObjectId(), false, playerObject, ownerClientId, null, false, destroyWithScene);
 
             if (NetworkManager.UseSnapshotSpawn)
             {
@@ -469,9 +468,6 @@
                 NetworkManager.SnapshotSystem.Spawn(command);
             }
 
-=======
-            NetworkManager.SpawnManager.SpawnNetworkObjectLocally(this, NetworkManager.SpawnManager.GetNetworkObjectId(), false, playerObject, ownerClientId, null, false, destroyWithScene);
->>>>>>> c8eb5fca
             ulong ownerId = ownerClientId != null ? ownerClientId.Value : NetworkManager.ServerClientId;
             for (int i = 0; i < NetworkManager.ConnectedClientsList.Count; i++)
             {
