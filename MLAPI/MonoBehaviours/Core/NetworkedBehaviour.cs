﻿using System;
using System.Collections.Generic;
using UnityEngine;
using System.Reflection;
using System.Linq;
using MLAPI.Data;
using System.IO;
using MLAPI.Components;
using MLAPI.Configuration;
using MLAPI.Internal;
using MLAPI.Logging;
using MLAPI.NetworkedVar;
using MLAPI.Serialization;

namespace MLAPI
{
    /// <summary>
    /// The base class to override to write networked code. Inherits MonoBehaviour
    /// </summary>
    public abstract class NetworkedBehaviour : MonoBehaviour
    {
        /// <summary>
        /// Gets if the object is the the personal clients player object
        /// </summary>
        public bool isLocalPlayer => networkedObject.isLocalPlayer;
        /// <summary>
        /// Gets if the object is owned by the local player or if the object is the local player object
        /// </summary>
        public bool isOwner => networkedObject.isOwner;
        /// <summary>
        /// Gets if we are executing as server
        /// </summary>
        protected bool isServer => isRunning && NetworkingManager.singleton != null && NetworkingManager.singleton.isServer;
        /// <summary>
        /// Gets if we are executing as client
        /// </summary>
        protected bool isClient => isRunning && NetworkingManager.singleton != null && NetworkingManager.singleton.isClient;
        /// <summary>
        /// Gets if we are executing as Host, I.E Server and Client
        /// </summary>
        protected bool isHost => isRunning && NetworkingManager.singleton != null && NetworkingManager.singleton.isHost;
        private bool isRunning => NetworkingManager.singleton != null && (NetworkingManager.singleton == null || NetworkingManager.singleton.isListening);
        /// <summary>
        /// Gets wheter or not the object has a owner
        /// </summary>
		public bool isOwnedByServer => networkedObject.isOwnedByServer;

        /// <summary>
        /// Gets the NetworkedObject that owns this NetworkedBehaviour instance
        /// </summary>
        public NetworkedObject networkedObject
        {
            get
            {
                if (_networkedObject == null)
                {
                    _networkedObject = GetComponentInParent<NetworkedObject>();
                }
                return _networkedObject;
            }
        }
        private NetworkedObject _networkedObject = null;
        /// <summary>
        /// Gets the NetworkId of the NetworkedObject that owns the NetworkedBehaviour instance
        /// </summary>
        public uint networkId => networkedObject.NetworkId;
        /// <summary>
        /// Gets the clientId that owns the NetworkedObject
        /// </summary>
        public uint OwnerClientId => networkedObject.OwnerClientId;

        private void OnEnable()
        {
            if (_networkedObject == null)
                _networkedObject = GetComponentInParent<NetworkedObject>();

            NetworkedObject.NetworkedBehaviours.Add(this);
            OnEnabled();
        }

        private void OnDisable()
        {
            OnDisabled();
        }

        private void OnDestroy()
        {
            NetworkedObject.NetworkedBehaviours.Remove(this); // O(n)
            CachedClientRpcs.Remove(this);
            CachedServerRpcs.Remove(this);
            OnDestroyed();
        }

        internal bool networkedStartInvoked = false;
        /// <summary>
        /// Gets called when message handlers are ready to be registered and the networking is setup
        /// </summary>
        public virtual void NetworkStart()
        {

        }

        /// <summary>
        /// Gets called when message handlers are ready to be registered and the networking is setup. Provides a Payload if it was provided
        /// </summary>
        /// <param name="stream">The stream containing the spawn payload</param>
        public virtual void NetworkStart(Stream stream)
        {
            NetworkStart();
        }

        internal void InternalNetworkStart()
        {
            CacheAttributes();
            WarnUnityReflectionMethodUse();
            NetworkedVarInit();
        }

        private void WarnUnityReflectionMethodUse()
        {
            MethodInfo[] methods = GetType().GetMethods(BindingFlags.Instance | BindingFlags.Public | BindingFlags.NonPublic | BindingFlags.Instance | BindingFlags.FlattenHierarchy);
            for (int i = 0; i < methods.Length; i++)
            {
                if (methods[i].Name == "OnDestroy")
                {
                    throw new Exception("The method \"OnDestroy\" is not allowed to be defined in classes that inherit NetworkedBehaviour. Please override the \"OnDestroyed\" method instead");
                }
                else if (methods[i].Name == "OnDisable")
                {
                    throw new Exception("The method \"OnDisable\" is not allowed to be defined in classes that inherit NetworkedBehaviour. Please override the \"OnDisabled\" method instead");
                }
                else if (methods[i].Name == "OnEnable")
                {
                    throw new Exception("The method \"OnEnable\" is not allowed to be defined in classes that inherit NetworkedBehaviour. Please override the \"OnEnable\" method instead");
                }
            }
        }

        /// <summary>
        /// Invoked when the object is Disabled
        /// </summary>
        public virtual void OnDisabled()
        {

        }

        /// <summary>
        /// Invoked when the object is Destroyed
        /// </summary>
        public virtual void OnDestroyed()
        {

        }

        /// <summary>
        /// Invoked when the object is Enabled
        /// </summary>
        public virtual void OnEnabled()
        {

        }

        /// <summary>                                                                               
        /// Gets called when SyncedVars gets updated                                                
        /// </summary>                                                                              
        public virtual void OnSyncVarUpdate()
        {                                                                                                  
            
        }                                                                                                  
        /// <summary>                                                                                      
        /// Gets called when the local client gains ownership of this object                               
        /// </summary>                                                                                     
        public virtual void OnGainedOwnership()                                                            
        {                                                                                                 
            
        }                                                                                                  
        /// <summary>
        /// Gets called when we loose ownership of this object
        /// </summary>
        public virtual void OnLostOwnership()
        {

        }

        /// <summary>
        /// Gets behaviourId for this NetworkedBehaviour on this NetworkedObject
        /// </summary>
        /// <returns>The behaviourId for the current NetworkedBehaviour</returns>
        public ushort GetBehaviourId()
        {
            return networkedObject.GetOrderIndex(this);
        }

        /// <summary>
        /// Returns a the NetworkedBehaviour with a given behaviourId for the current networkedObject
        /// </summary>
        /// <param name="id">The behaviourId to return</param>
        /// <returns>Returns NetworkedBehaviour with given behaviourId</returns>
        protected NetworkedBehaviour GetBehaviour(ushort id)
        {
            return networkedObject.GetBehaviourAtOrderIndex(id);
        }

        #region NetworkedVar

        private bool networkedVarInit = false;
        private readonly List<HashSet<int>> channelMappedVarIndexes = new List<HashSet<int>>();
        private readonly List<string> channelsForVarGroups = new List<string>();
        internal readonly List<INetworkedVar> networkedVarFields = new List<INetworkedVar>();
        private static readonly Dictionary<Type, FieldInfo[]> fieldTypes = new Dictionary<Type, FieldInfo[]>();

        private static FieldInfo[] GetFieldInfoForType(Type type)
        {
            if (!fieldTypes.ContainsKey(type))
                fieldTypes.Add(type, type.GetFields(BindingFlags.Public | BindingFlags.NonPublic | BindingFlags.FlattenHierarchy | BindingFlags.Instance).OrderBy(x => x.Name).ToArray());
            return fieldTypes[type];
        }
        
        internal void NetworkedVarInit()
        {
            if (networkedVarInit)
                return;
            networkedVarInit = true;

            FieldInfo[] sortedFields = GetFieldInfoForType(GetType());
            for (int i = 0; i < sortedFields.Length; i++)
            {
                Type fieldType = sortedFields[i].FieldType;
                if (fieldType.HasInterface(typeof(INetworkedVar)))
                {
                    INetworkedVar instance = (INetworkedVar)sortedFields[i].GetValue(this);
                    if (instance == null)
                    {
                        Type genericType = fieldType.MakeGenericType(fieldType.GetGenericArguments());
                        instance = (INetworkedVar)Activator.CreateInstance(genericType, true);
                        sortedFields[i].SetValue(this, instance);
                    }
                    
                    instance.SetNetworkedBehaviour(this);
                    networkedVarFields.Add(instance);
                }
            }

            //Create index map for channels
            Dictionary<string, int> firstLevelIndex = new Dictionary<string, int>();
            int secondLevelCounter = 0;
            for (int i = 0; i < networkedVarFields.Count; i++)
            {
                string channel = networkedVarFields[i].GetChannel(); //Cache this here. Some developers are stupid. You don't know what shit they will do in their methods
                if (!firstLevelIndex.ContainsKey(channel))
                {
                    firstLevelIndex.Add(channel, secondLevelCounter);
                    channelsForVarGroups.Add(channel);
                    secondLevelCounter++;
                }
                if (firstLevelIndex[channel] >= channelMappedVarIndexes.Count)
                    channelMappedVarIndexes.Add(new HashSet<int>());
                channelMappedVarIndexes[firstLevelIndex[channel]].Add(i);
            }
        }
        
        private readonly List<int> networkedVarIndexesToReset = new List<int>();
        private readonly HashSet<int> networkedVarIndexesToResetSet = new HashSet<int>();
        internal void NetworkedVarUpdate()
        {
            if (!networkedVarInit)
                NetworkedVarInit();
            //TODO: Do this efficiently.

            if (!CouldHaveDirtyVars()) 
                return;

            networkedVarIndexesToReset.Clear();
            networkedVarIndexesToResetSet.Clear();
            
            for (int i = 0; i < NetworkingManager.singleton.ConnectedClientsList.Count; i++)
            {
                //This iterates over every "channel group".
                for (int j = 0; j < channelMappedVarIndexes.Count; j++)
                {
                    using (PooledBitStream stream = PooledBitStream.Get())
                    {
                        using (PooledBitWriter writer = PooledBitWriter.Get(stream))
                        {
                            writer.WriteUInt32Packed(networkId);
                            writer.WriteUInt16Packed(networkedObject.GetOrderIndex(this));

                            uint clientId = NetworkingManager.singleton.ConnectedClientsList[i].ClientId;
                            bool writtenAny = false;
                            for (int k = 0; k < networkedVarFields.Count; k++)
                            {
                                if (!channelMappedVarIndexes[j].Contains(k))
                                {
                                    //This var does not belong to the currently iterating channel group.
                                    writer.WriteBool(false);
                                    continue;
                                }

                                bool isDirty = networkedVarFields[k].IsDirty(); //cache this here. You never know what operations users will do in the dirty methods
                                writer.WriteBool(isDirty);
                                if (isDirty && (!isServer || networkedVarFields[k].CanClientRead(clientId)))
                                {
                                    writtenAny = true;
                                    networkedVarFields[k].WriteDelta(stream);
                                    if (!networkedVarIndexesToResetSet.Contains(k))
                                    {
                                        networkedVarIndexesToResetSet.Add(k);
                                        networkedVarIndexesToReset.Add(k);
                                    }
                                }
                            }

<<<<<<< HEAD
                            if (isServer)
                                InternalMessageHandler.Send(clientId, MLAPIConstants.MLAPI_NETWORKED_VAR_DELTA, channelsForVarGroups[j], stream, new InternalSecuritySendOptions(false, false));
                            else
                                InternalMessageHandler.Send(NetworkingManager.singleton.ServerClientId, MLAPIConstants.MLAPI_NETWORKED_VAR_DELTA, channelsForVarGroups[j], stream, new InternalSecuritySendOptions(false, false));
=======
                            if (writtenAny)
                            {
                                if (isServer)
                                    InternalMessageHandler.Send(clientId, MLAPIConstants.MLAPI_NETWORKED_VAR_DELTA, channelsForVarGroups[j], stream);
                                else
                                    InternalMessageHandler.Send(NetworkingManager.singleton.ServerClientId, MLAPIConstants.MLAPI_NETWORKED_VAR_DELTA, channelsForVarGroups[j], stream);   
                            }
>>>>>>> 336bed46
                        }
                    }
                }
            }

            for (int i = 0; i < networkedVarIndexesToReset.Count; i++)
            {
                networkedVarFields[networkedVarIndexesToReset[i]].ResetDirty();
            }
        }

        private bool CouldHaveDirtyVars()
        {
            for (int i = 0; i < networkedVarFields.Count; i++)
            {
                if (networkedVarFields[i].IsDirty()) 
                    return true;
            }
            return false;
        }

        internal void HandleNetworkedVarDeltas(Stream stream, uint clientId)
        {
            using (PooledBitReader reader = PooledBitReader.Get(stream))
            {
                for (int i = 0; i < networkedVarFields.Count; i++)
                {
                    if (!reader.ReadBool())
                        continue;

                    if (isServer && !networkedVarFields[i].CanClientWrite(clientId))
                    {
                        //This client wrote somewhere they are not allowed. This is critical
                        //We can't just skip this field. Because we don't actually know how to dummy read
                        //That is, we don't know how many bytes to skip. Because the interface doesn't have a 
                        //Read that gives us the value. Only a Read that applies the value straight away
                        //A dummy read COULD be added to the interface for this situation, but it's just being too nice.
                        //This is after all a developer fault. A critical error should be fine.
                        // - TwoTen
                        if (LogHelper.CurrentLogLevel <= LogLevel.Error) LogHelper.LogError("Client wrote to NetworkedVar without permission. No more variables can be read. This is critical");
                        return;
                    }

                    networkedVarFields[i].ReadDelta(stream);
                }
            }
        }

        internal void HandleNetworkedVarUpdate(Stream stream, uint clientId)
        {
            using (PooledBitReader reader = PooledBitReader.Get(stream))
            {
                for (int i = 0; i < networkedVarFields.Count; i++)
                {
                    if (!reader.ReadBool())
                        continue;

                    if (isServer && !networkedVarFields[i].CanClientWrite(clientId))
                    {
                        //This client wrote somewhere they are not allowed. This is critical
                        //We can't just skip this field. Because we don't actually know how to dummy read
                        //That is, we don't know how many bytes to skip. Because the interface doesn't have a 
                        //Read that gives us the value. Only a Read that applies the value straight away
                        //A dummy read COULD be added to the interface for this situation, but it's just being too nice.
                        //This is after all a developer fault. A critical error should be fine.
                        // - TwoTen
                        if (LogHelper.CurrentLogLevel <= LogLevel.Error) LogHelper.LogError("Client wrote to NetworkedVar without permission. No more variables can be read. This is critical");
                        return;
                    }

                    networkedVarFields[i].ReadField(stream);
                }
            }
        }

        #endregion

        #region MESSAGING_SYSTEM
        private readonly Dictionary<NetworkedBehaviour, Dictionary<ulong, ClientRPC>> CachedClientRpcs = new Dictionary<NetworkedBehaviour, Dictionary<ulong, ClientRPC>>();
        private readonly Dictionary<NetworkedBehaviour, Dictionary<ulong, ServerRPC>> CachedServerRpcs = new Dictionary<NetworkedBehaviour, Dictionary<ulong, ServerRPC>>();
        private static readonly Dictionary<Type, MethodInfo[]> Methods = new Dictionary<Type, MethodInfo[]>();
        private static readonly Dictionary<ulong, string> HashResults = new Dictionary<ulong, string>();

        private ulong HashMethodName(string name)
        {
            AttributeMessageMode mode = NetworkingManager.singleton.NetworkConfig.AttributeMessageMode;
            
            if (mode == AttributeMessageMode.WovenTwoByte)
                return name.GetStableHash16();
            if (mode == AttributeMessageMode.WovenFourByte)
                return name.GetStableHash32();
            if (mode == AttributeMessageMode.WovenEightByte)
                return name.GetStableHash64();

            return 0;
        }
        
        private void CacheAttributes()
        {
            Type type = GetType();
            
            CachedClientRpcs.Add(this, new Dictionary<ulong, ClientRPC>());
            CachedServerRpcs.Add(this, new Dictionary<ulong, ServerRPC>());

            MethodInfo[] methods;
            if (Methods.ContainsKey(type)) methods = Methods[type];
            else
            {
                methods = type.GetMethods(BindingFlags.Public | BindingFlags.NonPublic | BindingFlags.Instance);
                Methods.Add(type, methods);
            }

            for (int i = 0; i < methods.Length; i++)
            {
                if (methods[i].IsDefined(typeof(ServerRPC), true))
                {
                    ServerRPC[] attributes = (ServerRPC[])methods[i].GetCustomAttributes(typeof(ServerRPC), true);
                    if (attributes.Length > 1)
                    {
                        if (LogHelper.CurrentLogLevel <= LogLevel.Normal) LogHelper.LogWarning("Having more than 1 ServerRPC attribute per method is not supported.");
                    }

                    ParameterInfo[] parameters = methods[i].GetParameters();
                    if (parameters.Length == 2 && parameters[0].ParameterType == typeof(uint) && parameters[1].ParameterType == typeof(Stream))
                    {
                        //use delegate
                        attributes[0].rpcDelegate = (RpcDelegate)Delegate.CreateDelegate(typeof(RpcDelegate), this, methods[i].Name);
                    }
                    else
                    {
                        attributes[0].reflectionMethod = new ReflectionMehtod(methods[i]);
                    }
                    
                    ulong hash = HashMethodName(methods[i].Name);
                    if (HashResults.ContainsKey(hash) && HashResults[hash] != methods[i].Name)
                    {
                        if (LogHelper.CurrentLogLevel <= LogLevel.Error) LogHelper.LogError($"Hash collision detected for RPC method. The method \"{methods[i].Name}\" collides with the method \"{HashResults[hash]}\". This can be solved by increasing the amount of bytes to use for hashing in the NetworkConfig or changing the name of one of the conflicting methods.");
                    }
                    else if (!HashResults.ContainsKey(hash))
                    {
                        HashResults.Add(hash, methods[i].Name);
                    }

                    CachedServerRpcs[this].Add(hash, attributes[0]);
                }
                
                if (methods[i].IsDefined(typeof(ClientRPC), true))
                {
                    ClientRPC[] attributes = (ClientRPC[])methods[i].GetCustomAttributes(typeof(ClientRPC), true);
                    if (attributes.Length > 1)
                    {
                        if (LogHelper.CurrentLogLevel <= LogLevel.Normal) LogHelper.LogWarning("Having more than 1 ClientRPC attribute per method is not supported.");
                    }

                    ParameterInfo[] parameters = methods[i].GetParameters();
                    if (parameters.Length == 2 && parameters[0].ParameterType == typeof(uint) && parameters[1].ParameterType == typeof(Stream))
                    {
                        //use delegate
                        attributes[0].rpcDelegate = (RpcDelegate)Delegate.CreateDelegate(typeof(RpcDelegate), this, methods[i].Name);
                    }
                    else
                    {
                        attributes[0].reflectionMethod = new ReflectionMehtod(methods[i]);
                    }

                    ulong hash = HashMethodName(methods[i].Name);
                    if (HashResults.ContainsKey(hash) && HashResults[hash] != methods[i].Name)
                    {
                        if (LogHelper.CurrentLogLevel <= LogLevel.Error) LogHelper.LogError($"Hash collision detected for RPC method. The method \"{methods[i].Name}\" collides with the method \"{HashResults[hash]}\". This can be solved by increasing the amount of bytes to use for hashing in the NetworkConfig or changing the name of one of the conflicting methods.");
                    }
                    else if (!HashResults.ContainsKey(hash))
                    {
                        HashResults.Add(hash, methods[i].Name);
                    }

                    CachedClientRpcs[this].Add(HashMethodName(methods[i].Name), attributes[0]);
                }     
            }
        }

        internal void OnRemoteServerRPC(ulong hash, uint senderClientId, Stream stream)
        {
            if (!CachedServerRpcs.ContainsKey(this) || !CachedServerRpcs[this].ContainsKey(hash))
            {
                if (LogHelper.CurrentLogLevel <= LogLevel.Normal) LogHelper.LogWarning("ServerRPC request method not found");
                return;
            }
            InvokeServerRPCLocal(hash, senderClientId, stream);
        }
        
        internal void OnRemoteClientRPC(ulong hash, uint senderClientId, Stream stream)
        {
            if (!CachedClientRpcs.ContainsKey(this) || !CachedClientRpcs[this].ContainsKey(hash))
            {
                if (LogHelper.CurrentLogLevel <= LogLevel.Normal) LogHelper.LogWarning("ClientRPC request method not found");
                return;
            }
            InvokeClientRPCLocal(hash, senderClientId, stream);
        }

        private void InvokeServerRPCLocal(ulong hash, uint senderClientId, Stream stream)
        {
            if (!CachedServerRpcs.ContainsKey(this) || !CachedServerRpcs[this].ContainsKey(hash))
                return;
            
            ServerRPC rpc = CachedServerRpcs[this][hash];

            if (rpc.RequireOwnership && senderClientId != OwnerClientId)
            {
                if (LogHelper.CurrentLogLevel <= LogLevel.Normal) LogHelper.LogWarning("Only owner can invoke ServerRPC that is marked to require ownership");
                return;
            }

            if (stream.Position != 0)
            {
                //Create a new stream so that the stream they get ONLY contains user data and not MLAPI headers
                using (PooledBitStream userStream = PooledBitStream.Get())
                {
                    userStream.CopyUnreadFrom(stream);
                    userStream.Position = 0;

                    if (rpc.reflectionMethod != null)
                    {
                        rpc.reflectionMethod.Invoke(this, userStream);
                    }

                    if (rpc.rpcDelegate != null)
                    {
                        rpc.rpcDelegate(senderClientId, userStream);
                    }
                }
            }
            else
            {
                if (rpc.reflectionMethod != null)
                {
                    rpc.reflectionMethod.Invoke(this, stream);
                }

                if (rpc.rpcDelegate != null)
                {
                    rpc.rpcDelegate(senderClientId, stream);
                }
            }
        }

        private void InvokeClientRPCLocal(ulong hash, uint senderClientId, Stream stream)
        {
            if (!CachedClientRpcs.ContainsKey(this) || !CachedClientRpcs[this].ContainsKey(hash))
                return;
            
            ClientRPC rpc = CachedClientRpcs[this][hash];

            if (stream.Position != 0)
            {
                //Create a new stream so that the stream they get ONLY contains user data and not MLAPI headers
                using (PooledBitStream userStream = PooledBitStream.Get())
                {
                    userStream.CopyUnreadFrom(stream);
                    userStream.Position = 0;

                    if (rpc.reflectionMethod != null)
                    {
                        rpc.reflectionMethod.Invoke(this, userStream);
                    }

                    if (rpc.rpcDelegate != null)
                    {
                        rpc.rpcDelegate(senderClientId, userStream);
                    }
                }
            }
            else
            {
                if (rpc.reflectionMethod != null)
                {
                    rpc.reflectionMethod.Invoke(this, stream);
                }

                if (rpc.rpcDelegate != null)
                {
                    rpc.rpcDelegate(senderClientId, stream);
                }
            }
        }
        
        //Technically boxed writes are not needed. But save LOC for the non performance sends.
        internal void SendServerRPCBoxed(ulong hash, params object[] parameters)
        {
            using (PooledBitStream stream = PooledBitStream.Get())
            {
                using (PooledBitWriter writer = PooledBitWriter.Get(stream))
                {

                    for (int i = 0; i < parameters.Length; i++)
                    {
                        writer.WriteObjectPacked(parameters[i]);
                    }
                    SendServerRPCPerformance(hash, stream);
                }
            }
        }
        
        internal void SendClientRPCBoxed(ulong hash, List<uint> clientIds, params object[] parameters)
        {
            using (PooledBitStream stream = PooledBitStream.Get())
            {
                using (PooledBitWriter writer = PooledBitWriter.Get(stream))
                {
                    for (int i = 0; i < parameters.Length; i++)
                    {
                        writer.WriteObjectPacked(parameters[i]);
                    }
                    SendClientRPCPerformance(hash, clientIds, stream);
                }
            }
        }

        internal void SendClientRPCBoxed(ulong hash, uint clientId, params object[] parameters)
        {
            using (PooledBitStream stream = PooledBitStream.Get())
            {
                using (PooledBitWriter writer = PooledBitWriter.Get(stream))
                {
                    for (int i = 0; i < parameters.Length; i++)
                    {
                        writer.WriteObjectPacked(parameters[i]);
                    }
                    SendClientRPCPerformance(hash, clientId, stream);
                }
            }
        }

        internal void SendClientRPCBoxed(uint clientIdToIgnore, ulong hash, params object[] parameters)
        {
            using (PooledBitStream stream = PooledBitStream.Get())
            {
                using (PooledBitWriter writer = PooledBitWriter.Get(stream))
                {
                    for (int i = 0; i < parameters.Length; i++)
                    {
                        writer.WriteObjectPacked(parameters[i]);
                    }
                    SendClientRPCPerformance(hash, stream, clientIdToIgnore);
                }
            }
        }

        internal void SendServerRPCPerformance(ulong hash, Stream messageStream)
        {
            if (!isClient && isRunning)
            {
                //We are ONLY a server.
                if (LogHelper.CurrentLogLevel <= LogLevel.Normal) LogHelper.LogWarning("Only server and host can invoke ServerRPC");
                return;
            }

            using (PooledBitStream stream = PooledBitStream.Get())
            {
                using (PooledBitWriter writer = PooledBitWriter.Get(stream))
                {
                    writer.WriteUInt32Packed(networkId);
                    writer.WriteUInt16Packed(networkedObject.GetOrderIndex(this));
                    writer.WriteUInt64Packed(hash);

                    stream.CopyFrom(messageStream);

                    if (isHost)
                    {
                        messageStream.Position = 0;
                        InvokeServerRPCLocal(hash, NetworkingManager.singleton.LocalClientId, messageStream);
                    }
                    else
                    {
                        InternalMessageHandler.Send(NetworkingManager.singleton.ServerClientId, MLAPIConstants.MLAPI_SERVER_RPC, "MLAPI_DEFAULT_MESSAGE", stream, new InternalSecuritySendOptions(false, false));
                    }
                }
            }
        }

        internal void SendClientRPCPerformance(ulong hash,  List<uint> clientIds, Stream messageStream)
        {            
            if (!isServer && isRunning)
            {
                //We are NOT a server.
                if (LogHelper.CurrentLogLevel <= LogLevel.Normal) LogHelper.LogWarning("Only clients and host can invoke ClientRPC");
                return;
            }

            using (PooledBitStream stream = PooledBitStream.Get())
            {
                using (PooledBitWriter writer = PooledBitWriter.Get(stream))
                {
                    writer.WriteUInt32Packed(networkId);
                    writer.WriteUInt16Packed(networkedObject.GetOrderIndex(this));
                    writer.WriteUInt64Packed(hash);

                    stream.CopyFrom(messageStream);

                    if (clientIds == null)
                    {
                        for (int i = 0; i < NetworkingManager.singleton.ConnectedClientsList.Count; i++)
                        {
                            if (isHost && NetworkingManager.singleton.ConnectedClientsList[i].ClientId == NetworkingManager.singleton.LocalClientId)
                            {
                                messageStream.Position = 0;
                                InvokeClientRPCLocal(hash, NetworkingManager.singleton.LocalClientId, messageStream);
                            }
                            else
                            {
                                InternalMessageHandler.Send(NetworkingManager.singleton.ConnectedClientsList[i].ClientId, MLAPIConstants.MLAPI_CLIENT_RPC, "MLAPI_DEFAULT_MESSAGE", stream, new InternalSecuritySendOptions(false, false));
                            }
                        }
                    }
                    else
                    {
                        for (int i = 0; i < clientIds.Count; i++)
                        {
                            if (isHost && clientIds[i] == NetworkingManager.singleton.LocalClientId)
                            {
                                messageStream.Position = 0;
                                InvokeClientRPCLocal(hash, NetworkingManager.singleton.LocalClientId, messageStream);
                            }
                            else
                            {
                                InternalMessageHandler.Send(clientIds[i], MLAPIConstants.MLAPI_CLIENT_RPC, "MLAPI_DEFAULT_MESSAGE", stream, new InternalSecuritySendOptions(false, false));
                            }
                        }
                    }
                }
            }
        }

        internal void SendClientRPCPerformance(ulong hash, Stream messageStream, uint clientIdToIgnore)
        {
            if (!isServer && isRunning)
            {
                //We are NOT a server.
                if (LogHelper.CurrentLogLevel <= LogLevel.Normal) LogHelper.LogWarning("Only clients and host can invoke ClientRPC");
                return;
            }

            using (PooledBitStream stream = PooledBitStream.Get())
            {
                using (PooledBitWriter writer = PooledBitWriter.Get(stream))
                {
                    writer.WriteUInt32Packed(networkId);
                    writer.WriteUInt16Packed(networkedObject.GetOrderIndex(this));
                    writer.WriteUInt64Packed(hash);

                    stream.CopyFrom(messageStream);


                    for (int i = 0; i < NetworkingManager.singleton.ConnectedClientsList.Count; i++)
                    {
                        if (NetworkingManager.singleton.ConnectedClientsList[i].ClientId == clientIdToIgnore)
                            continue;
                        if (isHost && NetworkingManager.singleton.ConnectedClientsList[i].ClientId == NetworkingManager.singleton.LocalClientId)
                        {
                            messageStream.Position = 0;
                            InvokeClientRPCLocal(hash, NetworkingManager.singleton.LocalClientId, messageStream);
                        }
                        else
                        {
                            InternalMessageHandler.Send(NetworkingManager.singleton.ConnectedClientsList[i].ClientId, MLAPIConstants.MLAPI_CLIENT_RPC, "MLAPI_DEFAULT_MESSAGE", stream, new InternalSecuritySendOptions(false, false));
                        }
                    }
                }
            }
        }

        internal void SendClientRPCPerformance(ulong hash, uint clientId, Stream messageStream)
        {
            if (!isServer && isRunning)
            {
                //We are NOT a server.
                if (LogHelper.CurrentLogLevel <= LogLevel.Normal) LogHelper.LogWarning("Only clients and host can invoke ClientRPC");
                return;
            }

            using (PooledBitStream stream = PooledBitStream.Get())
            {
                using (PooledBitWriter writer = PooledBitWriter.Get(stream))
                {
                    writer.WriteUInt32Packed(networkId);
                    writer.WriteUInt16Packed(networkedObject.GetOrderIndex(this));
                    writer.WriteUInt64Packed(hash);

                    stream.CopyFrom(messageStream);

                    if (isHost && clientId == NetworkingManager.singleton.LocalClientId)
                    {
                        messageStream.Position = 0;
                        InvokeClientRPCLocal(hash, NetworkingManager.singleton.LocalClientId, messageStream);
                    }
                    else
                    {
                        InternalMessageHandler.Send(clientId, MLAPIConstants.MLAPI_CLIENT_RPC, "MLAPI_DEFAULT_MESSAGE", stream, new InternalSecuritySendOptions(false, false));
                    }
                }
            }
        }
        #endregion

        #region SEND METHODS
        #pragma warning disable HAA0101 // Array allocation for params parameter
        #pragma warning disable CS1591 // Missing XML comment for publicly visible type or member
        #pragma warning disable HAA0601 // Value type to reference type conversion causing boxing allocation
        /// <exclude />
        public delegate void Action();
        /// <exclude />
        public delegate void Action<T1>(T1 t1);
        /// <exclude />
        public delegate void Action<T1, T2>(T1 t1, T2 t2);
        /// <exclude />
        public delegate void Action<T1, T2, T3>(T1 t1, T2 t2, T3 t3);
        /// <exclude />
        public delegate void Action<T1, T2, T3, T4>(T1 t1, T2 t2, T3 t3, T4 t4);
        /// <exclude />
        public delegate void Action<T1, T2, T3, T4, T5>(T1 t1, T2 t2, T3 t3, T4 t4, T5 t5);
        /// <exclude />
        public delegate void Action<T1, T2, T3, T4, T5, T6>(T1 t1, T2 t2, T3 t3, T4 t4, T5 t5, T6 t6);
        /// <exclude />
        public delegate void Action<T1, T2, T3, T4, T5, T6, T7>(T1 t1, T2 t2, T3 t3, T4 t4, T5 t5, T6 t6, T7 t7);
        /// <exclude />
        public delegate void Action<T1, T2, T3, T4, T5, T6, T7, T8>(T1 t1, T2 t2, T3 t3, T4 t4, T5 t5, T6 t6, T7 t7, T8 t8);
        /// <exclude />
        public delegate void Action<T1, T2, T3, T4, T5, T6, T7, T8, T9>(T1 t1, T2 t2, T3 t3, T4 t4, T5 t5, T6 t6, T7 t7, T8 t8, T9 t9);
        /// <exclude />
        public delegate void Action<T1, T2, T3, T4, T5, T6, T7, T8, T9, T10>(T1 t1, T2 t2, T3 t3, T4 t4, T5 t5, T6 t6, T7 t7, T8 t8, T9 t9, T10 t10);
        /// <exclude />
        public delegate void Action<T1, T2, T3, T4, T5, T6, T7, T8, T9, T10, T11>(T1 t1, T2 t2, T3 t3, T4 t4, T5 t5, T6 t6, T7 t7, T8 t8, T9 t9, T10 t10, T11 t11);
        /// <exclude />
        public delegate void Action<T1, T2, T3, T4, T5, T6, T7, T8, T9, T10, T11, T12>(T1 t1, T2 t2, T3 t3, T4 t4, T5 t5, T6 t6, T7 t7, T8 t8, T9 t9, T10 t10, T11 t11, T12 t12);
        /// <exclude />
        public delegate void Action<T1, T2, T3, T4, T5, T6, T7, T8, T9, T10, T11, T12, T13>(T1 t1, T2 t2, T3 t3, T4 t4, T5 t5, T6 t6, T7 t7, T8 t8, T9 t9, T10 t10, T11 t11, T12 t12, T13 t13);
        /// <exclude />
        public delegate void Action<T1, T2, T3, T4, T5, T6, T7, T8, T9, T10, T11, T12, T13, T14>(T1 t1, T2 t2, T3 t3, T4 t4, T5 t5, T6 t6, T7 t7, T8 t8, T9 t9, T10 t10, T11 t11, T12 t12, T13 t13, T14 t14);
        /// <exclude />
        public delegate void Action<T1, T2, T3, T4, T5, T6, T7, T8, T9, T10, T11, T12, T13, T14, T15>(T1 t1, T2 t2, T3 t3, T4 t4, T5 t5, T6 t6, T7 t7, T8 t8, T9 t9, T10 t10, T11 t11, T12 t12, T13 t13, T14 t14, T15 t15);
        /// <exclude />
        public delegate void Action<T1, T2, T3, T4, T5, T6, T7, T8, T9, T10, T11, T12, T13, T14, T15, T16>(T1 t1, T2 t2, T3 t3, T4 t4, T5 t5, T6 t6, T7 t7, T8 t8, T9 t9, T10 t10, T11 t11, T12 t12, T13 t13, T14 t14, T15 t15, T16 t16);
        /// <exclude />
        public delegate void Action<T1, T2, T3, T4, T5, T6, T7, T8, T9, T10, T11, T12, T13, T14, T15, T16, T17>(T1 t1, T2 t2, T3 t3, T4 t4, T5 t5, T6 t6, T7 t7, T8 t8, T9 t9, T10 t10, T11 t11, T12 t12, T13 t13, T14 t14, T15 t15, T16 t16, T17 t17);
        /// <exclude />
        public delegate void Action<T1, T2, T3, T4, T5, T6, T7, T8, T9, T10, T11, T12, T13, T14, T15, T16, T17, T18>(T1 t1, T2 t2, T3 t3, T4 t4, T5 t5, T6 t6, T7 t7, T8 t8, T9 t9, T10 t10, T11 t11, T12 t12, T13 t13, T14 t14, T15 t15, T16 t16, T17 t17, T18 t18);
        /// <exclude />
        public delegate void Action<T1, T2, T3, T4, T5, T6, T7, T8, T9, T10, T11, T12, T13, T14, T15, T16, T17, T18, T19>(T1 t1, T2 t2, T3 t3, T4 t4, T5 t5, T6 t6, T7 t7, T8 t8, T9 t9, T10 t10, T11 t11, T12 t12, T13 t13, T14 t14, T15 t15, T16 t16, T17 t17, T18 t18, T19 t19);
        /// <exclude />
        public delegate void Action<T1, T2, T3, T4, T5, T6, T7, T8, T9, T10, T11, T12, T13, T14, T15, T16, T17, T18, T19, T20>(T1 t1, T2 t2, T3 t3, T4 t4, T5 t5, T6 t6, T7 t7, T8 t8, T9 t9, T10 t10, T11 t11, T12 t12, T13 t13, T14 t14, T15 t15, T16 t16, T17 t17, T18 t18, T19 t19, T20 t20);
        /// <exclude />
        public delegate void Action<T1, T2, T3, T4, T5, T6, T7, T8, T9, T10, T11, T12, T13, T14, T15, T16, T17, T18, T19, T20, T21>(T1 t1, T2 t2, T3 t3, T4 t4, T5 t5, T6 t6, T7 t7, T8 t8, T9 t9, T10 t10, T11 t11, T12 t12, T13 t13, T14 t14, T15 t15, T16 t16, T17 t17, T18 t18, T19 t19, T20 t20, T21 t21);
        /// <exclude />
        public delegate void Action<T1, T2, T3, T4, T5, T6, T7, T8, T9, T10, T11, T12, T13, T14, T15, T16, T17, T18, T19, T20, T21, T22>(T1 t1, T2 t2, T3 t3, T4 t4, T5 t5, T6 t6, T7 t7, T8 t8, T9 t9, T10 t10, T11 t11, T12 t12, T13 t13, T14 t14, T15 t15, T16 t16, T17 t17, T18 t18, T19 t19, T20 t20, T21 t21, T22 t22);
        /// <exclude />
        public delegate void Action<T1, T2, T3, T4, T5, T6, T7, T8, T9, T10, T11, T12, T13, T14, T15, T16, T17, T18, T19, T20, T21, T22, T23>(T1 t1, T2 t2, T3 t3, T4 t4, T5 t5, T6 t6, T7 t7, T8 t8, T9 t9, T10 t10, T11 t11, T12 t12, T13 t13, T14 t14, T15 t15, T16 t16, T17 t17, T18 t18, T19 t19, T20 t20, T21 t21, T22 t22, T23 t23);
        /// <exclude />
        public delegate void Action<T1, T2, T3, T4, T5, T6, T7, T8, T9, T10, T11, T12, T13, T14, T15, T16, T17, T18, T19, T20, T21, T22, T23, T24>(T1 t1, T2 t2, T3 t3, T4 t4, T5 t5, T6 t6, T7 t7, T8 t8, T9 t9, T10 t10, T11 t11, T12 t12, T13 t13, T14 t14, T15 t15, T16 t16, T17 t17, T18 t18, T19 t19, T20 t20, T21 t21, T22 t22, T23 t23, T24 t24);
        /// <exclude />
        public delegate void Action<T1, T2, T3, T4, T5, T6, T7, T8, T9, T10, T11, T12, T13, T14, T15, T16, T17, T18, T19, T20, T21, T22, T23, T24, T25>(T1 t1, T2 t2, T3 t3, T4 t4, T5 t5, T6 t6, T7 t7, T8 t8, T9 t9, T10 t10, T11 t11, T12 t12, T13 t13, T14 t14, T15 t15, T16 t16, T17 t17, T18 t18, T19 t19, T20 t20, T21 t21, T22 t22, T23 t23, T24 t24, T25 t25);
        /// <exclude />
        public delegate void Action<T1, T2, T3, T4, T5, T6, T7, T8, T9, T10, T11, T12, T13, T14, T15, T16, T17, T18, T19, T20, T21, T22, T23, T24, T25, T26>(T1 t1, T2 t2, T3 t3, T4 t4, T5 t5, T6 t6, T7 t7, T8 t8, T9 t9, T10 t10, T11 t11, T12 t12, T13 t13, T14 t14, T15 t15, T16 t16, T17 t17, T18 t18, T19 t19, T20 t20, T21 t21, T22 t22, T23 t23, T24 t24, T25 t25, T26 t26);
        /// <exclude />
        public delegate void Action<T1, T2, T3, T4, T5, T6, T7, T8, T9, T10, T11, T12, T13, T14, T15, T16, T17, T18, T19, T20, T21, T22, T23, T24, T25, T26, T27>(T1 t1, T2 t2, T3 t3, T4 t4, T5 t5, T6 t6, T7 t7, T8 t8, T9 t9, T10 t10, T11 t11, T12 t12, T13 t13, T14 t14, T15 t15, T16 t16, T17 t17, T18 t18, T19 t19, T20 t20, T21 t21, T22 t22, T23 t23, T24 t24, T25 t25, T26 t26, T27 t27);
        /// <exclude />
        public delegate void Action<T1, T2, T3, T4, T5, T6, T7, T8, T9, T10, T11, T12, T13, T14, T15, T16, T17, T18, T19, T20, T21, T22, T23, T24, T25, T26, T27, T28>(T1 t1, T2 t2, T3 t3, T4 t4, T5 t5, T6 t6, T7 t7, T8 t8, T9 t9, T10 t10, T11 t11, T12 t12, T13 t13, T14 t14, T15 t15, T16 t16, T17 t17, T18 t18, T19 t19, T20 t20, T21 t21, T22 t22, T23 t23, T24 t24, T25 t25, T26 t26, T27 t27, T28 t28);
        /// <exclude />
        public delegate void Action<T1, T2, T3, T4, T5, T6, T7, T8, T9, T10, T11, T12, T13, T14, T15, T16, T17, T18, T19, T20, T21, T22, T23, T24, T25, T26, T27, T28, T29>(T1 t1, T2 t2, T3 t3, T4 t4, T5 t5, T6 t6, T7 t7, T8 t8, T9 t9, T10 t10, T11 t11, T12 t12, T13 t13, T14 t14, T15 t15, T16 t16, T17 t17, T18 t18, T19 t19, T20 t20, T21 t21, T22 t22, T23 t23, T24 t24, T25 t25, T26 t26, T27 t27, T28 t28, T29 t29);
        /// <exclude />
        public delegate void Action<T1, T2, T3, T4, T5, T6, T7, T8, T9, T10, T11, T12, T13, T14, T15, T16, T17, T18, T19, T20, T21, T22, T23, T24, T25, T26, T27, T28, T29, T30>(T1 t1, T2 t2, T3 t3, T4 t4, T5 t5, T6 t6, T7 t7, T8 t8, T9 t9, T10 t10, T11 t11, T12 t12, T13 t13, T14 t14, T15 t15, T16 t16, T17 t17, T18 t18, T19 t19, T20 t20, T21 t21, T22 t22, T23 t23, T24 t24, T25 t25, T26 t26, T27 t27, T28 t28, T29 t29, T30 t30);
        /// <exclude />
        public delegate void Action<T1, T2, T3, T4, T5, T6, T7, T8, T9, T10, T11, T12, T13, T14, T15, T16, T17, T18, T19, T20, T21, T22, T23, T24, T25, T26, T27, T28, T29, T30, T31>(T1 t1, T2 t2, T3 t3, T4 t4, T5 t5, T6 t6, T7 t7, T8 t8, T9 t9, T10 t10, T11 t11, T12 t12, T13 t13, T14 t14, T15 t15, T16 t16, T17 t17, T18 t18, T19 t19, T20 t20, T21 t21, T22 t22, T23 t23, T24 t24, T25 t25, T26 t26, T27 t27, T28 t28, T29 t29, T30 t30, T31 t31);
        /// <exclude />
        public delegate void Action<T1, T2, T3, T4, T5, T6, T7, T8, T9, T10, T11, T12, T13, T14, T15, T16, T17, T18, T19, T20, T21, T22, T23, T24, T25, T26, T27, T28, T29, T30, T31, T32>(T1 t1, T2 t2, T3 t3, T4 t4, T5 t5, T6 t6, T7 t7, T8 t8, T9 t9, T10 t10, T11 t11, T12 t12, T13 t13, T14 t14, T15 t15, T16 t16, T17 t17, T18 t18, T19 t19, T20 t20, T21 t21, T22 t22, T23 t23, T24 t24, T25 t25, T26 t26, T27 t27, T28 t28, T29 t29, T30 t30, T31 t31, T32 t32);


        //BOXED CLIENT RPC
        public void InvokeClientRpc(string methodName, List<uint> clientIds) 
        {
            SendClientRPCBoxed(HashMethodName(methodName), clientIds);
        }

        public void InvokeClientRpc(Action method, List<uint> clientIds) 
        {
            SendClientRPCBoxed(HashMethodName(method.Method.Name), clientIds);
        }

        public void InvokeClientRpcOnOwner(Action method) 
        {
            SendClientRPCBoxed(HashMethodName(method.Method.Name), OwnerClientId);
        }

        public void InvokeClientRpcOnOwner(string methodName) 
        {
            SendClientRPCBoxed(HashMethodName(methodName), OwnerClientId);
        }

        public void InvokeClientRpcOnEveryone(Action method) 
        {
            SendClientRPCBoxed(HashMethodName(method.Method.Name), null);
        }

        public void InvokeClientRpcOnEveryone(string methodName) 
        {
            SendClientRPCBoxed(HashMethodName(methodName), null);
        }

        public void InvokeClientRpcOnClient(Action method, uint clientId) 
        {
            SendClientRPCBoxed(HashMethodName(method.Method.Name), clientId);
        }

        public void InvokeClientRpcOnClient(string methodName, uint clientId) 
        {
            SendClientRPCBoxed(HashMethodName(methodName), clientId);
        }

        public void InvokeClientRpcOnEveryoneExcept(Action method, uint clientIdToIgnore) 
        {
            SendClientRPCBoxed(clientIdToIgnore, HashMethodName(method.Method.Name));
        }

        public void InvokeClientRpcOnEveryoneExcept(string methodName, uint clientIdToIgnore) 
        {
            SendClientRPCBoxed(clientIdToIgnore, HashMethodName(methodName));
        }

        public void InvokeClientRpc<T1>(string methodName, List<uint> clientIds, T1 t1)
        {
            SendClientRPCBoxed(HashMethodName(methodName), clientIds, t1);
        }

        public void InvokeClientRpc<T1>(Action<T1> method, List<uint> clientIds, T1 t1)
        {
            SendClientRPCBoxed(HashMethodName(method.Method.Name), clientIds, t1);
        }

        public void InvokeClientRpcOnOwner<T1>(Action<T1> method, T1 t1)
        {
            SendClientRPCBoxed(HashMethodName(method.Method.Name), OwnerClientId, t1);
        }

        public void InvokeClientRpcOnOwner<T1>(string methodName, T1 t1)
        {
            SendClientRPCBoxed(HashMethodName(methodName), OwnerClientId, t1);
        }

        public void InvokeClientRpcOnEveryone<T1>(Action<T1> method, T1 t1)
        {
            SendClientRPCBoxed(HashMethodName(method.Method.Name), null, t1);
        }

        public void InvokeClientRpcOnEveryone<T1>(string methodName, T1 t1)
        {
            SendClientRPCBoxed(HashMethodName(methodName), null, t1);
        }

        public void InvokeClientRpcOnClient<T1>(Action<T1> method, uint clientId, T1 t1)
        {
            SendClientRPCBoxed(HashMethodName(method.Method.Name), clientId, t1);
        }

        public void InvokeClientRpcOnClient<T1>(string methodName, uint clientId, T1 t1)
        {
            SendClientRPCBoxed(HashMethodName(methodName), clientId, t1);
        }

        public void InvokeClientRpcOnEveryoneExcept<T1>(Action<T1> method, uint clientIdToIgnore, T1 t1)
        {
            SendClientRPCBoxed(clientIdToIgnore, HashMethodName(method.Method.Name), t1);
        }

        public void InvokeClientRpcOnEveryoneExcept<T1>(string methodName, uint clientIdToIgnore, T1 t1)
        {
            SendClientRPCBoxed(clientIdToIgnore, HashMethodName(methodName), t1);
        }

        public void InvokeClientRpc<T1, T2>(string methodName, List<uint> clientIds, T1 t1, T2 t2)
        {
            SendClientRPCBoxed(HashMethodName(methodName), clientIds, t1, t2);
        }

        public void InvokeClientRpc<T1, T2>(Action<T1, T2> method, List<uint> clientIds, T1 t1, T2 t2)
        {
            SendClientRPCBoxed(HashMethodName(method.Method.Name), clientIds, t1, t2);
        }

        public void InvokeClientRpcOnOwner<T1, T2>(Action<T1, T2> method, T1 t1, T2 t2)
        {
            SendClientRPCBoxed(HashMethodName(method.Method.Name), OwnerClientId, t1, t2);
        }

        public void InvokeClientRpcOnOwner<T1, T2>(string methodName, T1 t1, T2 t2)
        {
            SendClientRPCBoxed(HashMethodName(methodName), OwnerClientId, t1, t2);
        }

        public void InvokeClientRpcOnEveryone<T1, T2>(Action<T1, T2> method, T1 t1, T2 t2)
        {
            SendClientRPCBoxed(HashMethodName(method.Method.Name), null, t1, t2);
        }

        public void InvokeClientRpcOnEveryone<T1, T2>(string methodName, T1 t1, T2 t2)
        {
            SendClientRPCBoxed(HashMethodName(methodName), null, t1, t2);
        }

        public void InvokeClientRpcOnClient<T1, T2>(Action<T1, T2> method, uint clientId, T1 t1, T2 t2)
        {
            SendClientRPCBoxed(HashMethodName(method.Method.Name), clientId, t1, t2);
        }

        public void InvokeClientRpcOnClient<T1, T2>(string methodName, uint clientId, T1 t1, T2 t2)
        {
            SendClientRPCBoxed(HashMethodName(methodName), clientId, t1, t2);
        }

        public void InvokeClientRpcOnEveryoneExcept<T1, T2>(Action<T1, T2> method, uint clientIdToIgnore, T1 t1, T2 t2)
        {
            SendClientRPCBoxed(clientIdToIgnore, HashMethodName(method.Method.Name), t1, t2);
        }

        public void InvokeClientRpcOnEveryoneExcept<T1, T2>(string methodName, uint clientIdToIgnore, T1 t1, T2 t2)
        {
            SendClientRPCBoxed(clientIdToIgnore, HashMethodName(methodName), t1, t2);
        }

        public void InvokeClientRpc<T1, T2, T3>(string methodName, List<uint> clientIds, T1 t1, T2 t2, T3 t3)
        {
            SendClientRPCBoxed(HashMethodName(methodName), clientIds, t1, t2, t3);
        }

        public void InvokeClientRpc<T1, T2, T3>(Action<T1, T2, T3> method, List<uint> clientIds, T1 t1, T2 t2, T3 t3)
        {
            SendClientRPCBoxed(HashMethodName(method.Method.Name), clientIds, t1, t2, t3);
        }

        public void InvokeClientRpcOnOwner<T1, T2, T3>(Action<T1, T2, T3> method, T1 t1, T2 t2, T3 t3)
        {
            SendClientRPCBoxed(HashMethodName(method.Method.Name), OwnerClientId, t1, t2, t3);
        }

        public void InvokeClientRpcOnOwner<T1, T2, T3>(string methodName, T1 t1, T2 t2, T3 t3)
        {
            SendClientRPCBoxed(HashMethodName(methodName), OwnerClientId, t1, t2, t3);
        }

        public void InvokeClientRpcOnEveryone<T1, T2, T3>(Action<T1, T2, T3> method, T1 t1, T2 t2, T3 t3)
        {
            SendClientRPCBoxed(HashMethodName(method.Method.Name), null, t1, t2, t3);
        }

        public void InvokeClientRpcOnEveryone<T1, T2, T3>(string methodName, T1 t1, T2 t2, T3 t3)
        {
            SendClientRPCBoxed(HashMethodName(methodName), null, t1, t2, t3);
        }

        public void InvokeClientRpcOnClient<T1, T2, T3>(Action<T1, T2, T3> method, uint clientId, T1 t1, T2 t2, T3 t3)
        {
            SendClientRPCBoxed(HashMethodName(method.Method.Name), clientId, t1, t2, t3);
        }

        public void InvokeClientRpcOnClient<T1, T2, T3>(string methodName, uint clientId, T1 t1, T2 t2, T3 t3)
        {
            SendClientRPCBoxed(HashMethodName(methodName), clientId, t1, t2, t3);
        }

        public void InvokeClientRpcOnEveryoneExcept<T1, T2, T3>(Action<T1, T2, T3> method, uint clientIdToIgnore, T1 t1, T2 t2, T3 t3)
        {
            SendClientRPCBoxed(clientIdToIgnore, HashMethodName(method.Method.Name), t1, t2, t3);
        }

        public void InvokeClientRpcOnEveryoneExcept<T1, T2, T3>(string methodName, uint clientIdToIgnore, T1 t1, T2 t2, T3 t3)
        {
            SendClientRPCBoxed(clientIdToIgnore, HashMethodName(methodName), t1, t2, t3);
        }

        public void InvokeClientRpc<T1, T2, T3, T4>(string methodName, List<uint> clientIds, T1 t1, T2 t2, T3 t3, T4 t4)
        {
            SendClientRPCBoxed(HashMethodName(methodName), clientIds, t1, t2, t3, t4);
        }

        public void InvokeClientRpc<T1, T2, T3, T4>(Action<T1, T2, T3, T4> method, List<uint> clientIds, T1 t1, T2 t2, T3 t3, T4 t4)
        {
            SendClientRPCBoxed(HashMethodName(method.Method.Name), clientIds, t1, t2, t3, t4);
        }

        public void InvokeClientRpcOnOwner<T1, T2, T3, T4>(Action<T1, T2, T3, T4> method, T1 t1, T2 t2, T3 t3, T4 t4)
        {
            SendClientRPCBoxed(HashMethodName(method.Method.Name), OwnerClientId, t1, t2, t3, t4);
        }

        public void InvokeClientRpcOnOwner<T1, T2, T3, T4>(string methodName, T1 t1, T2 t2, T3 t3, T4 t4)
        {
            SendClientRPCBoxed(HashMethodName(methodName), OwnerClientId, t1, t2, t3, t4);
        }

        public void InvokeClientRpcOnEveryone<T1, T2, T3, T4>(Action<T1, T2, T3, T4> method, T1 t1, T2 t2, T3 t3, T4 t4)
        {
            SendClientRPCBoxed(HashMethodName(method.Method.Name), null, t1, t2, t3, t4);
        }

        public void InvokeClientRpcOnEveryone<T1, T2, T3, T4>(string methodName, T1 t1, T2 t2, T3 t3, T4 t4)
        {
            SendClientRPCBoxed(HashMethodName(methodName), null, t1, t2, t3, t4);
        }

        public void InvokeClientRpcOnClient<T1, T2, T3, T4>(Action<T1, T2, T3, T4> method, uint clientId, T1 t1, T2 t2, T3 t3, T4 t4)
        {
            SendClientRPCBoxed(HashMethodName(method.Method.Name), clientId, t1, t2, t3, t4);
        }

        public void InvokeClientRpcOnClient<T1, T2, T3, T4>(string methodName, uint clientId, T1 t1, T2 t2, T3 t3, T4 t4)
        {
            SendClientRPCBoxed(HashMethodName(methodName), clientId, t1, t2, t3, t4);
        }

        public void InvokeClientRpcOnEveryoneExcept<T1, T2, T3, T4>(Action<T1, T2, T3, T4> method, uint clientIdToIgnore, T1 t1, T2 t2, T3 t3, T4 t4)
        {
            SendClientRPCBoxed(clientIdToIgnore, HashMethodName(method.Method.Name), t1, t2, t3, t4);
        }

        public void InvokeClientRpcOnEveryoneExcept<T1, T2, T3, T4>(string methodName, uint clientIdToIgnore, T1 t1, T2 t2, T3 t3, T4 t4)
        {
            SendClientRPCBoxed(clientIdToIgnore, HashMethodName(methodName), t1, t2, t3, t4);
        }

        public void InvokeClientRpc<T1, T2, T3, T4, T5>(string methodName, List<uint> clientIds, T1 t1, T2 t2, T3 t3, T4 t4, T5 t5)
        {
            SendClientRPCBoxed(HashMethodName(methodName), clientIds, t1, t2, t3, t4, t5);
        }

        public void InvokeClientRpc<T1, T2, T3, T4, T5>(Action<T1, T2, T3, T4, T5> method, List<uint> clientIds, T1 t1, T2 t2, T3 t3, T4 t4, T5 t5)
        {
            SendClientRPCBoxed(HashMethodName(method.Method.Name), clientIds, t1, t2, t3, t4, t5);
        }

        public void InvokeClientRpcOnOwner<T1, T2, T3, T4, T5>(Action<T1, T2, T3, T4, T5> method, T1 t1, T2 t2, T3 t3, T4 t4, T5 t5)
        {
            SendClientRPCBoxed(HashMethodName(method.Method.Name), OwnerClientId, t1, t2, t3, t4, t5);
        }

        public void InvokeClientRpcOnOwner<T1, T2, T3, T4, T5>(string methodName, T1 t1, T2 t2, T3 t3, T4 t4, T5 t5)
        {
            SendClientRPCBoxed(HashMethodName(methodName), OwnerClientId, t1, t2, t3, t4, t5);
        }

        public void InvokeClientRpcOnEveryone<T1, T2, T3, T4, T5>(Action<T1, T2, T3, T4, T5> method, T1 t1, T2 t2, T3 t3, T4 t4, T5 t5)
        {
            SendClientRPCBoxed(HashMethodName(method.Method.Name), null, t1, t2, t3, t4, t5);
        }

        public void InvokeClientRpcOnEveryone<T1, T2, T3, T4, T5>(string methodName, T1 t1, T2 t2, T3 t3, T4 t4, T5 t5)
        {
            SendClientRPCBoxed(HashMethodName(methodName), null, t1, t2, t3, t4, t5);
        }

        public void InvokeClientRpcOnClient<T1, T2, T3, T4, T5>(Action<T1, T2, T3, T4, T5> method, uint clientId, T1 t1, T2 t2, T3 t3, T4 t4, T5 t5)
        {
            SendClientRPCBoxed(HashMethodName(method.Method.Name), clientId, t1, t2, t3, t4, t5);
        }

        public void InvokeClientRpcOnClient<T1, T2, T3, T4, T5>(string methodName, uint clientId, T1 t1, T2 t2, T3 t3, T4 t4, T5 t5)
        {
            SendClientRPCBoxed(HashMethodName(methodName), clientId, t1, t2, t3, t4, t5);
        }

        public void InvokeClientRpcOnEveryoneExcept<T1, T2, T3, T4, T5>(Action<T1, T2, T3, T4, T5> method, uint clientIdToIgnore, T1 t1, T2 t2, T3 t3, T4 t4, T5 t5)
        {
            SendClientRPCBoxed(clientIdToIgnore, HashMethodName(method.Method.Name), t1, t2, t3, t4, t5);
        }

        public void InvokeClientRpcOnEveryoneExcept<T1, T2, T3, T4, T5>(string methodName, uint clientIdToIgnore, T1 t1, T2 t2, T3 t3, T4 t4, T5 t5)
        {
            SendClientRPCBoxed(clientIdToIgnore, HashMethodName(methodName), t1, t2, t3, t4, t5);
        }

        public void InvokeClientRpc<T1, T2, T3, T4, T5, T6>(string methodName, List<uint> clientIds, T1 t1, T2 t2, T3 t3, T4 t4, T5 t5, T6 t6)
        {
            SendClientRPCBoxed(HashMethodName(methodName), clientIds, t1, t2, t3, t4, t5, t6);
        }

        public void InvokeClientRpc<T1, T2, T3, T4, T5, T6>(Action<T1, T2, T3, T4, T5, T6> method, List<uint> clientIds, T1 t1, T2 t2, T3 t3, T4 t4, T5 t5, T6 t6)
        {
            SendClientRPCBoxed(HashMethodName(method.Method.Name), clientIds, t1, t2, t3, t4, t5, t6);
        }

        public void InvokeClientRpcOnOwner<T1, T2, T3, T4, T5, T6>(Action<T1, T2, T3, T4, T5, T6> method, T1 t1, T2 t2, T3 t3, T4 t4, T5 t5, T6 t6)
        {
            SendClientRPCBoxed(HashMethodName(method.Method.Name), OwnerClientId, t1, t2, t3, t4, t5, t6);
        }

        public void InvokeClientRpcOnOwner<T1, T2, T3, T4, T5, T6>(string methodName, T1 t1, T2 t2, T3 t3, T4 t4, T5 t5, T6 t6)
        {
            SendClientRPCBoxed(HashMethodName(methodName), OwnerClientId, t1, t2, t3, t4, t5, t6);
        }

        public void InvokeClientRpcOnEveryone<T1, T2, T3, T4, T5, T6>(Action<T1, T2, T3, T4, T5, T6> method, T1 t1, T2 t2, T3 t3, T4 t4, T5 t5, T6 t6)
        {
            SendClientRPCBoxed(HashMethodName(method.Method.Name), null, t1, t2, t3, t4, t5, t6);
        }

        public void InvokeClientRpcOnEveryone<T1, T2, T3, T4, T5, T6>(string methodName, T1 t1, T2 t2, T3 t3, T4 t4, T5 t5, T6 t6)
        {
            SendClientRPCBoxed(HashMethodName(methodName), null, t1, t2, t3, t4, t5, t6);
        }

        public void InvokeClientRpcOnClient<T1, T2, T3, T4, T5, T6>(Action<T1, T2, T3, T4, T5, T6> method, uint clientId, T1 t1, T2 t2, T3 t3, T4 t4, T5 t5, T6 t6)
        {
            SendClientRPCBoxed(HashMethodName(method.Method.Name), clientId, t1, t2, t3, t4, t5, t6);
        }

        public void InvokeClientRpcOnClient<T1, T2, T3, T4, T5, T6>(string methodName, uint clientId, T1 t1, T2 t2, T3 t3, T4 t4, T5 t5, T6 t6)
        {
            SendClientRPCBoxed(HashMethodName(methodName), clientId, t1, t2, t3, t4, t5, t6);
        }

        public void InvokeClientRpcOnEveryoneExcept<T1, T2, T3, T4, T5, T6>(Action<T1, T2, T3, T4, T5, T6> method, uint clientIdToIgnore, T1 t1, T2 t2, T3 t3, T4 t4, T5 t5, T6 t6)
        {
            SendClientRPCBoxed(clientIdToIgnore, HashMethodName(method.Method.Name), t1, t2, t3, t4, t5, t6);
        }

        public void InvokeClientRpcOnEveryoneExcept<T1, T2, T3, T4, T5, T6>(string methodName, uint clientIdToIgnore, T1 t1, T2 t2, T3 t3, T4 t4, T5 t5, T6 t6)
        {
            SendClientRPCBoxed(clientIdToIgnore, HashMethodName(methodName), t1, t2, t3, t4, t5, t6);
        }

        public void InvokeClientRpc<T1, T2, T3, T4, T5, T6, T7>(string methodName, List<uint> clientIds, T1 t1, T2 t2, T3 t3, T4 t4, T5 t5, T6 t6, T7 t7)
        {
            SendClientRPCBoxed(HashMethodName(methodName), clientIds, t1, t2, t3, t4, t5, t6, t7);
        }

        public void InvokeClientRpc<T1, T2, T3, T4, T5, T6, T7>(Action<T1, T2, T3, T4, T5, T6, T7> method, List<uint> clientIds, T1 t1, T2 t2, T3 t3, T4 t4, T5 t5, T6 t6, T7 t7)
        {
            SendClientRPCBoxed(HashMethodName(method.Method.Name), clientIds, t1, t2, t3, t4, t5, t6, t7);
        }

        public void InvokeClientRpcOnOwner<T1, T2, T3, T4, T5, T6, T7>(Action<T1, T2, T3, T4, T5, T6, T7> method, T1 t1, T2 t2, T3 t3, T4 t4, T5 t5, T6 t6, T7 t7)
        {
            SendClientRPCBoxed(HashMethodName(method.Method.Name), OwnerClientId, t1, t2, t3, t4, t5, t6, t7);
        }

        public void InvokeClientRpcOnOwner<T1, T2, T3, T4, T5, T6, T7>(string methodName, T1 t1, T2 t2, T3 t3, T4 t4, T5 t5, T6 t6, T7 t7)
        {
            SendClientRPCBoxed(HashMethodName(methodName), OwnerClientId, t1, t2, t3, t4, t5, t6, t7);
        }

        public void InvokeClientRpcOnEveryone<T1, T2, T3, T4, T5, T6, T7>(Action<T1, T2, T3, T4, T5, T6, T7> method, T1 t1, T2 t2, T3 t3, T4 t4, T5 t5, T6 t6, T7 t7)
        {
            SendClientRPCBoxed(HashMethodName(method.Method.Name), null, t1, t2, t3, t4, t5, t6, t7);
        }

        public void InvokeClientRpcOnEveryone<T1, T2, T3, T4, T5, T6, T7>(string methodName, T1 t1, T2 t2, T3 t3, T4 t4, T5 t5, T6 t6, T7 t7)
        {
            SendClientRPCBoxed(HashMethodName(methodName), null, t1, t2, t3, t4, t5, t6, t7);
        }

        public void InvokeClientRpcOnClient<T1, T2, T3, T4, T5, T6, T7>(Action<T1, T2, T3, T4, T5, T6, T7> method, uint clientId, T1 t1, T2 t2, T3 t3, T4 t4, T5 t5, T6 t6, T7 t7)
        {
            SendClientRPCBoxed(HashMethodName(method.Method.Name), clientId, t1, t2, t3, t4, t5, t6, t7);
        }

        public void InvokeClientRpcOnClient<T1, T2, T3, T4, T5, T6, T7>(string methodName, uint clientId, T1 t1, T2 t2, T3 t3, T4 t4, T5 t5, T6 t6, T7 t7)
        {
            SendClientRPCBoxed(HashMethodName(methodName), clientId, t1, t2, t3, t4, t5, t6, t7);
        }

        public void InvokeClientRpcOnEveryoneExcept<T1, T2, T3, T4, T5, T6, T7>(Action<T1, T2, T3, T4, T5, T6, T7> method, uint clientIdToIgnore, T1 t1, T2 t2, T3 t3, T4 t4, T5 t5, T6 t6, T7 t7)
        {
            SendClientRPCBoxed(clientIdToIgnore, HashMethodName(method.Method.Name), t1, t2, t3, t4, t5, t6, t7);
        }

        public void InvokeClientRpcOnEveryoneExcept<T1, T2, T3, T4, T5, T6, T7>(string methodName, uint clientIdToIgnore, T1 t1, T2 t2, T3 t3, T4 t4, T5 t5, T6 t6, T7 t7)
        {
            SendClientRPCBoxed(clientIdToIgnore, HashMethodName(methodName), t1, t2, t3, t4, t5, t6, t7);
        }

        public void InvokeClientRpc<T1, T2, T3, T4, T5, T6, T7, T8>(string methodName, List<uint> clientIds, T1 t1, T2 t2, T3 t3, T4 t4, T5 t5, T6 t6, T7 t7, T8 t8)
        {
            SendClientRPCBoxed(HashMethodName(methodName), clientIds, t1, t2, t3, t4, t5, t6, t7, t8);
        }

        public void InvokeClientRpc<T1, T2, T3, T4, T5, T6, T7, T8>(Action<T1, T2, T3, T4, T5, T6, T7, T8> method, List<uint> clientIds, T1 t1, T2 t2, T3 t3, T4 t4, T5 t5, T6 t6, T7 t7, T8 t8)
        {
            SendClientRPCBoxed(HashMethodName(method.Method.Name), clientIds, t1, t2, t3, t4, t5, t6, t7, t8);
        }

        public void InvokeClientRpcOnOwner<T1, T2, T3, T4, T5, T6, T7, T8>(Action<T1, T2, T3, T4, T5, T6, T7, T8> method, T1 t1, T2 t2, T3 t3, T4 t4, T5 t5, T6 t6, T7 t7, T8 t8)
        {
            SendClientRPCBoxed(HashMethodName(method.Method.Name), OwnerClientId, t1, t2, t3, t4, t5, t6, t7, t8);
        }

        public void InvokeClientRpcOnOwner<T1, T2, T3, T4, T5, T6, T7, T8>(string methodName, T1 t1, T2 t2, T3 t3, T4 t4, T5 t5, T6 t6, T7 t7, T8 t8)
        {
            SendClientRPCBoxed(HashMethodName(methodName), OwnerClientId, t1, t2, t3, t4, t5, t6, t7, t8);
        }

        public void InvokeClientRpcOnEveryone<T1, T2, T3, T4, T5, T6, T7, T8>(Action<T1, T2, T3, T4, T5, T6, T7, T8> method, T1 t1, T2 t2, T3 t3, T4 t4, T5 t5, T6 t6, T7 t7, T8 t8)
        {
            SendClientRPCBoxed(HashMethodName(method.Method.Name), null, t1, t2, t3, t4, t5, t6, t7, t8);
        }

        public void InvokeClientRpcOnEveryone<T1, T2, T3, T4, T5, T6, T7, T8>(string methodName, T1 t1, T2 t2, T3 t3, T4 t4, T5 t5, T6 t6, T7 t7, T8 t8)
        {
            SendClientRPCBoxed(HashMethodName(methodName), null, t1, t2, t3, t4, t5, t6, t7, t8);
        }

        public void InvokeClientRpcOnClient<T1, T2, T3, T4, T5, T6, T7, T8>(Action<T1, T2, T3, T4, T5, T6, T7, T8> method, uint clientId, T1 t1, T2 t2, T3 t3, T4 t4, T5 t5, T6 t6, T7 t7, T8 t8)
        {
            SendClientRPCBoxed(HashMethodName(method.Method.Name), clientId, t1, t2, t3, t4, t5, t6, t7, t8);
        }

        public void InvokeClientRpcOnClient<T1, T2, T3, T4, T5, T6, T7, T8>(string methodName, uint clientId, T1 t1, T2 t2, T3 t3, T4 t4, T5 t5, T6 t6, T7 t7, T8 t8)
        {
            SendClientRPCBoxed(HashMethodName(methodName), clientId, t1, t2, t3, t4, t5, t6, t7, t8);
        }

        public void InvokeClientRpcOnEveryoneExcept<T1, T2, T3, T4, T5, T6, T7, T8>(Action<T1, T2, T3, T4, T5, T6, T7, T8> method, uint clientIdToIgnore, T1 t1, T2 t2, T3 t3, T4 t4, T5 t5, T6 t6, T7 t7, T8 t8)
        {
            SendClientRPCBoxed(clientIdToIgnore, HashMethodName(method.Method.Name), t1, t2, t3, t4, t5, t6, t7, t8);
        }

        public void InvokeClientRpcOnEveryoneExcept<T1, T2, T3, T4, T5, T6, T7, T8>(string methodName, uint clientIdToIgnore, T1 t1, T2 t2, T3 t3, T4 t4, T5 t5, T6 t6, T7 t7, T8 t8)
        {
            SendClientRPCBoxed(clientIdToIgnore, HashMethodName(methodName), t1, t2, t3, t4, t5, t6, t7, t8);
        }

        public void InvokeClientRpc<T1, T2, T3, T4, T5, T6, T7, T8, T9>(string methodName, List<uint> clientIds, T1 t1, T2 t2, T3 t3, T4 t4, T5 t5, T6 t6, T7 t7, T8 t8, T9 t9)
        {
            SendClientRPCBoxed(HashMethodName(methodName), clientIds, t1, t2, t3, t4, t5, t6, t7, t8, t9);
        }

        public void InvokeClientRpc<T1, T2, T3, T4, T5, T6, T7, T8, T9>(Action<T1, T2, T3, T4, T5, T6, T7, T8, T9> method, List<uint> clientIds, T1 t1, T2 t2, T3 t3, T4 t4, T5 t5, T6 t6, T7 t7, T8 t8, T9 t9)
        {
            SendClientRPCBoxed(HashMethodName(method.Method.Name), clientIds, t1, t2, t3, t4, t5, t6, t7, t8, t9);
        }

        public void InvokeClientRpcOnOwner<T1, T2, T3, T4, T5, T6, T7, T8, T9>(Action<T1, T2, T3, T4, T5, T6, T7, T8, T9> method, T1 t1, T2 t2, T3 t3, T4 t4, T5 t5, T6 t6, T7 t7, T8 t8, T9 t9)
        {
            SendClientRPCBoxed(HashMethodName(method.Method.Name), OwnerClientId, t1, t2, t3, t4, t5, t6, t7, t8, t9);
        }

        public void InvokeClientRpcOnOwner<T1, T2, T3, T4, T5, T6, T7, T8, T9>(string methodName, T1 t1, T2 t2, T3 t3, T4 t4, T5 t5, T6 t6, T7 t7, T8 t8, T9 t9)
        {
            SendClientRPCBoxed(HashMethodName(methodName), OwnerClientId, t1, t2, t3, t4, t5, t6, t7, t8, t9);
        }

        public void InvokeClientRpcOnEveryone<T1, T2, T3, T4, T5, T6, T7, T8, T9>(Action<T1, T2, T3, T4, T5, T6, T7, T8, T9> method, T1 t1, T2 t2, T3 t3, T4 t4, T5 t5, T6 t6, T7 t7, T8 t8, T9 t9)
        {
            SendClientRPCBoxed(HashMethodName(method.Method.Name), null, t1, t2, t3, t4, t5, t6, t7, t8, t9);
        }

        public void InvokeClientRpcOnEveryone<T1, T2, T3, T4, T5, T6, T7, T8, T9>(string methodName, T1 t1, T2 t2, T3 t3, T4 t4, T5 t5, T6 t6, T7 t7, T8 t8, T9 t9)
        {
            SendClientRPCBoxed(HashMethodName(methodName), null, t1, t2, t3, t4, t5, t6, t7, t8, t9);
        }

        public void InvokeClientRpcOnClient<T1, T2, T3, T4, T5, T6, T7, T8, T9>(Action<T1, T2, T3, T4, T5, T6, T7, T8, T9> method, uint clientId, T1 t1, T2 t2, T3 t3, T4 t4, T5 t5, T6 t6, T7 t7, T8 t8, T9 t9)
        {
            SendClientRPCBoxed(HashMethodName(method.Method.Name), clientId, t1, t2, t3, t4, t5, t6, t7, t8, t9);
        }

        public void InvokeClientRpcOnClient<T1, T2, T3, T4, T5, T6, T7, T8, T9>(string methodName, uint clientId, T1 t1, T2 t2, T3 t3, T4 t4, T5 t5, T6 t6, T7 t7, T8 t8, T9 t9)
        {
            SendClientRPCBoxed(HashMethodName(methodName), clientId, t1, t2, t3, t4, t5, t6, t7, t8, t9);
        }

        public void InvokeClientRpcOnEveryoneExcept<T1, T2, T3, T4, T5, T6, T7, T8, T9>(Action<T1, T2, T3, T4, T5, T6, T7, T8, T9> method, uint clientIdToIgnore, T1 t1, T2 t2, T3 t3, T4 t4, T5 t5, T6 t6, T7 t7, T8 t8, T9 t9)
        {
            SendClientRPCBoxed(clientIdToIgnore, HashMethodName(method.Method.Name), t1, t2, t3, t4, t5, t6, t7, t8, t9);
        }

        public void InvokeClientRpcOnEveryoneExcept<T1, T2, T3, T4, T5, T6, T7, T8, T9>(string methodName, uint clientIdToIgnore, T1 t1, T2 t2, T3 t3, T4 t4, T5 t5, T6 t6, T7 t7, T8 t8, T9 t9)
        {
            SendClientRPCBoxed(clientIdToIgnore, HashMethodName(methodName), t1, t2, t3, t4, t5, t6, t7, t8, t9);
        }

        public void InvokeClientRpc<T1, T2, T3, T4, T5, T6, T7, T8, T9, T10>(string methodName, List<uint> clientIds, T1 t1, T2 t2, T3 t3, T4 t4, T5 t5, T6 t6, T7 t7, T8 t8, T9 t9, T10 t10)
        {
            SendClientRPCBoxed(HashMethodName(methodName), clientIds, t1, t2, t3, t4, t5, t6, t7, t8, t9, t10);
        }

        public void InvokeClientRpc<T1, T2, T3, T4, T5, T6, T7, T8, T9, T10>(Action<T1, T2, T3, T4, T5, T6, T7, T8, T9, T10> method, List<uint> clientIds, T1 t1, T2 t2, T3 t3, T4 t4, T5 t5, T6 t6, T7 t7, T8 t8, T9 t9, T10 t10)
        {
            SendClientRPCBoxed(HashMethodName(method.Method.Name), clientIds, t1, t2, t3, t4, t5, t6, t7, t8, t9, t10);
        }

        public void InvokeClientRpcOnOwner<T1, T2, T3, T4, T5, T6, T7, T8, T9, T10>(Action<T1, T2, T3, T4, T5, T6, T7, T8, T9, T10> method, T1 t1, T2 t2, T3 t3, T4 t4, T5 t5, T6 t6, T7 t7, T8 t8, T9 t9, T10 t10)
        {
            SendClientRPCBoxed(HashMethodName(method.Method.Name), OwnerClientId, t1, t2, t3, t4, t5, t6, t7, t8, t9, t10);
        }

        public void InvokeClientRpcOnOwner<T1, T2, T3, T4, T5, T6, T7, T8, T9, T10>(string methodName, T1 t1, T2 t2, T3 t3, T4 t4, T5 t5, T6 t6, T7 t7, T8 t8, T9 t9, T10 t10)
        {
            SendClientRPCBoxed(HashMethodName(methodName), OwnerClientId, t1, t2, t3, t4, t5, t6, t7, t8, t9, t10);
        }

        public void InvokeClientRpcOnEveryone<T1, T2, T3, T4, T5, T6, T7, T8, T9, T10>(Action<T1, T2, T3, T4, T5, T6, T7, T8, T9, T10> method, T1 t1, T2 t2, T3 t3, T4 t4, T5 t5, T6 t6, T7 t7, T8 t8, T9 t9, T10 t10)
        {
            SendClientRPCBoxed(HashMethodName(method.Method.Name), null, t1, t2, t3, t4, t5, t6, t7, t8, t9, t10);
        }

        public void InvokeClientRpcOnEveryone<T1, T2, T3, T4, T5, T6, T7, T8, T9, T10>(string methodName, T1 t1, T2 t2, T3 t3, T4 t4, T5 t5, T6 t6, T7 t7, T8 t8, T9 t9, T10 t10)
        {
            SendClientRPCBoxed(HashMethodName(methodName), null, t1, t2, t3, t4, t5, t6, t7, t8, t9, t10);
        }

        public void InvokeClientRpcOnClient<T1, T2, T3, T4, T5, T6, T7, T8, T9, T10>(Action<T1, T2, T3, T4, T5, T6, T7, T8, T9, T10> method, uint clientId, T1 t1, T2 t2, T3 t3, T4 t4, T5 t5, T6 t6, T7 t7, T8 t8, T9 t9, T10 t10)
        {
            SendClientRPCBoxed(HashMethodName(method.Method.Name), clientId, t1, t2, t3, t4, t5, t6, t7, t8, t9, t10);
        }

        public void InvokeClientRpcOnClient<T1, T2, T3, T4, T5, T6, T7, T8, T9, T10>(string methodName, uint clientId, T1 t1, T2 t2, T3 t3, T4 t4, T5 t5, T6 t6, T7 t7, T8 t8, T9 t9, T10 t10)
        {
            SendClientRPCBoxed(HashMethodName(methodName), clientId, t1, t2, t3, t4, t5, t6, t7, t8, t9, t10);
        }

        public void InvokeClientRpcOnEveryoneExcept<T1, T2, T3, T4, T5, T6, T7, T8, T9, T10>(Action<T1, T2, T3, T4, T5, T6, T7, T8, T9, T10> method, uint clientIdToIgnore, T1 t1, T2 t2, T3 t3, T4 t4, T5 t5, T6 t6, T7 t7, T8 t8, T9 t9, T10 t10)
        {
            SendClientRPCBoxed(clientIdToIgnore, HashMethodName(method.Method.Name), t1, t2, t3, t4, t5, t6, t7, t8, t9, t10);
        }

        public void InvokeClientRpcOnEveryoneExcept<T1, T2, T3, T4, T5, T6, T7, T8, T9, T10>(string methodName, uint clientIdToIgnore, T1 t1, T2 t2, T3 t3, T4 t4, T5 t5, T6 t6, T7 t7, T8 t8, T9 t9, T10 t10)
        {
            SendClientRPCBoxed(clientIdToIgnore, HashMethodName(methodName), t1, t2, t3, t4, t5, t6, t7, t8, t9, t10);
        }

        public void InvokeClientRpc<T1, T2, T3, T4, T5, T6, T7, T8, T9, T10, T11>(string methodName, List<uint> clientIds, T1 t1, T2 t2, T3 t3, T4 t4, T5 t5, T6 t6, T7 t7, T8 t8, T9 t9, T10 t10, T11 t11)
        {
            SendClientRPCBoxed(HashMethodName(methodName), clientIds, t1, t2, t3, t4, t5, t6, t7, t8, t9, t10, t11);
        }

        public void InvokeClientRpc<T1, T2, T3, T4, T5, T6, T7, T8, T9, T10, T11>(Action<T1, T2, T3, T4, T5, T6, T7, T8, T9, T10, T11> method, List<uint> clientIds, T1 t1, T2 t2, T3 t3, T4 t4, T5 t5, T6 t6, T7 t7, T8 t8, T9 t9, T10 t10, T11 t11)
        {
            SendClientRPCBoxed(HashMethodName(method.Method.Name), clientIds, t1, t2, t3, t4, t5, t6, t7, t8, t9, t10, t11);
        }

        public void InvokeClientRpcOnOwner<T1, T2, T3, T4, T5, T6, T7, T8, T9, T10, T11>(Action<T1, T2, T3, T4, T5, T6, T7, T8, T9, T10, T11> method, T1 t1, T2 t2, T3 t3, T4 t4, T5 t5, T6 t6, T7 t7, T8 t8, T9 t9, T10 t10, T11 t11)
        {
            SendClientRPCBoxed(HashMethodName(method.Method.Name), OwnerClientId, t1, t2, t3, t4, t5, t6, t7, t8, t9, t10, t11);
        }

        public void InvokeClientRpcOnOwner<T1, T2, T3, T4, T5, T6, T7, T8, T9, T10, T11>(string methodName, T1 t1, T2 t2, T3 t3, T4 t4, T5 t5, T6 t6, T7 t7, T8 t8, T9 t9, T10 t10, T11 t11)
        {
            SendClientRPCBoxed(HashMethodName(methodName), OwnerClientId, t1, t2, t3, t4, t5, t6, t7, t8, t9, t10, t11);
        }

        public void InvokeClientRpcOnEveryone<T1, T2, T3, T4, T5, T6, T7, T8, T9, T10, T11>(Action<T1, T2, T3, T4, T5, T6, T7, T8, T9, T10, T11> method, T1 t1, T2 t2, T3 t3, T4 t4, T5 t5, T6 t6, T7 t7, T8 t8, T9 t9, T10 t10, T11 t11)
        {
            SendClientRPCBoxed(HashMethodName(method.Method.Name), null, t1, t2, t3, t4, t5, t6, t7, t8, t9, t10, t11);
        }

        public void InvokeClientRpcOnEveryone<T1, T2, T3, T4, T5, T6, T7, T8, T9, T10, T11>(string methodName, T1 t1, T2 t2, T3 t3, T4 t4, T5 t5, T6 t6, T7 t7, T8 t8, T9 t9, T10 t10, T11 t11)
        {
            SendClientRPCBoxed(HashMethodName(methodName), null, t1, t2, t3, t4, t5, t6, t7, t8, t9, t10, t11);
        }

        public void InvokeClientRpcOnClient<T1, T2, T3, T4, T5, T6, T7, T8, T9, T10, T11>(Action<T1, T2, T3, T4, T5, T6, T7, T8, T9, T10, T11> method, uint clientId, T1 t1, T2 t2, T3 t3, T4 t4, T5 t5, T6 t6, T7 t7, T8 t8, T9 t9, T10 t10, T11 t11)
        {
            SendClientRPCBoxed(HashMethodName(method.Method.Name), clientId, t1, t2, t3, t4, t5, t6, t7, t8, t9, t10, t11);
        }

        public void InvokeClientRpcOnClient<T1, T2, T3, T4, T5, T6, T7, T8, T9, T10, T11>(string methodName, uint clientId, T1 t1, T2 t2, T3 t3, T4 t4, T5 t5, T6 t6, T7 t7, T8 t8, T9 t9, T10 t10, T11 t11)
        {
            SendClientRPCBoxed(HashMethodName(methodName), clientId, t1, t2, t3, t4, t5, t6, t7, t8, t9, t10, t11);
        }

        public void InvokeClientRpcOnEveryoneExcept<T1, T2, T3, T4, T5, T6, T7, T8, T9, T10, T11>(Action<T1, T2, T3, T4, T5, T6, T7, T8, T9, T10, T11> method, uint clientIdToIgnore, T1 t1, T2 t2, T3 t3, T4 t4, T5 t5, T6 t6, T7 t7, T8 t8, T9 t9, T10 t10, T11 t11)
        {
            SendClientRPCBoxed(clientIdToIgnore, HashMethodName(method.Method.Name), t1, t2, t3, t4, t5, t6, t7, t8, t9, t10, t11);
        }

        public void InvokeClientRpcOnEveryoneExcept<T1, T2, T3, T4, T5, T6, T7, T8, T9, T10, T11>(string methodName, uint clientIdToIgnore, T1 t1, T2 t2, T3 t3, T4 t4, T5 t5, T6 t6, T7 t7, T8 t8, T9 t9, T10 t10, T11 t11)
        {
            SendClientRPCBoxed(clientIdToIgnore, HashMethodName(methodName), t1, t2, t3, t4, t5, t6, t7, t8, t9, t10, t11);
        }

        public void InvokeClientRpc<T1, T2, T3, T4, T5, T6, T7, T8, T9, T10, T11, T12>(string methodName, List<uint> clientIds, T1 t1, T2 t2, T3 t3, T4 t4, T5 t5, T6 t6, T7 t7, T8 t8, T9 t9, T10 t10, T11 t11, T12 t12)
        {
            SendClientRPCBoxed(HashMethodName(methodName), clientIds, t1, t2, t3, t4, t5, t6, t7, t8, t9, t10, t11, t12);
        }

        public void InvokeClientRpc<T1, T2, T3, T4, T5, T6, T7, T8, T9, T10, T11, T12>(Action<T1, T2, T3, T4, T5, T6, T7, T8, T9, T10, T11, T12> method, List<uint> clientIds, T1 t1, T2 t2, T3 t3, T4 t4, T5 t5, T6 t6, T7 t7, T8 t8, T9 t9, T10 t10, T11 t11, T12 t12)
        {
            SendClientRPCBoxed(HashMethodName(method.Method.Name), clientIds, t1, t2, t3, t4, t5, t6, t7, t8, t9, t10, t11, t12);
        }

        public void InvokeClientRpcOnOwner<T1, T2, T3, T4, T5, T6, T7, T8, T9, T10, T11, T12>(Action<T1, T2, T3, T4, T5, T6, T7, T8, T9, T10, T11, T12> method, T1 t1, T2 t2, T3 t3, T4 t4, T5 t5, T6 t6, T7 t7, T8 t8, T9 t9, T10 t10, T11 t11, T12 t12)
        {
            SendClientRPCBoxed(HashMethodName(method.Method.Name), OwnerClientId, t1, t2, t3, t4, t5, t6, t7, t8, t9, t10, t11, t12);
        }

        public void InvokeClientRpcOnOwner<T1, T2, T3, T4, T5, T6, T7, T8, T9, T10, T11, T12>(string methodName, T1 t1, T2 t2, T3 t3, T4 t4, T5 t5, T6 t6, T7 t7, T8 t8, T9 t9, T10 t10, T11 t11, T12 t12)
        {
            SendClientRPCBoxed(HashMethodName(methodName), OwnerClientId, t1, t2, t3, t4, t5, t6, t7, t8, t9, t10, t11, t12);
        }

        public void InvokeClientRpcOnEveryone<T1, T2, T3, T4, T5, T6, T7, T8, T9, T10, T11, T12>(Action<T1, T2, T3, T4, T5, T6, T7, T8, T9, T10, T11, T12> method, T1 t1, T2 t2, T3 t3, T4 t4, T5 t5, T6 t6, T7 t7, T8 t8, T9 t9, T10 t10, T11 t11, T12 t12)
        {
            SendClientRPCBoxed(HashMethodName(method.Method.Name), null, t1, t2, t3, t4, t5, t6, t7, t8, t9, t10, t11, t12);
        }

        public void InvokeClientRpcOnEveryone<T1, T2, T3, T4, T5, T6, T7, T8, T9, T10, T11, T12>(string methodName, T1 t1, T2 t2, T3 t3, T4 t4, T5 t5, T6 t6, T7 t7, T8 t8, T9 t9, T10 t10, T11 t11, T12 t12)
        {
            SendClientRPCBoxed(HashMethodName(methodName), null, t1, t2, t3, t4, t5, t6, t7, t8, t9, t10, t11, t12);
        }

        public void InvokeClientRpcOnClient<T1, T2, T3, T4, T5, T6, T7, T8, T9, T10, T11, T12>(Action<T1, T2, T3, T4, T5, T6, T7, T8, T9, T10, T11, T12> method, uint clientId, T1 t1, T2 t2, T3 t3, T4 t4, T5 t5, T6 t6, T7 t7, T8 t8, T9 t9, T10 t10, T11 t11, T12 t12)
        {
            SendClientRPCBoxed(HashMethodName(method.Method.Name), clientId, t1, t2, t3, t4, t5, t6, t7, t8, t9, t10, t11, t12);
        }

        public void InvokeClientRpcOnClient<T1, T2, T3, T4, T5, T6, T7, T8, T9, T10, T11, T12>(string methodName, uint clientId, T1 t1, T2 t2, T3 t3, T4 t4, T5 t5, T6 t6, T7 t7, T8 t8, T9 t9, T10 t10, T11 t11, T12 t12)
        {
            SendClientRPCBoxed(HashMethodName(methodName), clientId, t1, t2, t3, t4, t5, t6, t7, t8, t9, t10, t11, t12);
        }

        public void InvokeClientRpcOnEveryoneExcept<T1, T2, T3, T4, T5, T6, T7, T8, T9, T10, T11, T12>(Action<T1, T2, T3, T4, T5, T6, T7, T8, T9, T10, T11, T12> method, uint clientIdToIgnore, T1 t1, T2 t2, T3 t3, T4 t4, T5 t5, T6 t6, T7 t7, T8 t8, T9 t9, T10 t10, T11 t11, T12 t12)
        {
            SendClientRPCBoxed(clientIdToIgnore, HashMethodName(method.Method.Name), t1, t2, t3, t4, t5, t6, t7, t8, t9, t10, t11, t12);
        }

        public void InvokeClientRpcOnEveryoneExcept<T1, T2, T3, T4, T5, T6, T7, T8, T9, T10, T11, T12>(string methodName, uint clientIdToIgnore, T1 t1, T2 t2, T3 t3, T4 t4, T5 t5, T6 t6, T7 t7, T8 t8, T9 t9, T10 t10, T11 t11, T12 t12)
        {
            SendClientRPCBoxed(clientIdToIgnore, HashMethodName(methodName), t1, t2, t3, t4, t5, t6, t7, t8, t9, t10, t11, t12);
        }

        public void InvokeClientRpc<T1, T2, T3, T4, T5, T6, T7, T8, T9, T10, T11, T12, T13>(string methodName, List<uint> clientIds, T1 t1, T2 t2, T3 t3, T4 t4, T5 t5, T6 t6, T7 t7, T8 t8, T9 t9, T10 t10, T11 t11, T12 t12, T13 t13)
        {
            SendClientRPCBoxed(HashMethodName(methodName), clientIds, t1, t2, t3, t4, t5, t6, t7, t8, t9, t10, t11, t12, t13);
        }

        public void InvokeClientRpc<T1, T2, T3, T4, T5, T6, T7, T8, T9, T10, T11, T12, T13>(Action<T1, T2, T3, T4, T5, T6, T7, T8, T9, T10, T11, T12, T13> method, List<uint> clientIds, T1 t1, T2 t2, T3 t3, T4 t4, T5 t5, T6 t6, T7 t7, T8 t8, T9 t9, T10 t10, T11 t11, T12 t12, T13 t13)
        {
            SendClientRPCBoxed(HashMethodName(method.Method.Name), clientIds, t1, t2, t3, t4, t5, t6, t7, t8, t9, t10, t11, t12, t13);
        }

        public void InvokeClientRpcOnOwner<T1, T2, T3, T4, T5, T6, T7, T8, T9, T10, T11, T12, T13>(Action<T1, T2, T3, T4, T5, T6, T7, T8, T9, T10, T11, T12, T13> method, T1 t1, T2 t2, T3 t3, T4 t4, T5 t5, T6 t6, T7 t7, T8 t8, T9 t9, T10 t10, T11 t11, T12 t12, T13 t13)
        {
            SendClientRPCBoxed(HashMethodName(method.Method.Name), OwnerClientId, t1, t2, t3, t4, t5, t6, t7, t8, t9, t10, t11, t12, t13);
        }

        public void InvokeClientRpcOnOwner<T1, T2, T3, T4, T5, T6, T7, T8, T9, T10, T11, T12, T13>(string methodName, T1 t1, T2 t2, T3 t3, T4 t4, T5 t5, T6 t6, T7 t7, T8 t8, T9 t9, T10 t10, T11 t11, T12 t12, T13 t13)
        {
            SendClientRPCBoxed(HashMethodName(methodName), OwnerClientId, t1, t2, t3, t4, t5, t6, t7, t8, t9, t10, t11, t12, t13);
        }

        public void InvokeClientRpcOnEveryone<T1, T2, T3, T4, T5, T6, T7, T8, T9, T10, T11, T12, T13>(Action<T1, T2, T3, T4, T5, T6, T7, T8, T9, T10, T11, T12, T13> method, T1 t1, T2 t2, T3 t3, T4 t4, T5 t5, T6 t6, T7 t7, T8 t8, T9 t9, T10 t10, T11 t11, T12 t12, T13 t13)
        {
            SendClientRPCBoxed(HashMethodName(method.Method.Name), null, t1, t2, t3, t4, t5, t6, t7, t8, t9, t10, t11, t12, t13);
        }

        public void InvokeClientRpcOnEveryone<T1, T2, T3, T4, T5, T6, T7, T8, T9, T10, T11, T12, T13>(string methodName, T1 t1, T2 t2, T3 t3, T4 t4, T5 t5, T6 t6, T7 t7, T8 t8, T9 t9, T10 t10, T11 t11, T12 t12, T13 t13)
        {
            SendClientRPCBoxed(HashMethodName(methodName), null, t1, t2, t3, t4, t5, t6, t7, t8, t9, t10, t11, t12, t13);
        }

        public void InvokeClientRpcOnClient<T1, T2, T3, T4, T5, T6, T7, T8, T9, T10, T11, T12, T13>(Action<T1, T2, T3, T4, T5, T6, T7, T8, T9, T10, T11, T12, T13> method, uint clientId, T1 t1, T2 t2, T3 t3, T4 t4, T5 t5, T6 t6, T7 t7, T8 t8, T9 t9, T10 t10, T11 t11, T12 t12, T13 t13)
        {
            SendClientRPCBoxed(HashMethodName(method.Method.Name), clientId, t1, t2, t3, t4, t5, t6, t7, t8, t9, t10, t11, t12, t13);
        }

        public void InvokeClientRpcOnClient<T1, T2, T3, T4, T5, T6, T7, T8, T9, T10, T11, T12, T13>(string methodName, uint clientId, T1 t1, T2 t2, T3 t3, T4 t4, T5 t5, T6 t6, T7 t7, T8 t8, T9 t9, T10 t10, T11 t11, T12 t12, T13 t13)
        {
            SendClientRPCBoxed(HashMethodName(methodName), clientId, t1, t2, t3, t4, t5, t6, t7, t8, t9, t10, t11, t12, t13);
        }

        public void InvokeClientRpcOnEveryoneExcept<T1, T2, T3, T4, T5, T6, T7, T8, T9, T10, T11, T12, T13>(Action<T1, T2, T3, T4, T5, T6, T7, T8, T9, T10, T11, T12, T13> method, uint clientIdToIgnore, T1 t1, T2 t2, T3 t3, T4 t4, T5 t5, T6 t6, T7 t7, T8 t8, T9 t9, T10 t10, T11 t11, T12 t12, T13 t13)
        {
            SendClientRPCBoxed(clientIdToIgnore, HashMethodName(method.Method.Name), t1, t2, t3, t4, t5, t6, t7, t8, t9, t10, t11, t12, t13);
        }

        public void InvokeClientRpcOnEveryoneExcept<T1, T2, T3, T4, T5, T6, T7, T8, T9, T10, T11, T12, T13>(string methodName, uint clientIdToIgnore, T1 t1, T2 t2, T3 t3, T4 t4, T5 t5, T6 t6, T7 t7, T8 t8, T9 t9, T10 t10, T11 t11, T12 t12, T13 t13)
        {
            SendClientRPCBoxed(clientIdToIgnore, HashMethodName(methodName), t1, t2, t3, t4, t5, t6, t7, t8, t9, t10, t11, t12, t13);
        }

        public void InvokeClientRpc<T1, T2, T3, T4, T5, T6, T7, T8, T9, T10, T11, T12, T13, T14>(string methodName, List<uint> clientIds, T1 t1, T2 t2, T3 t3, T4 t4, T5 t5, T6 t6, T7 t7, T8 t8, T9 t9, T10 t10, T11 t11, T12 t12, T13 t13, T14 t14)
        {
            SendClientRPCBoxed(HashMethodName(methodName), clientIds, t1, t2, t3, t4, t5, t6, t7, t8, t9, t10, t11, t12, t13, t14);
        }

        public void InvokeClientRpc<T1, T2, T3, T4, T5, T6, T7, T8, T9, T10, T11, T12, T13, T14>(Action<T1, T2, T3, T4, T5, T6, T7, T8, T9, T10, T11, T12, T13, T14> method, List<uint> clientIds, T1 t1, T2 t2, T3 t3, T4 t4, T5 t5, T6 t6, T7 t7, T8 t8, T9 t9, T10 t10, T11 t11, T12 t12, T13 t13, T14 t14)
        {
            SendClientRPCBoxed(HashMethodName(method.Method.Name), clientIds, t1, t2, t3, t4, t5, t6, t7, t8, t9, t10, t11, t12, t13, t14);
        }

        public void InvokeClientRpcOnOwner<T1, T2, T3, T4, T5, T6, T7, T8, T9, T10, T11, T12, T13, T14>(Action<T1, T2, T3, T4, T5, T6, T7, T8, T9, T10, T11, T12, T13, T14> method, T1 t1, T2 t2, T3 t3, T4 t4, T5 t5, T6 t6, T7 t7, T8 t8, T9 t9, T10 t10, T11 t11, T12 t12, T13 t13, T14 t14)
        {
            SendClientRPCBoxed(HashMethodName(method.Method.Name), OwnerClientId, t1, t2, t3, t4, t5, t6, t7, t8, t9, t10, t11, t12, t13, t14);
        }

        public void InvokeClientRpcOnOwner<T1, T2, T3, T4, T5, T6, T7, T8, T9, T10, T11, T12, T13, T14>(string methodName, T1 t1, T2 t2, T3 t3, T4 t4, T5 t5, T6 t6, T7 t7, T8 t8, T9 t9, T10 t10, T11 t11, T12 t12, T13 t13, T14 t14)
        {
            SendClientRPCBoxed(HashMethodName(methodName), OwnerClientId, t1, t2, t3, t4, t5, t6, t7, t8, t9, t10, t11, t12, t13, t14);
        }

        public void InvokeClientRpcOnEveryone<T1, T2, T3, T4, T5, T6, T7, T8, T9, T10, T11, T12, T13, T14>(Action<T1, T2, T3, T4, T5, T6, T7, T8, T9, T10, T11, T12, T13, T14> method, T1 t1, T2 t2, T3 t3, T4 t4, T5 t5, T6 t6, T7 t7, T8 t8, T9 t9, T10 t10, T11 t11, T12 t12, T13 t13, T14 t14)
        {
            SendClientRPCBoxed(HashMethodName(method.Method.Name), null, t1, t2, t3, t4, t5, t6, t7, t8, t9, t10, t11, t12, t13, t14);
        }

        public void InvokeClientRpcOnEveryone<T1, T2, T3, T4, T5, T6, T7, T8, T9, T10, T11, T12, T13, T14>(string methodName, T1 t1, T2 t2, T3 t3, T4 t4, T5 t5, T6 t6, T7 t7, T8 t8, T9 t9, T10 t10, T11 t11, T12 t12, T13 t13, T14 t14)
        {
            SendClientRPCBoxed(HashMethodName(methodName), null, t1, t2, t3, t4, t5, t6, t7, t8, t9, t10, t11, t12, t13, t14);
        }

        public void InvokeClientRpcOnClient<T1, T2, T3, T4, T5, T6, T7, T8, T9, T10, T11, T12, T13, T14>(Action<T1, T2, T3, T4, T5, T6, T7, T8, T9, T10, T11, T12, T13, T14> method, uint clientId, T1 t1, T2 t2, T3 t3, T4 t4, T5 t5, T6 t6, T7 t7, T8 t8, T9 t9, T10 t10, T11 t11, T12 t12, T13 t13, T14 t14)
        {
            SendClientRPCBoxed(HashMethodName(method.Method.Name), clientId, t1, t2, t3, t4, t5, t6, t7, t8, t9, t10, t11, t12, t13, t14);
        }

        public void InvokeClientRpcOnClient<T1, T2, T3, T4, T5, T6, T7, T8, T9, T10, T11, T12, T13, T14>(string methodName, uint clientId, T1 t1, T2 t2, T3 t3, T4 t4, T5 t5, T6 t6, T7 t7, T8 t8, T9 t9, T10 t10, T11 t11, T12 t12, T13 t13, T14 t14)
        {
            SendClientRPCBoxed(HashMethodName(methodName), clientId, t1, t2, t3, t4, t5, t6, t7, t8, t9, t10, t11, t12, t13, t14);
        }

        public void InvokeClientRpcOnEveryoneExcept<T1, T2, T3, T4, T5, T6, T7, T8, T9, T10, T11, T12, T13, T14>(Action<T1, T2, T3, T4, T5, T6, T7, T8, T9, T10, T11, T12, T13, T14> method, uint clientIdToIgnore, T1 t1, T2 t2, T3 t3, T4 t4, T5 t5, T6 t6, T7 t7, T8 t8, T9 t9, T10 t10, T11 t11, T12 t12, T13 t13, T14 t14)
        {
            SendClientRPCBoxed(clientIdToIgnore, HashMethodName(method.Method.Name), t1, t2, t3, t4, t5, t6, t7, t8, t9, t10, t11, t12, t13, t14);
        }

        public void InvokeClientRpcOnEveryoneExcept<T1, T2, T3, T4, T5, T6, T7, T8, T9, T10, T11, T12, T13, T14>(string methodName, uint clientIdToIgnore, T1 t1, T2 t2, T3 t3, T4 t4, T5 t5, T6 t6, T7 t7, T8 t8, T9 t9, T10 t10, T11 t11, T12 t12, T13 t13, T14 t14)
        {
            SendClientRPCBoxed(clientIdToIgnore, HashMethodName(methodName), t1, t2, t3, t4, t5, t6, t7, t8, t9, t10, t11, t12, t13, t14);
        }

        public void InvokeClientRpc<T1, T2, T3, T4, T5, T6, T7, T8, T9, T10, T11, T12, T13, T14, T15>(string methodName, List<uint> clientIds, T1 t1, T2 t2, T3 t3, T4 t4, T5 t5, T6 t6, T7 t7, T8 t8, T9 t9, T10 t10, T11 t11, T12 t12, T13 t13, T14 t14, T15 t15)
        {
            SendClientRPCBoxed(HashMethodName(methodName), clientIds, t1, t2, t3, t4, t5, t6, t7, t8, t9, t10, t11, t12, t13, t14, t15);
        }

        public void InvokeClientRpc<T1, T2, T3, T4, T5, T6, T7, T8, T9, T10, T11, T12, T13, T14, T15>(Action<T1, T2, T3, T4, T5, T6, T7, T8, T9, T10, T11, T12, T13, T14, T15> method, List<uint> clientIds, T1 t1, T2 t2, T3 t3, T4 t4, T5 t5, T6 t6, T7 t7, T8 t8, T9 t9, T10 t10, T11 t11, T12 t12, T13 t13, T14 t14, T15 t15)
        {
            SendClientRPCBoxed(HashMethodName(method.Method.Name), clientIds, t1, t2, t3, t4, t5, t6, t7, t8, t9, t10, t11, t12, t13, t14, t15);
        }

        public void InvokeClientRpcOnOwner<T1, T2, T3, T4, T5, T6, T7, T8, T9, T10, T11, T12, T13, T14, T15>(Action<T1, T2, T3, T4, T5, T6, T7, T8, T9, T10, T11, T12, T13, T14, T15> method, T1 t1, T2 t2, T3 t3, T4 t4, T5 t5, T6 t6, T7 t7, T8 t8, T9 t9, T10 t10, T11 t11, T12 t12, T13 t13, T14 t14, T15 t15)
        {
            SendClientRPCBoxed(HashMethodName(method.Method.Name), OwnerClientId, t1, t2, t3, t4, t5, t6, t7, t8, t9, t10, t11, t12, t13, t14, t15);
        }

        public void InvokeClientRpcOnOwner<T1, T2, T3, T4, T5, T6, T7, T8, T9, T10, T11, T12, T13, T14, T15>(string methodName, T1 t1, T2 t2, T3 t3, T4 t4, T5 t5, T6 t6, T7 t7, T8 t8, T9 t9, T10 t10, T11 t11, T12 t12, T13 t13, T14 t14, T15 t15)
        {
            SendClientRPCBoxed(HashMethodName(methodName), OwnerClientId, t1, t2, t3, t4, t5, t6, t7, t8, t9, t10, t11, t12, t13, t14, t15);
        }

        public void InvokeClientRpcOnEveryone<T1, T2, T3, T4, T5, T6, T7, T8, T9, T10, T11, T12, T13, T14, T15>(Action<T1, T2, T3, T4, T5, T6, T7, T8, T9, T10, T11, T12, T13, T14, T15> method, T1 t1, T2 t2, T3 t3, T4 t4, T5 t5, T6 t6, T7 t7, T8 t8, T9 t9, T10 t10, T11 t11, T12 t12, T13 t13, T14 t14, T15 t15)
        {
            SendClientRPCBoxed(HashMethodName(method.Method.Name), null, t1, t2, t3, t4, t5, t6, t7, t8, t9, t10, t11, t12, t13, t14, t15);
        }

        public void InvokeClientRpcOnEveryone<T1, T2, T3, T4, T5, T6, T7, T8, T9, T10, T11, T12, T13, T14, T15>(string methodName, T1 t1, T2 t2, T3 t3, T4 t4, T5 t5, T6 t6, T7 t7, T8 t8, T9 t9, T10 t10, T11 t11, T12 t12, T13 t13, T14 t14, T15 t15)
        {
            SendClientRPCBoxed(HashMethodName(methodName), null, t1, t2, t3, t4, t5, t6, t7, t8, t9, t10, t11, t12, t13, t14, t15);
        }

        public void InvokeClientRpcOnClient<T1, T2, T3, T4, T5, T6, T7, T8, T9, T10, T11, T12, T13, T14, T15>(Action<T1, T2, T3, T4, T5, T6, T7, T8, T9, T10, T11, T12, T13, T14, T15> method, uint clientId, T1 t1, T2 t2, T3 t3, T4 t4, T5 t5, T6 t6, T7 t7, T8 t8, T9 t9, T10 t10, T11 t11, T12 t12, T13 t13, T14 t14, T15 t15)
        {
            SendClientRPCBoxed(HashMethodName(method.Method.Name), clientId, t1, t2, t3, t4, t5, t6, t7, t8, t9, t10, t11, t12, t13, t14, t15);
        }

        public void InvokeClientRpcOnClient<T1, T2, T3, T4, T5, T6, T7, T8, T9, T10, T11, T12, T13, T14, T15>(string methodName, uint clientId, T1 t1, T2 t2, T3 t3, T4 t4, T5 t5, T6 t6, T7 t7, T8 t8, T9 t9, T10 t10, T11 t11, T12 t12, T13 t13, T14 t14, T15 t15)
        {
            SendClientRPCBoxed(HashMethodName(methodName), clientId, t1, t2, t3, t4, t5, t6, t7, t8, t9, t10, t11, t12, t13, t14, t15);
        }

        public void InvokeClientRpcOnEveryoneExcept<T1, T2, T3, T4, T5, T6, T7, T8, T9, T10, T11, T12, T13, T14, T15>(Action<T1, T2, T3, T4, T5, T6, T7, T8, T9, T10, T11, T12, T13, T14, T15> method, uint clientIdToIgnore, T1 t1, T2 t2, T3 t3, T4 t4, T5 t5, T6 t6, T7 t7, T8 t8, T9 t9, T10 t10, T11 t11, T12 t12, T13 t13, T14 t14, T15 t15)
        {
            SendClientRPCBoxed(clientIdToIgnore, HashMethodName(method.Method.Name), t1, t2, t3, t4, t5, t6, t7, t8, t9, t10, t11, t12, t13, t14, t15);
        }

        public void InvokeClientRpcOnEveryoneExcept<T1, T2, T3, T4, T5, T6, T7, T8, T9, T10, T11, T12, T13, T14, T15>(string methodName, uint clientIdToIgnore, T1 t1, T2 t2, T3 t3, T4 t4, T5 t5, T6 t6, T7 t7, T8 t8, T9 t9, T10 t10, T11 t11, T12 t12, T13 t13, T14 t14, T15 t15)
        {
            SendClientRPCBoxed(clientIdToIgnore, HashMethodName(methodName), t1, t2, t3, t4, t5, t6, t7, t8, t9, t10, t11, t12, t13, t14, t15);
        }

        public void InvokeClientRpc<T1, T2, T3, T4, T5, T6, T7, T8, T9, T10, T11, T12, T13, T14, T15, T16>(string methodName, List<uint> clientIds, T1 t1, T2 t2, T3 t3, T4 t4, T5 t5, T6 t6, T7 t7, T8 t8, T9 t9, T10 t10, T11 t11, T12 t12, T13 t13, T14 t14, T15 t15, T16 t16)
        {
            SendClientRPCBoxed(HashMethodName(methodName), clientIds, t1, t2, t3, t4, t5, t6, t7, t8, t9, t10, t11, t12, t13, t14, t15, t16);
        }

        public void InvokeClientRpc<T1, T2, T3, T4, T5, T6, T7, T8, T9, T10, T11, T12, T13, T14, T15, T16>(Action<T1, T2, T3, T4, T5, T6, T7, T8, T9, T10, T11, T12, T13, T14, T15, T16> method, List<uint> clientIds, T1 t1, T2 t2, T3 t3, T4 t4, T5 t5, T6 t6, T7 t7, T8 t8, T9 t9, T10 t10, T11 t11, T12 t12, T13 t13, T14 t14, T15 t15, T16 t16)
        {
            SendClientRPCBoxed(HashMethodName(method.Method.Name), clientIds, t1, t2, t3, t4, t5, t6, t7, t8, t9, t10, t11, t12, t13, t14, t15, t16);
        }

        public void InvokeClientRpcOnOwner<T1, T2, T3, T4, T5, T6, T7, T8, T9, T10, T11, T12, T13, T14, T15, T16>(Action<T1, T2, T3, T4, T5, T6, T7, T8, T9, T10, T11, T12, T13, T14, T15, T16> method, T1 t1, T2 t2, T3 t3, T4 t4, T5 t5, T6 t6, T7 t7, T8 t8, T9 t9, T10 t10, T11 t11, T12 t12, T13 t13, T14 t14, T15 t15, T16 t16)
        {
            SendClientRPCBoxed(HashMethodName(method.Method.Name), OwnerClientId, t1, t2, t3, t4, t5, t6, t7, t8, t9, t10, t11, t12, t13, t14, t15, t16);
        }

        public void InvokeClientRpcOnOwner<T1, T2, T3, T4, T5, T6, T7, T8, T9, T10, T11, T12, T13, T14, T15, T16>(string methodName, T1 t1, T2 t2, T3 t3, T4 t4, T5 t5, T6 t6, T7 t7, T8 t8, T9 t9, T10 t10, T11 t11, T12 t12, T13 t13, T14 t14, T15 t15, T16 t16)
        {
            SendClientRPCBoxed(HashMethodName(methodName), OwnerClientId, t1, t2, t3, t4, t5, t6, t7, t8, t9, t10, t11, t12, t13, t14, t15, t16);
        }

        public void InvokeClientRpcOnEveryone<T1, T2, T3, T4, T5, T6, T7, T8, T9, T10, T11, T12, T13, T14, T15, T16>(Action<T1, T2, T3, T4, T5, T6, T7, T8, T9, T10, T11, T12, T13, T14, T15, T16> method, T1 t1, T2 t2, T3 t3, T4 t4, T5 t5, T6 t6, T7 t7, T8 t8, T9 t9, T10 t10, T11 t11, T12 t12, T13 t13, T14 t14, T15 t15, T16 t16)
        {
            SendClientRPCBoxed(HashMethodName(method.Method.Name), null, t1, t2, t3, t4, t5, t6, t7, t8, t9, t10, t11, t12, t13, t14, t15, t16);
        }

        public void InvokeClientRpcOnEveryone<T1, T2, T3, T4, T5, T6, T7, T8, T9, T10, T11, T12, T13, T14, T15, T16>(string methodName, T1 t1, T2 t2, T3 t3, T4 t4, T5 t5, T6 t6, T7 t7, T8 t8, T9 t9, T10 t10, T11 t11, T12 t12, T13 t13, T14 t14, T15 t15, T16 t16)
        {
            SendClientRPCBoxed(HashMethodName(methodName), null, t1, t2, t3, t4, t5, t6, t7, t8, t9, t10, t11, t12, t13, t14, t15, t16);
        }

        public void InvokeClientRpcOnClient<T1, T2, T3, T4, T5, T6, T7, T8, T9, T10, T11, T12, T13, T14, T15, T16>(Action<T1, T2, T3, T4, T5, T6, T7, T8, T9, T10, T11, T12, T13, T14, T15, T16> method, uint clientId, T1 t1, T2 t2, T3 t3, T4 t4, T5 t5, T6 t6, T7 t7, T8 t8, T9 t9, T10 t10, T11 t11, T12 t12, T13 t13, T14 t14, T15 t15, T16 t16)
        {
            SendClientRPCBoxed(HashMethodName(method.Method.Name), clientId, t1, t2, t3, t4, t5, t6, t7, t8, t9, t10, t11, t12, t13, t14, t15, t16);
        }

        public void InvokeClientRpcOnClient<T1, T2, T3, T4, T5, T6, T7, T8, T9, T10, T11, T12, T13, T14, T15, T16>(string methodName, uint clientId, T1 t1, T2 t2, T3 t3, T4 t4, T5 t5, T6 t6, T7 t7, T8 t8, T9 t9, T10 t10, T11 t11, T12 t12, T13 t13, T14 t14, T15 t15, T16 t16)
        {
            SendClientRPCBoxed(HashMethodName(methodName), clientId, t1, t2, t3, t4, t5, t6, t7, t8, t9, t10, t11, t12, t13, t14, t15, t16);
        }

        public void InvokeClientRpcOnEveryoneExcept<T1, T2, T3, T4, T5, T6, T7, T8, T9, T10, T11, T12, T13, T14, T15, T16>(Action<T1, T2, T3, T4, T5, T6, T7, T8, T9, T10, T11, T12, T13, T14, T15, T16> method, uint clientIdToIgnore, T1 t1, T2 t2, T3 t3, T4 t4, T5 t5, T6 t6, T7 t7, T8 t8, T9 t9, T10 t10, T11 t11, T12 t12, T13 t13, T14 t14, T15 t15, T16 t16)
        {
            SendClientRPCBoxed(clientIdToIgnore, HashMethodName(method.Method.Name), t1, t2, t3, t4, t5, t6, t7, t8, t9, t10, t11, t12, t13, t14, t15, t16);
        }

        public void InvokeClientRpcOnEveryoneExcept<T1, T2, T3, T4, T5, T6, T7, T8, T9, T10, T11, T12, T13, T14, T15, T16>(string methodName, uint clientIdToIgnore, T1 t1, T2 t2, T3 t3, T4 t4, T5 t5, T6 t6, T7 t7, T8 t8, T9 t9, T10 t10, T11 t11, T12 t12, T13 t13, T14 t14, T15 t15, T16 t16)
        {
            SendClientRPCBoxed(clientIdToIgnore, HashMethodName(methodName), t1, t2, t3, t4, t5, t6, t7, t8, t9, t10, t11, t12, t13, t14, t15, t16);
        }

        public void InvokeClientRpc<T1, T2, T3, T4, T5, T6, T7, T8, T9, T10, T11, T12, T13, T14, T15, T16, T17>(string methodName, List<uint> clientIds, T1 t1, T2 t2, T3 t3, T4 t4, T5 t5, T6 t6, T7 t7, T8 t8, T9 t9, T10 t10, T11 t11, T12 t12, T13 t13, T14 t14, T15 t15, T16 t16, T17 t17)
        {
            SendClientRPCBoxed(HashMethodName(methodName), clientIds, t1, t2, t3, t4, t5, t6, t7, t8, t9, t10, t11, t12, t13, t14, t15, t16, t17);
        }

        public void InvokeClientRpc<T1, T2, T3, T4, T5, T6, T7, T8, T9, T10, T11, T12, T13, T14, T15, T16, T17>(Action<T1, T2, T3, T4, T5, T6, T7, T8, T9, T10, T11, T12, T13, T14, T15, T16, T17> method, List<uint> clientIds, T1 t1, T2 t2, T3 t3, T4 t4, T5 t5, T6 t6, T7 t7, T8 t8, T9 t9, T10 t10, T11 t11, T12 t12, T13 t13, T14 t14, T15 t15, T16 t16, T17 t17)
        {
            SendClientRPCBoxed(HashMethodName(method.Method.Name), clientIds, t1, t2, t3, t4, t5, t6, t7, t8, t9, t10, t11, t12, t13, t14, t15, t16, t17);
        }

        public void InvokeClientRpcOnOwner<T1, T2, T3, T4, T5, T6, T7, T8, T9, T10, T11, T12, T13, T14, T15, T16, T17>(Action<T1, T2, T3, T4, T5, T6, T7, T8, T9, T10, T11, T12, T13, T14, T15, T16, T17> method, T1 t1, T2 t2, T3 t3, T4 t4, T5 t5, T6 t6, T7 t7, T8 t8, T9 t9, T10 t10, T11 t11, T12 t12, T13 t13, T14 t14, T15 t15, T16 t16, T17 t17)
        {
            SendClientRPCBoxed(HashMethodName(method.Method.Name), OwnerClientId, t1, t2, t3, t4, t5, t6, t7, t8, t9, t10, t11, t12, t13, t14, t15, t16, t17);
        }

        public void InvokeClientRpcOnOwner<T1, T2, T3, T4, T5, T6, T7, T8, T9, T10, T11, T12, T13, T14, T15, T16, T17>(string methodName, T1 t1, T2 t2, T3 t3, T4 t4, T5 t5, T6 t6, T7 t7, T8 t8, T9 t9, T10 t10, T11 t11, T12 t12, T13 t13, T14 t14, T15 t15, T16 t16, T17 t17)
        {
            SendClientRPCBoxed(HashMethodName(methodName), OwnerClientId, t1, t2, t3, t4, t5, t6, t7, t8, t9, t10, t11, t12, t13, t14, t15, t16, t17);
        }

        public void InvokeClientRpcOnEveryone<T1, T2, T3, T4, T5, T6, T7, T8, T9, T10, T11, T12, T13, T14, T15, T16, T17>(Action<T1, T2, T3, T4, T5, T6, T7, T8, T9, T10, T11, T12, T13, T14, T15, T16, T17> method, T1 t1, T2 t2, T3 t3, T4 t4, T5 t5, T6 t6, T7 t7, T8 t8, T9 t9, T10 t10, T11 t11, T12 t12, T13 t13, T14 t14, T15 t15, T16 t16, T17 t17)
        {
            SendClientRPCBoxed(HashMethodName(method.Method.Name), null, t1, t2, t3, t4, t5, t6, t7, t8, t9, t10, t11, t12, t13, t14, t15, t16, t17);
        }

        public void InvokeClientRpcOnEveryone<T1, T2, T3, T4, T5, T6, T7, T8, T9, T10, T11, T12, T13, T14, T15, T16, T17>(string methodName, T1 t1, T2 t2, T3 t3, T4 t4, T5 t5, T6 t6, T7 t7, T8 t8, T9 t9, T10 t10, T11 t11, T12 t12, T13 t13, T14 t14, T15 t15, T16 t16, T17 t17)
        {
            SendClientRPCBoxed(HashMethodName(methodName), null, t1, t2, t3, t4, t5, t6, t7, t8, t9, t10, t11, t12, t13, t14, t15, t16, t17);
        }

        public void InvokeClientRpcOnClient<T1, T2, T3, T4, T5, T6, T7, T8, T9, T10, T11, T12, T13, T14, T15, T16, T17>(Action<T1, T2, T3, T4, T5, T6, T7, T8, T9, T10, T11, T12, T13, T14, T15, T16, T17> method, uint clientId, T1 t1, T2 t2, T3 t3, T4 t4, T5 t5, T6 t6, T7 t7, T8 t8, T9 t9, T10 t10, T11 t11, T12 t12, T13 t13, T14 t14, T15 t15, T16 t16, T17 t17)
        {
            SendClientRPCBoxed(HashMethodName(method.Method.Name), clientId, t1, t2, t3, t4, t5, t6, t7, t8, t9, t10, t11, t12, t13, t14, t15, t16, t17);
        }

        public void InvokeClientRpcOnClient<T1, T2, T3, T4, T5, T6, T7, T8, T9, T10, T11, T12, T13, T14, T15, T16, T17>(string methodName, uint clientId, T1 t1, T2 t2, T3 t3, T4 t4, T5 t5, T6 t6, T7 t7, T8 t8, T9 t9, T10 t10, T11 t11, T12 t12, T13 t13, T14 t14, T15 t15, T16 t16, T17 t17)
        {
            SendClientRPCBoxed(HashMethodName(methodName), clientId, t1, t2, t3, t4, t5, t6, t7, t8, t9, t10, t11, t12, t13, t14, t15, t16, t17);
        }

        public void InvokeClientRpcOnEveryoneExcept<T1, T2, T3, T4, T5, T6, T7, T8, T9, T10, T11, T12, T13, T14, T15, T16, T17>(Action<T1, T2, T3, T4, T5, T6, T7, T8, T9, T10, T11, T12, T13, T14, T15, T16, T17> method, uint clientIdToIgnore, T1 t1, T2 t2, T3 t3, T4 t4, T5 t5, T6 t6, T7 t7, T8 t8, T9 t9, T10 t10, T11 t11, T12 t12, T13 t13, T14 t14, T15 t15, T16 t16, T17 t17)
        {
            SendClientRPCBoxed(clientIdToIgnore, HashMethodName(method.Method.Name), t1, t2, t3, t4, t5, t6, t7, t8, t9, t10, t11, t12, t13, t14, t15, t16, t17);
        }

        public void InvokeClientRpcOnEveryoneExcept<T1, T2, T3, T4, T5, T6, T7, T8, T9, T10, T11, T12, T13, T14, T15, T16, T17>(string methodName, uint clientIdToIgnore, T1 t1, T2 t2, T3 t3, T4 t4, T5 t5, T6 t6, T7 t7, T8 t8, T9 t9, T10 t10, T11 t11, T12 t12, T13 t13, T14 t14, T15 t15, T16 t16, T17 t17)
        {
            SendClientRPCBoxed(clientIdToIgnore, HashMethodName(methodName), t1, t2, t3, t4, t5, t6, t7, t8, t9, t10, t11, t12, t13, t14, t15, t16, t17);
        }

        public void InvokeClientRpc<T1, T2, T3, T4, T5, T6, T7, T8, T9, T10, T11, T12, T13, T14, T15, T16, T17, T18>(string methodName, List<uint> clientIds, T1 t1, T2 t2, T3 t3, T4 t4, T5 t5, T6 t6, T7 t7, T8 t8, T9 t9, T10 t10, T11 t11, T12 t12, T13 t13, T14 t14, T15 t15, T16 t16, T17 t17, T18 t18)
        {
            SendClientRPCBoxed(HashMethodName(methodName), clientIds, t1, t2, t3, t4, t5, t6, t7, t8, t9, t10, t11, t12, t13, t14, t15, t16, t17, t18);
        }

        public void InvokeClientRpc<T1, T2, T3, T4, T5, T6, T7, T8, T9, T10, T11, T12, T13, T14, T15, T16, T17, T18>(Action<T1, T2, T3, T4, T5, T6, T7, T8, T9, T10, T11, T12, T13, T14, T15, T16, T17, T18> method, List<uint> clientIds, T1 t1, T2 t2, T3 t3, T4 t4, T5 t5, T6 t6, T7 t7, T8 t8, T9 t9, T10 t10, T11 t11, T12 t12, T13 t13, T14 t14, T15 t15, T16 t16, T17 t17, T18 t18)
        {
            SendClientRPCBoxed(HashMethodName(method.Method.Name), clientIds, t1, t2, t3, t4, t5, t6, t7, t8, t9, t10, t11, t12, t13, t14, t15, t16, t17, t18);
        }

        public void InvokeClientRpcOnOwner<T1, T2, T3, T4, T5, T6, T7, T8, T9, T10, T11, T12, T13, T14, T15, T16, T17, T18>(Action<T1, T2, T3, T4, T5, T6, T7, T8, T9, T10, T11, T12, T13, T14, T15, T16, T17, T18> method, T1 t1, T2 t2, T3 t3, T4 t4, T5 t5, T6 t6, T7 t7, T8 t8, T9 t9, T10 t10, T11 t11, T12 t12, T13 t13, T14 t14, T15 t15, T16 t16, T17 t17, T18 t18)
        {
            SendClientRPCBoxed(HashMethodName(method.Method.Name), OwnerClientId, t1, t2, t3, t4, t5, t6, t7, t8, t9, t10, t11, t12, t13, t14, t15, t16, t17, t18);
        }

        public void InvokeClientRpcOnOwner<T1, T2, T3, T4, T5, T6, T7, T8, T9, T10, T11, T12, T13, T14, T15, T16, T17, T18>(string methodName, T1 t1, T2 t2, T3 t3, T4 t4, T5 t5, T6 t6, T7 t7, T8 t8, T9 t9, T10 t10, T11 t11, T12 t12, T13 t13, T14 t14, T15 t15, T16 t16, T17 t17, T18 t18)
        {
            SendClientRPCBoxed(HashMethodName(methodName), OwnerClientId, t1, t2, t3, t4, t5, t6, t7, t8, t9, t10, t11, t12, t13, t14, t15, t16, t17, t18);
        }

        public void InvokeClientRpcOnEveryone<T1, T2, T3, T4, T5, T6, T7, T8, T9, T10, T11, T12, T13, T14, T15, T16, T17, T18>(Action<T1, T2, T3, T4, T5, T6, T7, T8, T9, T10, T11, T12, T13, T14, T15, T16, T17, T18> method, T1 t1, T2 t2, T3 t3, T4 t4, T5 t5, T6 t6, T7 t7, T8 t8, T9 t9, T10 t10, T11 t11, T12 t12, T13 t13, T14 t14, T15 t15, T16 t16, T17 t17, T18 t18)
        {
            SendClientRPCBoxed(HashMethodName(method.Method.Name), null, t1, t2, t3, t4, t5, t6, t7, t8, t9, t10, t11, t12, t13, t14, t15, t16, t17, t18);
        }

        public void InvokeClientRpcOnEveryone<T1, T2, T3, T4, T5, T6, T7, T8, T9, T10, T11, T12, T13, T14, T15, T16, T17, T18>(string methodName, T1 t1, T2 t2, T3 t3, T4 t4, T5 t5, T6 t6, T7 t7, T8 t8, T9 t9, T10 t10, T11 t11, T12 t12, T13 t13, T14 t14, T15 t15, T16 t16, T17 t17, T18 t18)
        {
            SendClientRPCBoxed(HashMethodName(methodName), null, t1, t2, t3, t4, t5, t6, t7, t8, t9, t10, t11, t12, t13, t14, t15, t16, t17, t18);
        }

        public void InvokeClientRpcOnClient<T1, T2, T3, T4, T5, T6, T7, T8, T9, T10, T11, T12, T13, T14, T15, T16, T17, T18>(Action<T1, T2, T3, T4, T5, T6, T7, T8, T9, T10, T11, T12, T13, T14, T15, T16, T17, T18> method, uint clientId, T1 t1, T2 t2, T3 t3, T4 t4, T5 t5, T6 t6, T7 t7, T8 t8, T9 t9, T10 t10, T11 t11, T12 t12, T13 t13, T14 t14, T15 t15, T16 t16, T17 t17, T18 t18)
        {
            SendClientRPCBoxed(HashMethodName(method.Method.Name), clientId, t1, t2, t3, t4, t5, t6, t7, t8, t9, t10, t11, t12, t13, t14, t15, t16, t17, t18);
        }

        public void InvokeClientRpcOnClient<T1, T2, T3, T4, T5, T6, T7, T8, T9, T10, T11, T12, T13, T14, T15, T16, T17, T18>(string methodName, uint clientId, T1 t1, T2 t2, T3 t3, T4 t4, T5 t5, T6 t6, T7 t7, T8 t8, T9 t9, T10 t10, T11 t11, T12 t12, T13 t13, T14 t14, T15 t15, T16 t16, T17 t17, T18 t18)
        {
            SendClientRPCBoxed(HashMethodName(methodName), clientId, t1, t2, t3, t4, t5, t6, t7, t8, t9, t10, t11, t12, t13, t14, t15, t16, t17, t18);
        }

        public void InvokeClientRpcOnEveryoneExcept<T1, T2, T3, T4, T5, T6, T7, T8, T9, T10, T11, T12, T13, T14, T15, T16, T17, T18>(Action<T1, T2, T3, T4, T5, T6, T7, T8, T9, T10, T11, T12, T13, T14, T15, T16, T17, T18> method, uint clientIdToIgnore, T1 t1, T2 t2, T3 t3, T4 t4, T5 t5, T6 t6, T7 t7, T8 t8, T9 t9, T10 t10, T11 t11, T12 t12, T13 t13, T14 t14, T15 t15, T16 t16, T17 t17, T18 t18)
        {
            SendClientRPCBoxed(clientIdToIgnore, HashMethodName(method.Method.Name), t1, t2, t3, t4, t5, t6, t7, t8, t9, t10, t11, t12, t13, t14, t15, t16, t17, t18);
        }

        public void InvokeClientRpcOnEveryoneExcept<T1, T2, T3, T4, T5, T6, T7, T8, T9, T10, T11, T12, T13, T14, T15, T16, T17, T18>(string methodName, uint clientIdToIgnore, T1 t1, T2 t2, T3 t3, T4 t4, T5 t5, T6 t6, T7 t7, T8 t8, T9 t9, T10 t10, T11 t11, T12 t12, T13 t13, T14 t14, T15 t15, T16 t16, T17 t17, T18 t18)
        {
            SendClientRPCBoxed(clientIdToIgnore, HashMethodName(methodName), t1, t2, t3, t4, t5, t6, t7, t8, t9, t10, t11, t12, t13, t14, t15, t16, t17, t18);
        }

        public void InvokeClientRpc<T1, T2, T3, T4, T5, T6, T7, T8, T9, T10, T11, T12, T13, T14, T15, T16, T17, T18, T19>(string methodName, List<uint> clientIds, T1 t1, T2 t2, T3 t3, T4 t4, T5 t5, T6 t6, T7 t7, T8 t8, T9 t9, T10 t10, T11 t11, T12 t12, T13 t13, T14 t14, T15 t15, T16 t16, T17 t17, T18 t18, T19 t19)
        {
            SendClientRPCBoxed(HashMethodName(methodName), clientIds, t1, t2, t3, t4, t5, t6, t7, t8, t9, t10, t11, t12, t13, t14, t15, t16, t17, t18, t19);
        }

        public void InvokeClientRpc<T1, T2, T3, T4, T5, T6, T7, T8, T9, T10, T11, T12, T13, T14, T15, T16, T17, T18, T19>(Action<T1, T2, T3, T4, T5, T6, T7, T8, T9, T10, T11, T12, T13, T14, T15, T16, T17, T18, T19> method, List<uint> clientIds, T1 t1, T2 t2, T3 t3, T4 t4, T5 t5, T6 t6, T7 t7, T8 t8, T9 t9, T10 t10, T11 t11, T12 t12, T13 t13, T14 t14, T15 t15, T16 t16, T17 t17, T18 t18, T19 t19)
        {
            SendClientRPCBoxed(HashMethodName(method.Method.Name), clientIds, t1, t2, t3, t4, t5, t6, t7, t8, t9, t10, t11, t12, t13, t14, t15, t16, t17, t18, t19);
        }

        public void InvokeClientRpcOnOwner<T1, T2, T3, T4, T5, T6, T7, T8, T9, T10, T11, T12, T13, T14, T15, T16, T17, T18, T19>(Action<T1, T2, T3, T4, T5, T6, T7, T8, T9, T10, T11, T12, T13, T14, T15, T16, T17, T18, T19> method, T1 t1, T2 t2, T3 t3, T4 t4, T5 t5, T6 t6, T7 t7, T8 t8, T9 t9, T10 t10, T11 t11, T12 t12, T13 t13, T14 t14, T15 t15, T16 t16, T17 t17, T18 t18, T19 t19)
        {
            SendClientRPCBoxed(HashMethodName(method.Method.Name), OwnerClientId, t1, t2, t3, t4, t5, t6, t7, t8, t9, t10, t11, t12, t13, t14, t15, t16, t17, t18, t19);
        }

        public void InvokeClientRpcOnOwner<T1, T2, T3, T4, T5, T6, T7, T8, T9, T10, T11, T12, T13, T14, T15, T16, T17, T18, T19>(string methodName, T1 t1, T2 t2, T3 t3, T4 t4, T5 t5, T6 t6, T7 t7, T8 t8, T9 t9, T10 t10, T11 t11, T12 t12, T13 t13, T14 t14, T15 t15, T16 t16, T17 t17, T18 t18, T19 t19)
        {
            SendClientRPCBoxed(HashMethodName(methodName), OwnerClientId, t1, t2, t3, t4, t5, t6, t7, t8, t9, t10, t11, t12, t13, t14, t15, t16, t17, t18, t19);
        }

        public void InvokeClientRpcOnEveryone<T1, T2, T3, T4, T5, T6, T7, T8, T9, T10, T11, T12, T13, T14, T15, T16, T17, T18, T19>(Action<T1, T2, T3, T4, T5, T6, T7, T8, T9, T10, T11, T12, T13, T14, T15, T16, T17, T18, T19> method, T1 t1, T2 t2, T3 t3, T4 t4, T5 t5, T6 t6, T7 t7, T8 t8, T9 t9, T10 t10, T11 t11, T12 t12, T13 t13, T14 t14, T15 t15, T16 t16, T17 t17, T18 t18, T19 t19)
        {
            SendClientRPCBoxed(HashMethodName(method.Method.Name), null, t1, t2, t3, t4, t5, t6, t7, t8, t9, t10, t11, t12, t13, t14, t15, t16, t17, t18, t19);
        }

        public void InvokeClientRpcOnEveryone<T1, T2, T3, T4, T5, T6, T7, T8, T9, T10, T11, T12, T13, T14, T15, T16, T17, T18, T19>(string methodName, T1 t1, T2 t2, T3 t3, T4 t4, T5 t5, T6 t6, T7 t7, T8 t8, T9 t9, T10 t10, T11 t11, T12 t12, T13 t13, T14 t14, T15 t15, T16 t16, T17 t17, T18 t18, T19 t19)
        {
            SendClientRPCBoxed(HashMethodName(methodName), null, t1, t2, t3, t4, t5, t6, t7, t8, t9, t10, t11, t12, t13, t14, t15, t16, t17, t18, t19);
        }

        public void InvokeClientRpcOnClient<T1, T2, T3, T4, T5, T6, T7, T8, T9, T10, T11, T12, T13, T14, T15, T16, T17, T18, T19>(Action<T1, T2, T3, T4, T5, T6, T7, T8, T9, T10, T11, T12, T13, T14, T15, T16, T17, T18, T19> method, uint clientId, T1 t1, T2 t2, T3 t3, T4 t4, T5 t5, T6 t6, T7 t7, T8 t8, T9 t9, T10 t10, T11 t11, T12 t12, T13 t13, T14 t14, T15 t15, T16 t16, T17 t17, T18 t18, T19 t19)
        {
            SendClientRPCBoxed(HashMethodName(method.Method.Name), clientId, t1, t2, t3, t4, t5, t6, t7, t8, t9, t10, t11, t12, t13, t14, t15, t16, t17, t18, t19);
        }

        public void InvokeClientRpcOnClient<T1, T2, T3, T4, T5, T6, T7, T8, T9, T10, T11, T12, T13, T14, T15, T16, T17, T18, T19>(string methodName, uint clientId, T1 t1, T2 t2, T3 t3, T4 t4, T5 t5, T6 t6, T7 t7, T8 t8, T9 t9, T10 t10, T11 t11, T12 t12, T13 t13, T14 t14, T15 t15, T16 t16, T17 t17, T18 t18, T19 t19)
        {
            SendClientRPCBoxed(HashMethodName(methodName), clientId, t1, t2, t3, t4, t5, t6, t7, t8, t9, t10, t11, t12, t13, t14, t15, t16, t17, t18, t19);
        }

        public void InvokeClientRpcOnEveryoneExcept<T1, T2, T3, T4, T5, T6, T7, T8, T9, T10, T11, T12, T13, T14, T15, T16, T17, T18, T19>(Action<T1, T2, T3, T4, T5, T6, T7, T8, T9, T10, T11, T12, T13, T14, T15, T16, T17, T18, T19> method, uint clientIdToIgnore, T1 t1, T2 t2, T3 t3, T4 t4, T5 t5, T6 t6, T7 t7, T8 t8, T9 t9, T10 t10, T11 t11, T12 t12, T13 t13, T14 t14, T15 t15, T16 t16, T17 t17, T18 t18, T19 t19)
        {
            SendClientRPCBoxed(clientIdToIgnore, HashMethodName(method.Method.Name), t1, t2, t3, t4, t5, t6, t7, t8, t9, t10, t11, t12, t13, t14, t15, t16, t17, t18, t19);
        }

        public void InvokeClientRpcOnEveryoneExcept<T1, T2, T3, T4, T5, T6, T7, T8, T9, T10, T11, T12, T13, T14, T15, T16, T17, T18, T19>(string methodName, uint clientIdToIgnore, T1 t1, T2 t2, T3 t3, T4 t4, T5 t5, T6 t6, T7 t7, T8 t8, T9 t9, T10 t10, T11 t11, T12 t12, T13 t13, T14 t14, T15 t15, T16 t16, T17 t17, T18 t18, T19 t19)
        {
            SendClientRPCBoxed(clientIdToIgnore, HashMethodName(methodName), t1, t2, t3, t4, t5, t6, t7, t8, t9, t10, t11, t12, t13, t14, t15, t16, t17, t18, t19);
        }

        public void InvokeClientRpc<T1, T2, T3, T4, T5, T6, T7, T8, T9, T10, T11, T12, T13, T14, T15, T16, T17, T18, T19, T20>(string methodName, List<uint> clientIds, T1 t1, T2 t2, T3 t3, T4 t4, T5 t5, T6 t6, T7 t7, T8 t8, T9 t9, T10 t10, T11 t11, T12 t12, T13 t13, T14 t14, T15 t15, T16 t16, T17 t17, T18 t18, T19 t19, T20 t20)
        {
            SendClientRPCBoxed(HashMethodName(methodName), clientIds, t1, t2, t3, t4, t5, t6, t7, t8, t9, t10, t11, t12, t13, t14, t15, t16, t17, t18, t19, t20);
        }

        public void InvokeClientRpc<T1, T2, T3, T4, T5, T6, T7, T8, T9, T10, T11, T12, T13, T14, T15, T16, T17, T18, T19, T20>(Action<T1, T2, T3, T4, T5, T6, T7, T8, T9, T10, T11, T12, T13, T14, T15, T16, T17, T18, T19, T20> method, List<uint> clientIds, T1 t1, T2 t2, T3 t3, T4 t4, T5 t5, T6 t6, T7 t7, T8 t8, T9 t9, T10 t10, T11 t11, T12 t12, T13 t13, T14 t14, T15 t15, T16 t16, T17 t17, T18 t18, T19 t19, T20 t20)
        {
            SendClientRPCBoxed(HashMethodName(method.Method.Name), clientIds, t1, t2, t3, t4, t5, t6, t7, t8, t9, t10, t11, t12, t13, t14, t15, t16, t17, t18, t19, t20);
        }

        public void InvokeClientRpcOnOwner<T1, T2, T3, T4, T5, T6, T7, T8, T9, T10, T11, T12, T13, T14, T15, T16, T17, T18, T19, T20>(Action<T1, T2, T3, T4, T5, T6, T7, T8, T9, T10, T11, T12, T13, T14, T15, T16, T17, T18, T19, T20> method, T1 t1, T2 t2, T3 t3, T4 t4, T5 t5, T6 t6, T7 t7, T8 t8, T9 t9, T10 t10, T11 t11, T12 t12, T13 t13, T14 t14, T15 t15, T16 t16, T17 t17, T18 t18, T19 t19, T20 t20)
        {
            SendClientRPCBoxed(HashMethodName(method.Method.Name), OwnerClientId, t1, t2, t3, t4, t5, t6, t7, t8, t9, t10, t11, t12, t13, t14, t15, t16, t17, t18, t19, t20);
        }

        public void InvokeClientRpcOnOwner<T1, T2, T3, T4, T5, T6, T7, T8, T9, T10, T11, T12, T13, T14, T15, T16, T17, T18, T19, T20>(string methodName, T1 t1, T2 t2, T3 t3, T4 t4, T5 t5, T6 t6, T7 t7, T8 t8, T9 t9, T10 t10, T11 t11, T12 t12, T13 t13, T14 t14, T15 t15, T16 t16, T17 t17, T18 t18, T19 t19, T20 t20)
        {
            SendClientRPCBoxed(HashMethodName(methodName), OwnerClientId, t1, t2, t3, t4, t5, t6, t7, t8, t9, t10, t11, t12, t13, t14, t15, t16, t17, t18, t19, t20);
        }

        public void InvokeClientRpcOnEveryone<T1, T2, T3, T4, T5, T6, T7, T8, T9, T10, T11, T12, T13, T14, T15, T16, T17, T18, T19, T20>(Action<T1, T2, T3, T4, T5, T6, T7, T8, T9, T10, T11, T12, T13, T14, T15, T16, T17, T18, T19, T20> method, T1 t1, T2 t2, T3 t3, T4 t4, T5 t5, T6 t6, T7 t7, T8 t8, T9 t9, T10 t10, T11 t11, T12 t12, T13 t13, T14 t14, T15 t15, T16 t16, T17 t17, T18 t18, T19 t19, T20 t20)
        {
            SendClientRPCBoxed(HashMethodName(method.Method.Name), null, t1, t2, t3, t4, t5, t6, t7, t8, t9, t10, t11, t12, t13, t14, t15, t16, t17, t18, t19, t20);
        }

        public void InvokeClientRpcOnEveryone<T1, T2, T3, T4, T5, T6, T7, T8, T9, T10, T11, T12, T13, T14, T15, T16, T17, T18, T19, T20>(string methodName, T1 t1, T2 t2, T3 t3, T4 t4, T5 t5, T6 t6, T7 t7, T8 t8, T9 t9, T10 t10, T11 t11, T12 t12, T13 t13, T14 t14, T15 t15, T16 t16, T17 t17, T18 t18, T19 t19, T20 t20)
        {
            SendClientRPCBoxed(HashMethodName(methodName), null, t1, t2, t3, t4, t5, t6, t7, t8, t9, t10, t11, t12, t13, t14, t15, t16, t17, t18, t19, t20);
        }

        public void InvokeClientRpcOnClient<T1, T2, T3, T4, T5, T6, T7, T8, T9, T10, T11, T12, T13, T14, T15, T16, T17, T18, T19, T20>(Action<T1, T2, T3, T4, T5, T6, T7, T8, T9, T10, T11, T12, T13, T14, T15, T16, T17, T18, T19, T20> method, uint clientId, T1 t1, T2 t2, T3 t3, T4 t4, T5 t5, T6 t6, T7 t7, T8 t8, T9 t9, T10 t10, T11 t11, T12 t12, T13 t13, T14 t14, T15 t15, T16 t16, T17 t17, T18 t18, T19 t19, T20 t20)
        {
            SendClientRPCBoxed(HashMethodName(method.Method.Name), clientId, t1, t2, t3, t4, t5, t6, t7, t8, t9, t10, t11, t12, t13, t14, t15, t16, t17, t18, t19, t20);
        }

        public void InvokeClientRpcOnClient<T1, T2, T3, T4, T5, T6, T7, T8, T9, T10, T11, T12, T13, T14, T15, T16, T17, T18, T19, T20>(string methodName, uint clientId, T1 t1, T2 t2, T3 t3, T4 t4, T5 t5, T6 t6, T7 t7, T8 t8, T9 t9, T10 t10, T11 t11, T12 t12, T13 t13, T14 t14, T15 t15, T16 t16, T17 t17, T18 t18, T19 t19, T20 t20)
        {
            SendClientRPCBoxed(HashMethodName(methodName), clientId, t1, t2, t3, t4, t5, t6, t7, t8, t9, t10, t11, t12, t13, t14, t15, t16, t17, t18, t19, t20);
        }

        public void InvokeClientRpcOnEveryoneExcept<T1, T2, T3, T4, T5, T6, T7, T8, T9, T10, T11, T12, T13, T14, T15, T16, T17, T18, T19, T20>(Action<T1, T2, T3, T4, T5, T6, T7, T8, T9, T10, T11, T12, T13, T14, T15, T16, T17, T18, T19, T20> method, uint clientIdToIgnore, T1 t1, T2 t2, T3 t3, T4 t4, T5 t5, T6 t6, T7 t7, T8 t8, T9 t9, T10 t10, T11 t11, T12 t12, T13 t13, T14 t14, T15 t15, T16 t16, T17 t17, T18 t18, T19 t19, T20 t20)
        {
            SendClientRPCBoxed(clientIdToIgnore, HashMethodName(method.Method.Name), t1, t2, t3, t4, t5, t6, t7, t8, t9, t10, t11, t12, t13, t14, t15, t16, t17, t18, t19, t20);
        }

        public void InvokeClientRpcOnEveryoneExcept<T1, T2, T3, T4, T5, T6, T7, T8, T9, T10, T11, T12, T13, T14, T15, T16, T17, T18, T19, T20>(string methodName, uint clientIdToIgnore, T1 t1, T2 t2, T3 t3, T4 t4, T5 t5, T6 t6, T7 t7, T8 t8, T9 t9, T10 t10, T11 t11, T12 t12, T13 t13, T14 t14, T15 t15, T16 t16, T17 t17, T18 t18, T19 t19, T20 t20)
        {
            SendClientRPCBoxed(clientIdToIgnore, HashMethodName(methodName), t1, t2, t3, t4, t5, t6, t7, t8, t9, t10, t11, t12, t13, t14, t15, t16, t17, t18, t19, t20);
        }

        public void InvokeClientRpc<T1, T2, T3, T4, T5, T6, T7, T8, T9, T10, T11, T12, T13, T14, T15, T16, T17, T18, T19, T20, T21>(string methodName, List<uint> clientIds, T1 t1, T2 t2, T3 t3, T4 t4, T5 t5, T6 t6, T7 t7, T8 t8, T9 t9, T10 t10, T11 t11, T12 t12, T13 t13, T14 t14, T15 t15, T16 t16, T17 t17, T18 t18, T19 t19, T20 t20, T21 t21)
        {
            SendClientRPCBoxed(HashMethodName(methodName), clientIds, t1, t2, t3, t4, t5, t6, t7, t8, t9, t10, t11, t12, t13, t14, t15, t16, t17, t18, t19, t20, t21);
        }

        public void InvokeClientRpc<T1, T2, T3, T4, T5, T6, T7, T8, T9, T10, T11, T12, T13, T14, T15, T16, T17, T18, T19, T20, T21>(Action<T1, T2, T3, T4, T5, T6, T7, T8, T9, T10, T11, T12, T13, T14, T15, T16, T17, T18, T19, T20, T21> method, List<uint> clientIds, T1 t1, T2 t2, T3 t3, T4 t4, T5 t5, T6 t6, T7 t7, T8 t8, T9 t9, T10 t10, T11 t11, T12 t12, T13 t13, T14 t14, T15 t15, T16 t16, T17 t17, T18 t18, T19 t19, T20 t20, T21 t21)
        {
            SendClientRPCBoxed(HashMethodName(method.Method.Name), clientIds, t1, t2, t3, t4, t5, t6, t7, t8, t9, t10, t11, t12, t13, t14, t15, t16, t17, t18, t19, t20, t21);
        }

        public void InvokeClientRpcOnOwner<T1, T2, T3, T4, T5, T6, T7, T8, T9, T10, T11, T12, T13, T14, T15, T16, T17, T18, T19, T20, T21>(Action<T1, T2, T3, T4, T5, T6, T7, T8, T9, T10, T11, T12, T13, T14, T15, T16, T17, T18, T19, T20, T21> method, T1 t1, T2 t2, T3 t3, T4 t4, T5 t5, T6 t6, T7 t7, T8 t8, T9 t9, T10 t10, T11 t11, T12 t12, T13 t13, T14 t14, T15 t15, T16 t16, T17 t17, T18 t18, T19 t19, T20 t20, T21 t21)
        {
            SendClientRPCBoxed(HashMethodName(method.Method.Name), OwnerClientId, t1, t2, t3, t4, t5, t6, t7, t8, t9, t10, t11, t12, t13, t14, t15, t16, t17, t18, t19, t20, t21);
        }

        public void InvokeClientRpcOnOwner<T1, T2, T3, T4, T5, T6, T7, T8, T9, T10, T11, T12, T13, T14, T15, T16, T17, T18, T19, T20, T21>(string methodName, T1 t1, T2 t2, T3 t3, T4 t4, T5 t5, T6 t6, T7 t7, T8 t8, T9 t9, T10 t10, T11 t11, T12 t12, T13 t13, T14 t14, T15 t15, T16 t16, T17 t17, T18 t18, T19 t19, T20 t20, T21 t21)
        {
            SendClientRPCBoxed(HashMethodName(methodName), OwnerClientId, t1, t2, t3, t4, t5, t6, t7, t8, t9, t10, t11, t12, t13, t14, t15, t16, t17, t18, t19, t20, t21);
        }

        public void InvokeClientRpcOnEveryone<T1, T2, T3, T4, T5, T6, T7, T8, T9, T10, T11, T12, T13, T14, T15, T16, T17, T18, T19, T20, T21>(Action<T1, T2, T3, T4, T5, T6, T7, T8, T9, T10, T11, T12, T13, T14, T15, T16, T17, T18, T19, T20, T21> method, T1 t1, T2 t2, T3 t3, T4 t4, T5 t5, T6 t6, T7 t7, T8 t8, T9 t9, T10 t10, T11 t11, T12 t12, T13 t13, T14 t14, T15 t15, T16 t16, T17 t17, T18 t18, T19 t19, T20 t20, T21 t21)
        {
            SendClientRPCBoxed(HashMethodName(method.Method.Name), null, t1, t2, t3, t4, t5, t6, t7, t8, t9, t10, t11, t12, t13, t14, t15, t16, t17, t18, t19, t20, t21);
        }

        public void InvokeClientRpcOnEveryone<T1, T2, T3, T4, T5, T6, T7, T8, T9, T10, T11, T12, T13, T14, T15, T16, T17, T18, T19, T20, T21>(string methodName, T1 t1, T2 t2, T3 t3, T4 t4, T5 t5, T6 t6, T7 t7, T8 t8, T9 t9, T10 t10, T11 t11, T12 t12, T13 t13, T14 t14, T15 t15, T16 t16, T17 t17, T18 t18, T19 t19, T20 t20, T21 t21)
        {
            SendClientRPCBoxed(HashMethodName(methodName), null, t1, t2, t3, t4, t5, t6, t7, t8, t9, t10, t11, t12, t13, t14, t15, t16, t17, t18, t19, t20, t21);
        }

        public void InvokeClientRpcOnClient<T1, T2, T3, T4, T5, T6, T7, T8, T9, T10, T11, T12, T13, T14, T15, T16, T17, T18, T19, T20, T21>(Action<T1, T2, T3, T4, T5, T6, T7, T8, T9, T10, T11, T12, T13, T14, T15, T16, T17, T18, T19, T20, T21> method, uint clientId, T1 t1, T2 t2, T3 t3, T4 t4, T5 t5, T6 t6, T7 t7, T8 t8, T9 t9, T10 t10, T11 t11, T12 t12, T13 t13, T14 t14, T15 t15, T16 t16, T17 t17, T18 t18, T19 t19, T20 t20, T21 t21)
        {
            SendClientRPCBoxed(HashMethodName(method.Method.Name), clientId, t1, t2, t3, t4, t5, t6, t7, t8, t9, t10, t11, t12, t13, t14, t15, t16, t17, t18, t19, t20, t21);
        }

        public void InvokeClientRpcOnClient<T1, T2, T3, T4, T5, T6, T7, T8, T9, T10, T11, T12, T13, T14, T15, T16, T17, T18, T19, T20, T21>(string methodName, uint clientId, T1 t1, T2 t2, T3 t3, T4 t4, T5 t5, T6 t6, T7 t7, T8 t8, T9 t9, T10 t10, T11 t11, T12 t12, T13 t13, T14 t14, T15 t15, T16 t16, T17 t17, T18 t18, T19 t19, T20 t20, T21 t21)
        {
            SendClientRPCBoxed(HashMethodName(methodName), clientId, t1, t2, t3, t4, t5, t6, t7, t8, t9, t10, t11, t12, t13, t14, t15, t16, t17, t18, t19, t20, t21);
        }

        public void InvokeClientRpcOnEveryoneExcept<T1, T2, T3, T4, T5, T6, T7, T8, T9, T10, T11, T12, T13, T14, T15, T16, T17, T18, T19, T20, T21>(Action<T1, T2, T3, T4, T5, T6, T7, T8, T9, T10, T11, T12, T13, T14, T15, T16, T17, T18, T19, T20, T21> method, uint clientIdToIgnore, T1 t1, T2 t2, T3 t3, T4 t4, T5 t5, T6 t6, T7 t7, T8 t8, T9 t9, T10 t10, T11 t11, T12 t12, T13 t13, T14 t14, T15 t15, T16 t16, T17 t17, T18 t18, T19 t19, T20 t20, T21 t21)
        {
            SendClientRPCBoxed(clientIdToIgnore, HashMethodName(method.Method.Name), t1, t2, t3, t4, t5, t6, t7, t8, t9, t10, t11, t12, t13, t14, t15, t16, t17, t18, t19, t20, t21);
        }

        public void InvokeClientRpcOnEveryoneExcept<T1, T2, T3, T4, T5, T6, T7, T8, T9, T10, T11, T12, T13, T14, T15, T16, T17, T18, T19, T20, T21>(string methodName, uint clientIdToIgnore, T1 t1, T2 t2, T3 t3, T4 t4, T5 t5, T6 t6, T7 t7, T8 t8, T9 t9, T10 t10, T11 t11, T12 t12, T13 t13, T14 t14, T15 t15, T16 t16, T17 t17, T18 t18, T19 t19, T20 t20, T21 t21)
        {
            SendClientRPCBoxed(clientIdToIgnore, HashMethodName(methodName), t1, t2, t3, t4, t5, t6, t7, t8, t9, t10, t11, t12, t13, t14, t15, t16, t17, t18, t19, t20, t21);
        }

        public void InvokeClientRpc<T1, T2, T3, T4, T5, T6, T7, T8, T9, T10, T11, T12, T13, T14, T15, T16, T17, T18, T19, T20, T21, T22>(string methodName, List<uint> clientIds, T1 t1, T2 t2, T3 t3, T4 t4, T5 t5, T6 t6, T7 t7, T8 t8, T9 t9, T10 t10, T11 t11, T12 t12, T13 t13, T14 t14, T15 t15, T16 t16, T17 t17, T18 t18, T19 t19, T20 t20, T21 t21, T22 t22)
        {
            SendClientRPCBoxed(HashMethodName(methodName), clientIds, t1, t2, t3, t4, t5, t6, t7, t8, t9, t10, t11, t12, t13, t14, t15, t16, t17, t18, t19, t20, t21, t22);
        }

        public void InvokeClientRpc<T1, T2, T3, T4, T5, T6, T7, T8, T9, T10, T11, T12, T13, T14, T15, T16, T17, T18, T19, T20, T21, T22>(Action<T1, T2, T3, T4, T5, T6, T7, T8, T9, T10, T11, T12, T13, T14, T15, T16, T17, T18, T19, T20, T21, T22> method, List<uint> clientIds, T1 t1, T2 t2, T3 t3, T4 t4, T5 t5, T6 t6, T7 t7, T8 t8, T9 t9, T10 t10, T11 t11, T12 t12, T13 t13, T14 t14, T15 t15, T16 t16, T17 t17, T18 t18, T19 t19, T20 t20, T21 t21, T22 t22)
        {
            SendClientRPCBoxed(HashMethodName(method.Method.Name), clientIds, t1, t2, t3, t4, t5, t6, t7, t8, t9, t10, t11, t12, t13, t14, t15, t16, t17, t18, t19, t20, t21, t22);
        }

        public void InvokeClientRpcOnOwner<T1, T2, T3, T4, T5, T6, T7, T8, T9, T10, T11, T12, T13, T14, T15, T16, T17, T18, T19, T20, T21, T22>(Action<T1, T2, T3, T4, T5, T6, T7, T8, T9, T10, T11, T12, T13, T14, T15, T16, T17, T18, T19, T20, T21, T22> method, T1 t1, T2 t2, T3 t3, T4 t4, T5 t5, T6 t6, T7 t7, T8 t8, T9 t9, T10 t10, T11 t11, T12 t12, T13 t13, T14 t14, T15 t15, T16 t16, T17 t17, T18 t18, T19 t19, T20 t20, T21 t21, T22 t22)
        {
            SendClientRPCBoxed(HashMethodName(method.Method.Name), OwnerClientId, t1, t2, t3, t4, t5, t6, t7, t8, t9, t10, t11, t12, t13, t14, t15, t16, t17, t18, t19, t20, t21, t22);
        }

        public void InvokeClientRpcOnOwner<T1, T2, T3, T4, T5, T6, T7, T8, T9, T10, T11, T12, T13, T14, T15, T16, T17, T18, T19, T20, T21, T22>(string methodName, T1 t1, T2 t2, T3 t3, T4 t4, T5 t5, T6 t6, T7 t7, T8 t8, T9 t9, T10 t10, T11 t11, T12 t12, T13 t13, T14 t14, T15 t15, T16 t16, T17 t17, T18 t18, T19 t19, T20 t20, T21 t21, T22 t22)
        {
            SendClientRPCBoxed(HashMethodName(methodName), OwnerClientId, t1, t2, t3, t4, t5, t6, t7, t8, t9, t10, t11, t12, t13, t14, t15, t16, t17, t18, t19, t20, t21, t22);
        }

        public void InvokeClientRpcOnEveryone<T1, T2, T3, T4, T5, T6, T7, T8, T9, T10, T11, T12, T13, T14, T15, T16, T17, T18, T19, T20, T21, T22>(Action<T1, T2, T3, T4, T5, T6, T7, T8, T9, T10, T11, T12, T13, T14, T15, T16, T17, T18, T19, T20, T21, T22> method, T1 t1, T2 t2, T3 t3, T4 t4, T5 t5, T6 t6, T7 t7, T8 t8, T9 t9, T10 t10, T11 t11, T12 t12, T13 t13, T14 t14, T15 t15, T16 t16, T17 t17, T18 t18, T19 t19, T20 t20, T21 t21, T22 t22)
        {
            SendClientRPCBoxed(HashMethodName(method.Method.Name), null, t1, t2, t3, t4, t5, t6, t7, t8, t9, t10, t11, t12, t13, t14, t15, t16, t17, t18, t19, t20, t21, t22);
        }

        public void InvokeClientRpcOnEveryone<T1, T2, T3, T4, T5, T6, T7, T8, T9, T10, T11, T12, T13, T14, T15, T16, T17, T18, T19, T20, T21, T22>(string methodName, T1 t1, T2 t2, T3 t3, T4 t4, T5 t5, T6 t6, T7 t7, T8 t8, T9 t9, T10 t10, T11 t11, T12 t12, T13 t13, T14 t14, T15 t15, T16 t16, T17 t17, T18 t18, T19 t19, T20 t20, T21 t21, T22 t22)
        {
            SendClientRPCBoxed(HashMethodName(methodName), null, t1, t2, t3, t4, t5, t6, t7, t8, t9, t10, t11, t12, t13, t14, t15, t16, t17, t18, t19, t20, t21, t22);
        }

        public void InvokeClientRpcOnClient<T1, T2, T3, T4, T5, T6, T7, T8, T9, T10, T11, T12, T13, T14, T15, T16, T17, T18, T19, T20, T21, T22>(Action<T1, T2, T3, T4, T5, T6, T7, T8, T9, T10, T11, T12, T13, T14, T15, T16, T17, T18, T19, T20, T21, T22> method, uint clientId, T1 t1, T2 t2, T3 t3, T4 t4, T5 t5, T6 t6, T7 t7, T8 t8, T9 t9, T10 t10, T11 t11, T12 t12, T13 t13, T14 t14, T15 t15, T16 t16, T17 t17, T18 t18, T19 t19, T20 t20, T21 t21, T22 t22)
        {
            SendClientRPCBoxed(HashMethodName(method.Method.Name), clientId, t1, t2, t3, t4, t5, t6, t7, t8, t9, t10, t11, t12, t13, t14, t15, t16, t17, t18, t19, t20, t21, t22);
        }

        public void InvokeClientRpcOnClient<T1, T2, T3, T4, T5, T6, T7, T8, T9, T10, T11, T12, T13, T14, T15, T16, T17, T18, T19, T20, T21, T22>(string methodName, uint clientId, T1 t1, T2 t2, T3 t3, T4 t4, T5 t5, T6 t6, T7 t7, T8 t8, T9 t9, T10 t10, T11 t11, T12 t12, T13 t13, T14 t14, T15 t15, T16 t16, T17 t17, T18 t18, T19 t19, T20 t20, T21 t21, T22 t22)
        {
            SendClientRPCBoxed(HashMethodName(methodName), clientId, t1, t2, t3, t4, t5, t6, t7, t8, t9, t10, t11, t12, t13, t14, t15, t16, t17, t18, t19, t20, t21, t22);
        }

        public void InvokeClientRpcOnEveryoneExcept<T1, T2, T3, T4, T5, T6, T7, T8, T9, T10, T11, T12, T13, T14, T15, T16, T17, T18, T19, T20, T21, T22>(Action<T1, T2, T3, T4, T5, T6, T7, T8, T9, T10, T11, T12, T13, T14, T15, T16, T17, T18, T19, T20, T21, T22> method, uint clientIdToIgnore, T1 t1, T2 t2, T3 t3, T4 t4, T5 t5, T6 t6, T7 t7, T8 t8, T9 t9, T10 t10, T11 t11, T12 t12, T13 t13, T14 t14, T15 t15, T16 t16, T17 t17, T18 t18, T19 t19, T20 t20, T21 t21, T22 t22)
        {
            SendClientRPCBoxed(clientIdToIgnore, HashMethodName(method.Method.Name), t1, t2, t3, t4, t5, t6, t7, t8, t9, t10, t11, t12, t13, t14, t15, t16, t17, t18, t19, t20, t21, t22);
        }

        public void InvokeClientRpcOnEveryoneExcept<T1, T2, T3, T4, T5, T6, T7, T8, T9, T10, T11, T12, T13, T14, T15, T16, T17, T18, T19, T20, T21, T22>(string methodName, uint clientIdToIgnore, T1 t1, T2 t2, T3 t3, T4 t4, T5 t5, T6 t6, T7 t7, T8 t8, T9 t9, T10 t10, T11 t11, T12 t12, T13 t13, T14 t14, T15 t15, T16 t16, T17 t17, T18 t18, T19 t19, T20 t20, T21 t21, T22 t22)
        {
            SendClientRPCBoxed(clientIdToIgnore, HashMethodName(methodName), t1, t2, t3, t4, t5, t6, t7, t8, t9, t10, t11, t12, t13, t14, t15, t16, t17, t18, t19, t20, t21, t22);
        }

        public void InvokeClientRpc<T1, T2, T3, T4, T5, T6, T7, T8, T9, T10, T11, T12, T13, T14, T15, T16, T17, T18, T19, T20, T21, T22, T23>(string methodName, List<uint> clientIds, T1 t1, T2 t2, T3 t3, T4 t4, T5 t5, T6 t6, T7 t7, T8 t8, T9 t9, T10 t10, T11 t11, T12 t12, T13 t13, T14 t14, T15 t15, T16 t16, T17 t17, T18 t18, T19 t19, T20 t20, T21 t21, T22 t22, T23 t23)
        {
            SendClientRPCBoxed(HashMethodName(methodName), clientIds, t1, t2, t3, t4, t5, t6, t7, t8, t9, t10, t11, t12, t13, t14, t15, t16, t17, t18, t19, t20, t21, t22, t23);
        }

        public void InvokeClientRpc<T1, T2, T3, T4, T5, T6, T7, T8, T9, T10, T11, T12, T13, T14, T15, T16, T17, T18, T19, T20, T21, T22, T23>(Action<T1, T2, T3, T4, T5, T6, T7, T8, T9, T10, T11, T12, T13, T14, T15, T16, T17, T18, T19, T20, T21, T22, T23> method, List<uint> clientIds, T1 t1, T2 t2, T3 t3, T4 t4, T5 t5, T6 t6, T7 t7, T8 t8, T9 t9, T10 t10, T11 t11, T12 t12, T13 t13, T14 t14, T15 t15, T16 t16, T17 t17, T18 t18, T19 t19, T20 t20, T21 t21, T22 t22, T23 t23)
        {
            SendClientRPCBoxed(HashMethodName(method.Method.Name), clientIds, t1, t2, t3, t4, t5, t6, t7, t8, t9, t10, t11, t12, t13, t14, t15, t16, t17, t18, t19, t20, t21, t22, t23);
        }

        public void InvokeClientRpcOnOwner<T1, T2, T3, T4, T5, T6, T7, T8, T9, T10, T11, T12, T13, T14, T15, T16, T17, T18, T19, T20, T21, T22, T23>(Action<T1, T2, T3, T4, T5, T6, T7, T8, T9, T10, T11, T12, T13, T14, T15, T16, T17, T18, T19, T20, T21, T22, T23> method, T1 t1, T2 t2, T3 t3, T4 t4, T5 t5, T6 t6, T7 t7, T8 t8, T9 t9, T10 t10, T11 t11, T12 t12, T13 t13, T14 t14, T15 t15, T16 t16, T17 t17, T18 t18, T19 t19, T20 t20, T21 t21, T22 t22, T23 t23)
        {
            SendClientRPCBoxed(HashMethodName(method.Method.Name), OwnerClientId, t1, t2, t3, t4, t5, t6, t7, t8, t9, t10, t11, t12, t13, t14, t15, t16, t17, t18, t19, t20, t21, t22, t23);
        }

        public void InvokeClientRpcOnOwner<T1, T2, T3, T4, T5, T6, T7, T8, T9, T10, T11, T12, T13, T14, T15, T16, T17, T18, T19, T20, T21, T22, T23>(string methodName, T1 t1, T2 t2, T3 t3, T4 t4, T5 t5, T6 t6, T7 t7, T8 t8, T9 t9, T10 t10, T11 t11, T12 t12, T13 t13, T14 t14, T15 t15, T16 t16, T17 t17, T18 t18, T19 t19, T20 t20, T21 t21, T22 t22, T23 t23)
        {
            SendClientRPCBoxed(HashMethodName(methodName), OwnerClientId, t1, t2, t3, t4, t5, t6, t7, t8, t9, t10, t11, t12, t13, t14, t15, t16, t17, t18, t19, t20, t21, t22, t23);
        }

        public void InvokeClientRpcOnEveryone<T1, T2, T3, T4, T5, T6, T7, T8, T9, T10, T11, T12, T13, T14, T15, T16, T17, T18, T19, T20, T21, T22, T23>(Action<T1, T2, T3, T4, T5, T6, T7, T8, T9, T10, T11, T12, T13, T14, T15, T16, T17, T18, T19, T20, T21, T22, T23> method, T1 t1, T2 t2, T3 t3, T4 t4, T5 t5, T6 t6, T7 t7, T8 t8, T9 t9, T10 t10, T11 t11, T12 t12, T13 t13, T14 t14, T15 t15, T16 t16, T17 t17, T18 t18, T19 t19, T20 t20, T21 t21, T22 t22, T23 t23)
        {
            SendClientRPCBoxed(HashMethodName(method.Method.Name), null, t1, t2, t3, t4, t5, t6, t7, t8, t9, t10, t11, t12, t13, t14, t15, t16, t17, t18, t19, t20, t21, t22, t23);
        }

        public void InvokeClientRpcOnEveryone<T1, T2, T3, T4, T5, T6, T7, T8, T9, T10, T11, T12, T13, T14, T15, T16, T17, T18, T19, T20, T21, T22, T23>(string methodName, T1 t1, T2 t2, T3 t3, T4 t4, T5 t5, T6 t6, T7 t7, T8 t8, T9 t9, T10 t10, T11 t11, T12 t12, T13 t13, T14 t14, T15 t15, T16 t16, T17 t17, T18 t18, T19 t19, T20 t20, T21 t21, T22 t22, T23 t23)
        {
            SendClientRPCBoxed(HashMethodName(methodName), null, t1, t2, t3, t4, t5, t6, t7, t8, t9, t10, t11, t12, t13, t14, t15, t16, t17, t18, t19, t20, t21, t22, t23);
        }

        public void InvokeClientRpcOnClient<T1, T2, T3, T4, T5, T6, T7, T8, T9, T10, T11, T12, T13, T14, T15, T16, T17, T18, T19, T20, T21, T22, T23>(Action<T1, T2, T3, T4, T5, T6, T7, T8, T9, T10, T11, T12, T13, T14, T15, T16, T17, T18, T19, T20, T21, T22, T23> method, uint clientId, T1 t1, T2 t2, T3 t3, T4 t4, T5 t5, T6 t6, T7 t7, T8 t8, T9 t9, T10 t10, T11 t11, T12 t12, T13 t13, T14 t14, T15 t15, T16 t16, T17 t17, T18 t18, T19 t19, T20 t20, T21 t21, T22 t22, T23 t23)
        {
            SendClientRPCBoxed(HashMethodName(method.Method.Name), clientId, t1, t2, t3, t4, t5, t6, t7, t8, t9, t10, t11, t12, t13, t14, t15, t16, t17, t18, t19, t20, t21, t22, t23);
        }

        public void InvokeClientRpcOnClient<T1, T2, T3, T4, T5, T6, T7, T8, T9, T10, T11, T12, T13, T14, T15, T16, T17, T18, T19, T20, T21, T22, T23>(string methodName, uint clientId, T1 t1, T2 t2, T3 t3, T4 t4, T5 t5, T6 t6, T7 t7, T8 t8, T9 t9, T10 t10, T11 t11, T12 t12, T13 t13, T14 t14, T15 t15, T16 t16, T17 t17, T18 t18, T19 t19, T20 t20, T21 t21, T22 t22, T23 t23)
        {
            SendClientRPCBoxed(HashMethodName(methodName), clientId, t1, t2, t3, t4, t5, t6, t7, t8, t9, t10, t11, t12, t13, t14, t15, t16, t17, t18, t19, t20, t21, t22, t23);
        }

        public void InvokeClientRpcOnEveryoneExcept<T1, T2, T3, T4, T5, T6, T7, T8, T9, T10, T11, T12, T13, T14, T15, T16, T17, T18, T19, T20, T21, T22, T23>(Action<T1, T2, T3, T4, T5, T6, T7, T8, T9, T10, T11, T12, T13, T14, T15, T16, T17, T18, T19, T20, T21, T22, T23> method, uint clientIdToIgnore, T1 t1, T2 t2, T3 t3, T4 t4, T5 t5, T6 t6, T7 t7, T8 t8, T9 t9, T10 t10, T11 t11, T12 t12, T13 t13, T14 t14, T15 t15, T16 t16, T17 t17, T18 t18, T19 t19, T20 t20, T21 t21, T22 t22, T23 t23)
        {
            SendClientRPCBoxed(clientIdToIgnore, HashMethodName(method.Method.Name), t1, t2, t3, t4, t5, t6, t7, t8, t9, t10, t11, t12, t13, t14, t15, t16, t17, t18, t19, t20, t21, t22, t23);
        }

        public void InvokeClientRpcOnEveryoneExcept<T1, T2, T3, T4, T5, T6, T7, T8, T9, T10, T11, T12, T13, T14, T15, T16, T17, T18, T19, T20, T21, T22, T23>(string methodName, uint clientIdToIgnore, T1 t1, T2 t2, T3 t3, T4 t4, T5 t5, T6 t6, T7 t7, T8 t8, T9 t9, T10 t10, T11 t11, T12 t12, T13 t13, T14 t14, T15 t15, T16 t16, T17 t17, T18 t18, T19 t19, T20 t20, T21 t21, T22 t22, T23 t23)
        {
            SendClientRPCBoxed(clientIdToIgnore, HashMethodName(methodName), t1, t2, t3, t4, t5, t6, t7, t8, t9, t10, t11, t12, t13, t14, t15, t16, t17, t18, t19, t20, t21, t22, t23);
        }

        public void InvokeClientRpc<T1, T2, T3, T4, T5, T6, T7, T8, T9, T10, T11, T12, T13, T14, T15, T16, T17, T18, T19, T20, T21, T22, T23, T24>(string methodName, List<uint> clientIds, T1 t1, T2 t2, T3 t3, T4 t4, T5 t5, T6 t6, T7 t7, T8 t8, T9 t9, T10 t10, T11 t11, T12 t12, T13 t13, T14 t14, T15 t15, T16 t16, T17 t17, T18 t18, T19 t19, T20 t20, T21 t21, T22 t22, T23 t23, T24 t24)
        {
            SendClientRPCBoxed(HashMethodName(methodName), clientIds, t1, t2, t3, t4, t5, t6, t7, t8, t9, t10, t11, t12, t13, t14, t15, t16, t17, t18, t19, t20, t21, t22, t23, t24);
        }

        public void InvokeClientRpc<T1, T2, T3, T4, T5, T6, T7, T8, T9, T10, T11, T12, T13, T14, T15, T16, T17, T18, T19, T20, T21, T22, T23, T24>(Action<T1, T2, T3, T4, T5, T6, T7, T8, T9, T10, T11, T12, T13, T14, T15, T16, T17, T18, T19, T20, T21, T22, T23, T24> method, List<uint> clientIds, T1 t1, T2 t2, T3 t3, T4 t4, T5 t5, T6 t6, T7 t7, T8 t8, T9 t9, T10 t10, T11 t11, T12 t12, T13 t13, T14 t14, T15 t15, T16 t16, T17 t17, T18 t18, T19 t19, T20 t20, T21 t21, T22 t22, T23 t23, T24 t24)
        {
            SendClientRPCBoxed(HashMethodName(method.Method.Name), clientIds, t1, t2, t3, t4, t5, t6, t7, t8, t9, t10, t11, t12, t13, t14, t15, t16, t17, t18, t19, t20, t21, t22, t23, t24);
        }

        public void InvokeClientRpcOnOwner<T1, T2, T3, T4, T5, T6, T7, T8, T9, T10, T11, T12, T13, T14, T15, T16, T17, T18, T19, T20, T21, T22, T23, T24>(Action<T1, T2, T3, T4, T5, T6, T7, T8, T9, T10, T11, T12, T13, T14, T15, T16, T17, T18, T19, T20, T21, T22, T23, T24> method, T1 t1, T2 t2, T3 t3, T4 t4, T5 t5, T6 t6, T7 t7, T8 t8, T9 t9, T10 t10, T11 t11, T12 t12, T13 t13, T14 t14, T15 t15, T16 t16, T17 t17, T18 t18, T19 t19, T20 t20, T21 t21, T22 t22, T23 t23, T24 t24)
        {
            SendClientRPCBoxed(HashMethodName(method.Method.Name), OwnerClientId, t1, t2, t3, t4, t5, t6, t7, t8, t9, t10, t11, t12, t13, t14, t15, t16, t17, t18, t19, t20, t21, t22, t23, t24);
        }

        public void InvokeClientRpcOnOwner<T1, T2, T3, T4, T5, T6, T7, T8, T9, T10, T11, T12, T13, T14, T15, T16, T17, T18, T19, T20, T21, T22, T23, T24>(string methodName, T1 t1, T2 t2, T3 t3, T4 t4, T5 t5, T6 t6, T7 t7, T8 t8, T9 t9, T10 t10, T11 t11, T12 t12, T13 t13, T14 t14, T15 t15, T16 t16, T17 t17, T18 t18, T19 t19, T20 t20, T21 t21, T22 t22, T23 t23, T24 t24)
        {
            SendClientRPCBoxed(HashMethodName(methodName), OwnerClientId, t1, t2, t3, t4, t5, t6, t7, t8, t9, t10, t11, t12, t13, t14, t15, t16, t17, t18, t19, t20, t21, t22, t23, t24);
        }

        public void InvokeClientRpcOnEveryone<T1, T2, T3, T4, T5, T6, T7, T8, T9, T10, T11, T12, T13, T14, T15, T16, T17, T18, T19, T20, T21, T22, T23, T24>(Action<T1, T2, T3, T4, T5, T6, T7, T8, T9, T10, T11, T12, T13, T14, T15, T16, T17, T18, T19, T20, T21, T22, T23, T24> method, T1 t1, T2 t2, T3 t3, T4 t4, T5 t5, T6 t6, T7 t7, T8 t8, T9 t9, T10 t10, T11 t11, T12 t12, T13 t13, T14 t14, T15 t15, T16 t16, T17 t17, T18 t18, T19 t19, T20 t20, T21 t21, T22 t22, T23 t23, T24 t24)
        {
            SendClientRPCBoxed(HashMethodName(method.Method.Name), null, t1, t2, t3, t4, t5, t6, t7, t8, t9, t10, t11, t12, t13, t14, t15, t16, t17, t18, t19, t20, t21, t22, t23, t24);
        }

        public void InvokeClientRpcOnEveryone<T1, T2, T3, T4, T5, T6, T7, T8, T9, T10, T11, T12, T13, T14, T15, T16, T17, T18, T19, T20, T21, T22, T23, T24>(string methodName, T1 t1, T2 t2, T3 t3, T4 t4, T5 t5, T6 t6, T7 t7, T8 t8, T9 t9, T10 t10, T11 t11, T12 t12, T13 t13, T14 t14, T15 t15, T16 t16, T17 t17, T18 t18, T19 t19, T20 t20, T21 t21, T22 t22, T23 t23, T24 t24)
        {
            SendClientRPCBoxed(HashMethodName(methodName), null, t1, t2, t3, t4, t5, t6, t7, t8, t9, t10, t11, t12, t13, t14, t15, t16, t17, t18, t19, t20, t21, t22, t23, t24);
        }

        public void InvokeClientRpcOnClient<T1, T2, T3, T4, T5, T6, T7, T8, T9, T10, T11, T12, T13, T14, T15, T16, T17, T18, T19, T20, T21, T22, T23, T24>(Action<T1, T2, T3, T4, T5, T6, T7, T8, T9, T10, T11, T12, T13, T14, T15, T16, T17, T18, T19, T20, T21, T22, T23, T24> method, uint clientId, T1 t1, T2 t2, T3 t3, T4 t4, T5 t5, T6 t6, T7 t7, T8 t8, T9 t9, T10 t10, T11 t11, T12 t12, T13 t13, T14 t14, T15 t15, T16 t16, T17 t17, T18 t18, T19 t19, T20 t20, T21 t21, T22 t22, T23 t23, T24 t24)
        {
            SendClientRPCBoxed(HashMethodName(method.Method.Name), clientId, t1, t2, t3, t4, t5, t6, t7, t8, t9, t10, t11, t12, t13, t14, t15, t16, t17, t18, t19, t20, t21, t22, t23, t24);
        }

        public void InvokeClientRpcOnClient<T1, T2, T3, T4, T5, T6, T7, T8, T9, T10, T11, T12, T13, T14, T15, T16, T17, T18, T19, T20, T21, T22, T23, T24>(string methodName, uint clientId, T1 t1, T2 t2, T3 t3, T4 t4, T5 t5, T6 t6, T7 t7, T8 t8, T9 t9, T10 t10, T11 t11, T12 t12, T13 t13, T14 t14, T15 t15, T16 t16, T17 t17, T18 t18, T19 t19, T20 t20, T21 t21, T22 t22, T23 t23, T24 t24)
        {
            SendClientRPCBoxed(HashMethodName(methodName), clientId, t1, t2, t3, t4, t5, t6, t7, t8, t9, t10, t11, t12, t13, t14, t15, t16, t17, t18, t19, t20, t21, t22, t23, t24);
        }

        public void InvokeClientRpcOnEveryoneExcept<T1, T2, T3, T4, T5, T6, T7, T8, T9, T10, T11, T12, T13, T14, T15, T16, T17, T18, T19, T20, T21, T22, T23, T24>(Action<T1, T2, T3, T4, T5, T6, T7, T8, T9, T10, T11, T12, T13, T14, T15, T16, T17, T18, T19, T20, T21, T22, T23, T24> method, uint clientIdToIgnore, T1 t1, T2 t2, T3 t3, T4 t4, T5 t5, T6 t6, T7 t7, T8 t8, T9 t9, T10 t10, T11 t11, T12 t12, T13 t13, T14 t14, T15 t15, T16 t16, T17 t17, T18 t18, T19 t19, T20 t20, T21 t21, T22 t22, T23 t23, T24 t24)
        {
            SendClientRPCBoxed(clientIdToIgnore, HashMethodName(method.Method.Name), t1, t2, t3, t4, t5, t6, t7, t8, t9, t10, t11, t12, t13, t14, t15, t16, t17, t18, t19, t20, t21, t22, t23, t24);
        }

        public void InvokeClientRpcOnEveryoneExcept<T1, T2, T3, T4, T5, T6, T7, T8, T9, T10, T11, T12, T13, T14, T15, T16, T17, T18, T19, T20, T21, T22, T23, T24>(string methodName, uint clientIdToIgnore, T1 t1, T2 t2, T3 t3, T4 t4, T5 t5, T6 t6, T7 t7, T8 t8, T9 t9, T10 t10, T11 t11, T12 t12, T13 t13, T14 t14, T15 t15, T16 t16, T17 t17, T18 t18, T19 t19, T20 t20, T21 t21, T22 t22, T23 t23, T24 t24)
        {
            SendClientRPCBoxed(clientIdToIgnore, HashMethodName(methodName), t1, t2, t3, t4, t5, t6, t7, t8, t9, t10, t11, t12, t13, t14, t15, t16, t17, t18, t19, t20, t21, t22, t23, t24);
        }

        public void InvokeClientRpc<T1, T2, T3, T4, T5, T6, T7, T8, T9, T10, T11, T12, T13, T14, T15, T16, T17, T18, T19, T20, T21, T22, T23, T24, T25>(string methodName, List<uint> clientIds, T1 t1, T2 t2, T3 t3, T4 t4, T5 t5, T6 t6, T7 t7, T8 t8, T9 t9, T10 t10, T11 t11, T12 t12, T13 t13, T14 t14, T15 t15, T16 t16, T17 t17, T18 t18, T19 t19, T20 t20, T21 t21, T22 t22, T23 t23, T24 t24, T25 t25)
        {
            SendClientRPCBoxed(HashMethodName(methodName), clientIds, t1, t2, t3, t4, t5, t6, t7, t8, t9, t10, t11, t12, t13, t14, t15, t16, t17, t18, t19, t20, t21, t22, t23, t24, t25);
        }

        public void InvokeClientRpc<T1, T2, T3, T4, T5, T6, T7, T8, T9, T10, T11, T12, T13, T14, T15, T16, T17, T18, T19, T20, T21, T22, T23, T24, T25>(Action<T1, T2, T3, T4, T5, T6, T7, T8, T9, T10, T11, T12, T13, T14, T15, T16, T17, T18, T19, T20, T21, T22, T23, T24, T25> method, List<uint> clientIds, T1 t1, T2 t2, T3 t3, T4 t4, T5 t5, T6 t6, T7 t7, T8 t8, T9 t9, T10 t10, T11 t11, T12 t12, T13 t13, T14 t14, T15 t15, T16 t16, T17 t17, T18 t18, T19 t19, T20 t20, T21 t21, T22 t22, T23 t23, T24 t24, T25 t25)
        {
            SendClientRPCBoxed(HashMethodName(method.Method.Name), clientIds, t1, t2, t3, t4, t5, t6, t7, t8, t9, t10, t11, t12, t13, t14, t15, t16, t17, t18, t19, t20, t21, t22, t23, t24, t25);
        }

        public void InvokeClientRpcOnOwner<T1, T2, T3, T4, T5, T6, T7, T8, T9, T10, T11, T12, T13, T14, T15, T16, T17, T18, T19, T20, T21, T22, T23, T24, T25>(Action<T1, T2, T3, T4, T5, T6, T7, T8, T9, T10, T11, T12, T13, T14, T15, T16, T17, T18, T19, T20, T21, T22, T23, T24, T25> method, T1 t1, T2 t2, T3 t3, T4 t4, T5 t5, T6 t6, T7 t7, T8 t8, T9 t9, T10 t10, T11 t11, T12 t12, T13 t13, T14 t14, T15 t15, T16 t16, T17 t17, T18 t18, T19 t19, T20 t20, T21 t21, T22 t22, T23 t23, T24 t24, T25 t25)
        {
            SendClientRPCBoxed(HashMethodName(method.Method.Name), OwnerClientId, t1, t2, t3, t4, t5, t6, t7, t8, t9, t10, t11, t12, t13, t14, t15, t16, t17, t18, t19, t20, t21, t22, t23, t24, t25);
        }

        public void InvokeClientRpcOnOwner<T1, T2, T3, T4, T5, T6, T7, T8, T9, T10, T11, T12, T13, T14, T15, T16, T17, T18, T19, T20, T21, T22, T23, T24, T25>(string methodName, T1 t1, T2 t2, T3 t3, T4 t4, T5 t5, T6 t6, T7 t7, T8 t8, T9 t9, T10 t10, T11 t11, T12 t12, T13 t13, T14 t14, T15 t15, T16 t16, T17 t17, T18 t18, T19 t19, T20 t20, T21 t21, T22 t22, T23 t23, T24 t24, T25 t25)
        {
            SendClientRPCBoxed(HashMethodName(methodName), OwnerClientId, t1, t2, t3, t4, t5, t6, t7, t8, t9, t10, t11, t12, t13, t14, t15, t16, t17, t18, t19, t20, t21, t22, t23, t24, t25);
        }

        public void InvokeClientRpcOnEveryone<T1, T2, T3, T4, T5, T6, T7, T8, T9, T10, T11, T12, T13, T14, T15, T16, T17, T18, T19, T20, T21, T22, T23, T24, T25>(Action<T1, T2, T3, T4, T5, T6, T7, T8, T9, T10, T11, T12, T13, T14, T15, T16, T17, T18, T19, T20, T21, T22, T23, T24, T25> method, T1 t1, T2 t2, T3 t3, T4 t4, T5 t5, T6 t6, T7 t7, T8 t8, T9 t9, T10 t10, T11 t11, T12 t12, T13 t13, T14 t14, T15 t15, T16 t16, T17 t17, T18 t18, T19 t19, T20 t20, T21 t21, T22 t22, T23 t23, T24 t24, T25 t25)
        {
            SendClientRPCBoxed(HashMethodName(method.Method.Name), null, t1, t2, t3, t4, t5, t6, t7, t8, t9, t10, t11, t12, t13, t14, t15, t16, t17, t18, t19, t20, t21, t22, t23, t24, t25);
        }

        public void InvokeClientRpcOnEveryone<T1, T2, T3, T4, T5, T6, T7, T8, T9, T10, T11, T12, T13, T14, T15, T16, T17, T18, T19, T20, T21, T22, T23, T24, T25>(string methodName, T1 t1, T2 t2, T3 t3, T4 t4, T5 t5, T6 t6, T7 t7, T8 t8, T9 t9, T10 t10, T11 t11, T12 t12, T13 t13, T14 t14, T15 t15, T16 t16, T17 t17, T18 t18, T19 t19, T20 t20, T21 t21, T22 t22, T23 t23, T24 t24, T25 t25)
        {
            SendClientRPCBoxed(HashMethodName(methodName), null, t1, t2, t3, t4, t5, t6, t7, t8, t9, t10, t11, t12, t13, t14, t15, t16, t17, t18, t19, t20, t21, t22, t23, t24, t25);
        }

        public void InvokeClientRpcOnClient<T1, T2, T3, T4, T5, T6, T7, T8, T9, T10, T11, T12, T13, T14, T15, T16, T17, T18, T19, T20, T21, T22, T23, T24, T25>(Action<T1, T2, T3, T4, T5, T6, T7, T8, T9, T10, T11, T12, T13, T14, T15, T16, T17, T18, T19, T20, T21, T22, T23, T24, T25> method, uint clientId, T1 t1, T2 t2, T3 t3, T4 t4, T5 t5, T6 t6, T7 t7, T8 t8, T9 t9, T10 t10, T11 t11, T12 t12, T13 t13, T14 t14, T15 t15, T16 t16, T17 t17, T18 t18, T19 t19, T20 t20, T21 t21, T22 t22, T23 t23, T24 t24, T25 t25)
        {
            SendClientRPCBoxed(HashMethodName(method.Method.Name), clientId, t1, t2, t3, t4, t5, t6, t7, t8, t9, t10, t11, t12, t13, t14, t15, t16, t17, t18, t19, t20, t21, t22, t23, t24, t25);
        }

        public void InvokeClientRpcOnClient<T1, T2, T3, T4, T5, T6, T7, T8, T9, T10, T11, T12, T13, T14, T15, T16, T17, T18, T19, T20, T21, T22, T23, T24, T25>(string methodName, uint clientId, T1 t1, T2 t2, T3 t3, T4 t4, T5 t5, T6 t6, T7 t7, T8 t8, T9 t9, T10 t10, T11 t11, T12 t12, T13 t13, T14 t14, T15 t15, T16 t16, T17 t17, T18 t18, T19 t19, T20 t20, T21 t21, T22 t22, T23 t23, T24 t24, T25 t25)
        {
            SendClientRPCBoxed(HashMethodName(methodName), clientId, t1, t2, t3, t4, t5, t6, t7, t8, t9, t10, t11, t12, t13, t14, t15, t16, t17, t18, t19, t20, t21, t22, t23, t24, t25);
        }

        public void InvokeClientRpcOnEveryoneExcept<T1, T2, T3, T4, T5, T6, T7, T8, T9, T10, T11, T12, T13, T14, T15, T16, T17, T18, T19, T20, T21, T22, T23, T24, T25>(Action<T1, T2, T3, T4, T5, T6, T7, T8, T9, T10, T11, T12, T13, T14, T15, T16, T17, T18, T19, T20, T21, T22, T23, T24, T25> method, uint clientIdToIgnore, T1 t1, T2 t2, T3 t3, T4 t4, T5 t5, T6 t6, T7 t7, T8 t8, T9 t9, T10 t10, T11 t11, T12 t12, T13 t13, T14 t14, T15 t15, T16 t16, T17 t17, T18 t18, T19 t19, T20 t20, T21 t21, T22 t22, T23 t23, T24 t24, T25 t25)
        {
            SendClientRPCBoxed(clientIdToIgnore, HashMethodName(method.Method.Name), t1, t2, t3, t4, t5, t6, t7, t8, t9, t10, t11, t12, t13, t14, t15, t16, t17, t18, t19, t20, t21, t22, t23, t24, t25);
        }

        public void InvokeClientRpcOnEveryoneExcept<T1, T2, T3, T4, T5, T6, T7, T8, T9, T10, T11, T12, T13, T14, T15, T16, T17, T18, T19, T20, T21, T22, T23, T24, T25>(string methodName, uint clientIdToIgnore, T1 t1, T2 t2, T3 t3, T4 t4, T5 t5, T6 t6, T7 t7, T8 t8, T9 t9, T10 t10, T11 t11, T12 t12, T13 t13, T14 t14, T15 t15, T16 t16, T17 t17, T18 t18, T19 t19, T20 t20, T21 t21, T22 t22, T23 t23, T24 t24, T25 t25)
        {
            SendClientRPCBoxed(clientIdToIgnore, HashMethodName(methodName), t1, t2, t3, t4, t5, t6, t7, t8, t9, t10, t11, t12, t13, t14, t15, t16, t17, t18, t19, t20, t21, t22, t23, t24, t25);
        }

        public void InvokeClientRpc<T1, T2, T3, T4, T5, T6, T7, T8, T9, T10, T11, T12, T13, T14, T15, T16, T17, T18, T19, T20, T21, T22, T23, T24, T25, T26>(string methodName, List<uint> clientIds, T1 t1, T2 t2, T3 t3, T4 t4, T5 t5, T6 t6, T7 t7, T8 t8, T9 t9, T10 t10, T11 t11, T12 t12, T13 t13, T14 t14, T15 t15, T16 t16, T17 t17, T18 t18, T19 t19, T20 t20, T21 t21, T22 t22, T23 t23, T24 t24, T25 t25, T26 t26)
        {
            SendClientRPCBoxed(HashMethodName(methodName), clientIds, t1, t2, t3, t4, t5, t6, t7, t8, t9, t10, t11, t12, t13, t14, t15, t16, t17, t18, t19, t20, t21, t22, t23, t24, t25, t26);
        }

        public void InvokeClientRpc<T1, T2, T3, T4, T5, T6, T7, T8, T9, T10, T11, T12, T13, T14, T15, T16, T17, T18, T19, T20, T21, T22, T23, T24, T25, T26>(Action<T1, T2, T3, T4, T5, T6, T7, T8, T9, T10, T11, T12, T13, T14, T15, T16, T17, T18, T19, T20, T21, T22, T23, T24, T25, T26> method, List<uint> clientIds, T1 t1, T2 t2, T3 t3, T4 t4, T5 t5, T6 t6, T7 t7, T8 t8, T9 t9, T10 t10, T11 t11, T12 t12, T13 t13, T14 t14, T15 t15, T16 t16, T17 t17, T18 t18, T19 t19, T20 t20, T21 t21, T22 t22, T23 t23, T24 t24, T25 t25, T26 t26)
        {
            SendClientRPCBoxed(HashMethodName(method.Method.Name), clientIds, t1, t2, t3, t4, t5, t6, t7, t8, t9, t10, t11, t12, t13, t14, t15, t16, t17, t18, t19, t20, t21, t22, t23, t24, t25, t26);
        }

        public void InvokeClientRpcOnOwner<T1, T2, T3, T4, T5, T6, T7, T8, T9, T10, T11, T12, T13, T14, T15, T16, T17, T18, T19, T20, T21, T22, T23, T24, T25, T26>(Action<T1, T2, T3, T4, T5, T6, T7, T8, T9, T10, T11, T12, T13, T14, T15, T16, T17, T18, T19, T20, T21, T22, T23, T24, T25, T26> method, T1 t1, T2 t2, T3 t3, T4 t4, T5 t5, T6 t6, T7 t7, T8 t8, T9 t9, T10 t10, T11 t11, T12 t12, T13 t13, T14 t14, T15 t15, T16 t16, T17 t17, T18 t18, T19 t19, T20 t20, T21 t21, T22 t22, T23 t23, T24 t24, T25 t25, T26 t26)
        {
            SendClientRPCBoxed(HashMethodName(method.Method.Name), OwnerClientId, t1, t2, t3, t4, t5, t6, t7, t8, t9, t10, t11, t12, t13, t14, t15, t16, t17, t18, t19, t20, t21, t22, t23, t24, t25, t26);
        }

        public void InvokeClientRpcOnOwner<T1, T2, T3, T4, T5, T6, T7, T8, T9, T10, T11, T12, T13, T14, T15, T16, T17, T18, T19, T20, T21, T22, T23, T24, T25, T26>(string methodName, T1 t1, T2 t2, T3 t3, T4 t4, T5 t5, T6 t6, T7 t7, T8 t8, T9 t9, T10 t10, T11 t11, T12 t12, T13 t13, T14 t14, T15 t15, T16 t16, T17 t17, T18 t18, T19 t19, T20 t20, T21 t21, T22 t22, T23 t23, T24 t24, T25 t25, T26 t26)
        {
            SendClientRPCBoxed(HashMethodName(methodName), OwnerClientId, t1, t2, t3, t4, t5, t6, t7, t8, t9, t10, t11, t12, t13, t14, t15, t16, t17, t18, t19, t20, t21, t22, t23, t24, t25, t26);
        }

        public void InvokeClientRpcOnEveryone<T1, T2, T3, T4, T5, T6, T7, T8, T9, T10, T11, T12, T13, T14, T15, T16, T17, T18, T19, T20, T21, T22, T23, T24, T25, T26>(Action<T1, T2, T3, T4, T5, T6, T7, T8, T9, T10, T11, T12, T13, T14, T15, T16, T17, T18, T19, T20, T21, T22, T23, T24, T25, T26> method, T1 t1, T2 t2, T3 t3, T4 t4, T5 t5, T6 t6, T7 t7, T8 t8, T9 t9, T10 t10, T11 t11, T12 t12, T13 t13, T14 t14, T15 t15, T16 t16, T17 t17, T18 t18, T19 t19, T20 t20, T21 t21, T22 t22, T23 t23, T24 t24, T25 t25, T26 t26)
        {
            SendClientRPCBoxed(HashMethodName(method.Method.Name), null, t1, t2, t3, t4, t5, t6, t7, t8, t9, t10, t11, t12, t13, t14, t15, t16, t17, t18, t19, t20, t21, t22, t23, t24, t25, t26);
        }

        public void InvokeClientRpcOnEveryone<T1, T2, T3, T4, T5, T6, T7, T8, T9, T10, T11, T12, T13, T14, T15, T16, T17, T18, T19, T20, T21, T22, T23, T24, T25, T26>(string methodName, T1 t1, T2 t2, T3 t3, T4 t4, T5 t5, T6 t6, T7 t7, T8 t8, T9 t9, T10 t10, T11 t11, T12 t12, T13 t13, T14 t14, T15 t15, T16 t16, T17 t17, T18 t18, T19 t19, T20 t20, T21 t21, T22 t22, T23 t23, T24 t24, T25 t25, T26 t26)
        {
            SendClientRPCBoxed(HashMethodName(methodName), null, t1, t2, t3, t4, t5, t6, t7, t8, t9, t10, t11, t12, t13, t14, t15, t16, t17, t18, t19, t20, t21, t22, t23, t24, t25, t26);
        }

        public void InvokeClientRpcOnClient<T1, T2, T3, T4, T5, T6, T7, T8, T9, T10, T11, T12, T13, T14, T15, T16, T17, T18, T19, T20, T21, T22, T23, T24, T25, T26>(Action<T1, T2, T3, T4, T5, T6, T7, T8, T9, T10, T11, T12, T13, T14, T15, T16, T17, T18, T19, T20, T21, T22, T23, T24, T25, T26> method, uint clientId, T1 t1, T2 t2, T3 t3, T4 t4, T5 t5, T6 t6, T7 t7, T8 t8, T9 t9, T10 t10, T11 t11, T12 t12, T13 t13, T14 t14, T15 t15, T16 t16, T17 t17, T18 t18, T19 t19, T20 t20, T21 t21, T22 t22, T23 t23, T24 t24, T25 t25, T26 t26)
        {
            SendClientRPCBoxed(HashMethodName(method.Method.Name), clientId, t1, t2, t3, t4, t5, t6, t7, t8, t9, t10, t11, t12, t13, t14, t15, t16, t17, t18, t19, t20, t21, t22, t23, t24, t25, t26);
        }

        public void InvokeClientRpcOnClient<T1, T2, T3, T4, T5, T6, T7, T8, T9, T10, T11, T12, T13, T14, T15, T16, T17, T18, T19, T20, T21, T22, T23, T24, T25, T26>(string methodName, uint clientId, T1 t1, T2 t2, T3 t3, T4 t4, T5 t5, T6 t6, T7 t7, T8 t8, T9 t9, T10 t10, T11 t11, T12 t12, T13 t13, T14 t14, T15 t15, T16 t16, T17 t17, T18 t18, T19 t19, T20 t20, T21 t21, T22 t22, T23 t23, T24 t24, T25 t25, T26 t26)
        {
            SendClientRPCBoxed(HashMethodName(methodName), clientId, t1, t2, t3, t4, t5, t6, t7, t8, t9, t10, t11, t12, t13, t14, t15, t16, t17, t18, t19, t20, t21, t22, t23, t24, t25, t26);
        }

        public void InvokeClientRpcOnEveryoneExcept<T1, T2, T3, T4, T5, T6, T7, T8, T9, T10, T11, T12, T13, T14, T15, T16, T17, T18, T19, T20, T21, T22, T23, T24, T25, T26>(Action<T1, T2, T3, T4, T5, T6, T7, T8, T9, T10, T11, T12, T13, T14, T15, T16, T17, T18, T19, T20, T21, T22, T23, T24, T25, T26> method, uint clientIdToIgnore, T1 t1, T2 t2, T3 t3, T4 t4, T5 t5, T6 t6, T7 t7, T8 t8, T9 t9, T10 t10, T11 t11, T12 t12, T13 t13, T14 t14, T15 t15, T16 t16, T17 t17, T18 t18, T19 t19, T20 t20, T21 t21, T22 t22, T23 t23, T24 t24, T25 t25, T26 t26)
        {
            SendClientRPCBoxed(clientIdToIgnore, HashMethodName(method.Method.Name), t1, t2, t3, t4, t5, t6, t7, t8, t9, t10, t11, t12, t13, t14, t15, t16, t17, t18, t19, t20, t21, t22, t23, t24, t25, t26);
        }

        public void InvokeClientRpcOnEveryoneExcept<T1, T2, T3, T4, T5, T6, T7, T8, T9, T10, T11, T12, T13, T14, T15, T16, T17, T18, T19, T20, T21, T22, T23, T24, T25, T26>(string methodName, uint clientIdToIgnore, T1 t1, T2 t2, T3 t3, T4 t4, T5 t5, T6 t6, T7 t7, T8 t8, T9 t9, T10 t10, T11 t11, T12 t12, T13 t13, T14 t14, T15 t15, T16 t16, T17 t17, T18 t18, T19 t19, T20 t20, T21 t21, T22 t22, T23 t23, T24 t24, T25 t25, T26 t26)
        {
            SendClientRPCBoxed(clientIdToIgnore, HashMethodName(methodName), t1, t2, t3, t4, t5, t6, t7, t8, t9, t10, t11, t12, t13, t14, t15, t16, t17, t18, t19, t20, t21, t22, t23, t24, t25, t26);
        }

        public void InvokeClientRpc<T1, T2, T3, T4, T5, T6, T7, T8, T9, T10, T11, T12, T13, T14, T15, T16, T17, T18, T19, T20, T21, T22, T23, T24, T25, T26, T27>(string methodName, List<uint> clientIds, T1 t1, T2 t2, T3 t3, T4 t4, T5 t5, T6 t6, T7 t7, T8 t8, T9 t9, T10 t10, T11 t11, T12 t12, T13 t13, T14 t14, T15 t15, T16 t16, T17 t17, T18 t18, T19 t19, T20 t20, T21 t21, T22 t22, T23 t23, T24 t24, T25 t25, T26 t26, T27 t27)
        {
            SendClientRPCBoxed(HashMethodName(methodName), clientIds, t1, t2, t3, t4, t5, t6, t7, t8, t9, t10, t11, t12, t13, t14, t15, t16, t17, t18, t19, t20, t21, t22, t23, t24, t25, t26, t27);
        }

        public void InvokeClientRpc<T1, T2, T3, T4, T5, T6, T7, T8, T9, T10, T11, T12, T13, T14, T15, T16, T17, T18, T19, T20, T21, T22, T23, T24, T25, T26, T27>(Action<T1, T2, T3, T4, T5, T6, T7, T8, T9, T10, T11, T12, T13, T14, T15, T16, T17, T18, T19, T20, T21, T22, T23, T24, T25, T26, T27> method, List<uint> clientIds, T1 t1, T2 t2, T3 t3, T4 t4, T5 t5, T6 t6, T7 t7, T8 t8, T9 t9, T10 t10, T11 t11, T12 t12, T13 t13, T14 t14, T15 t15, T16 t16, T17 t17, T18 t18, T19 t19, T20 t20, T21 t21, T22 t22, T23 t23, T24 t24, T25 t25, T26 t26, T27 t27)
        {
            SendClientRPCBoxed(HashMethodName(method.Method.Name), clientIds, t1, t2, t3, t4, t5, t6, t7, t8, t9, t10, t11, t12, t13, t14, t15, t16, t17, t18, t19, t20, t21, t22, t23, t24, t25, t26, t27);
        }

        public void InvokeClientRpcOnOwner<T1, T2, T3, T4, T5, T6, T7, T8, T9, T10, T11, T12, T13, T14, T15, T16, T17, T18, T19, T20, T21, T22, T23, T24, T25, T26, T27>(Action<T1, T2, T3, T4, T5, T6, T7, T8, T9, T10, T11, T12, T13, T14, T15, T16, T17, T18, T19, T20, T21, T22, T23, T24, T25, T26, T27> method, T1 t1, T2 t2, T3 t3, T4 t4, T5 t5, T6 t6, T7 t7, T8 t8, T9 t9, T10 t10, T11 t11, T12 t12, T13 t13, T14 t14, T15 t15, T16 t16, T17 t17, T18 t18, T19 t19, T20 t20, T21 t21, T22 t22, T23 t23, T24 t24, T25 t25, T26 t26, T27 t27)
        {
            SendClientRPCBoxed(HashMethodName(method.Method.Name), OwnerClientId, t1, t2, t3, t4, t5, t6, t7, t8, t9, t10, t11, t12, t13, t14, t15, t16, t17, t18, t19, t20, t21, t22, t23, t24, t25, t26, t27);
        }

        public void InvokeClientRpcOnOwner<T1, T2, T3, T4, T5, T6, T7, T8, T9, T10, T11, T12, T13, T14, T15, T16, T17, T18, T19, T20, T21, T22, T23, T24, T25, T26, T27>(string methodName, T1 t1, T2 t2, T3 t3, T4 t4, T5 t5, T6 t6, T7 t7, T8 t8, T9 t9, T10 t10, T11 t11, T12 t12, T13 t13, T14 t14, T15 t15, T16 t16, T17 t17, T18 t18, T19 t19, T20 t20, T21 t21, T22 t22, T23 t23, T24 t24, T25 t25, T26 t26, T27 t27)
        {
            SendClientRPCBoxed(HashMethodName(methodName), OwnerClientId, t1, t2, t3, t4, t5, t6, t7, t8, t9, t10, t11, t12, t13, t14, t15, t16, t17, t18, t19, t20, t21, t22, t23, t24, t25, t26, t27);
        }

        public void InvokeClientRpcOnEveryone<T1, T2, T3, T4, T5, T6, T7, T8, T9, T10, T11, T12, T13, T14, T15, T16, T17, T18, T19, T20, T21, T22, T23, T24, T25, T26, T27>(Action<T1, T2, T3, T4, T5, T6, T7, T8, T9, T10, T11, T12, T13, T14, T15, T16, T17, T18, T19, T20, T21, T22, T23, T24, T25, T26, T27> method, T1 t1, T2 t2, T3 t3, T4 t4, T5 t5, T6 t6, T7 t7, T8 t8, T9 t9, T10 t10, T11 t11, T12 t12, T13 t13, T14 t14, T15 t15, T16 t16, T17 t17, T18 t18, T19 t19, T20 t20, T21 t21, T22 t22, T23 t23, T24 t24, T25 t25, T26 t26, T27 t27)
        {
            SendClientRPCBoxed(HashMethodName(method.Method.Name), null, t1, t2, t3, t4, t5, t6, t7, t8, t9, t10, t11, t12, t13, t14, t15, t16, t17, t18, t19, t20, t21, t22, t23, t24, t25, t26, t27);
        }

        public void InvokeClientRpcOnEveryone<T1, T2, T3, T4, T5, T6, T7, T8, T9, T10, T11, T12, T13, T14, T15, T16, T17, T18, T19, T20, T21, T22, T23, T24, T25, T26, T27>(string methodName, T1 t1, T2 t2, T3 t3, T4 t4, T5 t5, T6 t6, T7 t7, T8 t8, T9 t9, T10 t10, T11 t11, T12 t12, T13 t13, T14 t14, T15 t15, T16 t16, T17 t17, T18 t18, T19 t19, T20 t20, T21 t21, T22 t22, T23 t23, T24 t24, T25 t25, T26 t26, T27 t27)
        {
            SendClientRPCBoxed(HashMethodName(methodName), null, t1, t2, t3, t4, t5, t6, t7, t8, t9, t10, t11, t12, t13, t14, t15, t16, t17, t18, t19, t20, t21, t22, t23, t24, t25, t26, t27);
        }

        public void InvokeClientRpcOnClient<T1, T2, T3, T4, T5, T6, T7, T8, T9, T10, T11, T12, T13, T14, T15, T16, T17, T18, T19, T20, T21, T22, T23, T24, T25, T26, T27>(Action<T1, T2, T3, T4, T5, T6, T7, T8, T9, T10, T11, T12, T13, T14, T15, T16, T17, T18, T19, T20, T21, T22, T23, T24, T25, T26, T27> method, uint clientId, T1 t1, T2 t2, T3 t3, T4 t4, T5 t5, T6 t6, T7 t7, T8 t8, T9 t9, T10 t10, T11 t11, T12 t12, T13 t13, T14 t14, T15 t15, T16 t16, T17 t17, T18 t18, T19 t19, T20 t20, T21 t21, T22 t22, T23 t23, T24 t24, T25 t25, T26 t26, T27 t27)
        {
            SendClientRPCBoxed(HashMethodName(method.Method.Name), clientId, t1, t2, t3, t4, t5, t6, t7, t8, t9, t10, t11, t12, t13, t14, t15, t16, t17, t18, t19, t20, t21, t22, t23, t24, t25, t26, t27);
        }

        public void InvokeClientRpcOnClient<T1, T2, T3, T4, T5, T6, T7, T8, T9, T10, T11, T12, T13, T14, T15, T16, T17, T18, T19, T20, T21, T22, T23, T24, T25, T26, T27>(string methodName, uint clientId, T1 t1, T2 t2, T3 t3, T4 t4, T5 t5, T6 t6, T7 t7, T8 t8, T9 t9, T10 t10, T11 t11, T12 t12, T13 t13, T14 t14, T15 t15, T16 t16, T17 t17, T18 t18, T19 t19, T20 t20, T21 t21, T22 t22, T23 t23, T24 t24, T25 t25, T26 t26, T27 t27)
        {
            SendClientRPCBoxed(HashMethodName(methodName), clientId, t1, t2, t3, t4, t5, t6, t7, t8, t9, t10, t11, t12, t13, t14, t15, t16, t17, t18, t19, t20, t21, t22, t23, t24, t25, t26, t27);
        }

        public void InvokeClientRpcOnEveryoneExcept<T1, T2, T3, T4, T5, T6, T7, T8, T9, T10, T11, T12, T13, T14, T15, T16, T17, T18, T19, T20, T21, T22, T23, T24, T25, T26, T27>(Action<T1, T2, T3, T4, T5, T6, T7, T8, T9, T10, T11, T12, T13, T14, T15, T16, T17, T18, T19, T20, T21, T22, T23, T24, T25, T26, T27> method, uint clientIdToIgnore, T1 t1, T2 t2, T3 t3, T4 t4, T5 t5, T6 t6, T7 t7, T8 t8, T9 t9, T10 t10, T11 t11, T12 t12, T13 t13, T14 t14, T15 t15, T16 t16, T17 t17, T18 t18, T19 t19, T20 t20, T21 t21, T22 t22, T23 t23, T24 t24, T25 t25, T26 t26, T27 t27)
        {
            SendClientRPCBoxed(clientIdToIgnore, HashMethodName(method.Method.Name), t1, t2, t3, t4, t5, t6, t7, t8, t9, t10, t11, t12, t13, t14, t15, t16, t17, t18, t19, t20, t21, t22, t23, t24, t25, t26, t27);
        }

        public void InvokeClientRpcOnEveryoneExcept<T1, T2, T3, T4, T5, T6, T7, T8, T9, T10, T11, T12, T13, T14, T15, T16, T17, T18, T19, T20, T21, T22, T23, T24, T25, T26, T27>(string methodName, uint clientIdToIgnore, T1 t1, T2 t2, T3 t3, T4 t4, T5 t5, T6 t6, T7 t7, T8 t8, T9 t9, T10 t10, T11 t11, T12 t12, T13 t13, T14 t14, T15 t15, T16 t16, T17 t17, T18 t18, T19 t19, T20 t20, T21 t21, T22 t22, T23 t23, T24 t24, T25 t25, T26 t26, T27 t27)
        {
            SendClientRPCBoxed(clientIdToIgnore, HashMethodName(methodName), t1, t2, t3, t4, t5, t6, t7, t8, t9, t10, t11, t12, t13, t14, t15, t16, t17, t18, t19, t20, t21, t22, t23, t24, t25, t26, t27);
        }

        public void InvokeClientRpc<T1, T2, T3, T4, T5, T6, T7, T8, T9, T10, T11, T12, T13, T14, T15, T16, T17, T18, T19, T20, T21, T22, T23, T24, T25, T26, T27, T28>(string methodName, List<uint> clientIds, T1 t1, T2 t2, T3 t3, T4 t4, T5 t5, T6 t6, T7 t7, T8 t8, T9 t9, T10 t10, T11 t11, T12 t12, T13 t13, T14 t14, T15 t15, T16 t16, T17 t17, T18 t18, T19 t19, T20 t20, T21 t21, T22 t22, T23 t23, T24 t24, T25 t25, T26 t26, T27 t27, T28 t28)
        {
            SendClientRPCBoxed(HashMethodName(methodName), clientIds, t1, t2, t3, t4, t5, t6, t7, t8, t9, t10, t11, t12, t13, t14, t15, t16, t17, t18, t19, t20, t21, t22, t23, t24, t25, t26, t27, t28);
        }

        public void InvokeClientRpc<T1, T2, T3, T4, T5, T6, T7, T8, T9, T10, T11, T12, T13, T14, T15, T16, T17, T18, T19, T20, T21, T22, T23, T24, T25, T26, T27, T28>(Action<T1, T2, T3, T4, T5, T6, T7, T8, T9, T10, T11, T12, T13, T14, T15, T16, T17, T18, T19, T20, T21, T22, T23, T24, T25, T26, T27, T28> method, List<uint> clientIds, T1 t1, T2 t2, T3 t3, T4 t4, T5 t5, T6 t6, T7 t7, T8 t8, T9 t9, T10 t10, T11 t11, T12 t12, T13 t13, T14 t14, T15 t15, T16 t16, T17 t17, T18 t18, T19 t19, T20 t20, T21 t21, T22 t22, T23 t23, T24 t24, T25 t25, T26 t26, T27 t27, T28 t28)
        {
            SendClientRPCBoxed(HashMethodName(method.Method.Name), clientIds, t1, t2, t3, t4, t5, t6, t7, t8, t9, t10, t11, t12, t13, t14, t15, t16, t17, t18, t19, t20, t21, t22, t23, t24, t25, t26, t27, t28);
        }

        public void InvokeClientRpcOnOwner<T1, T2, T3, T4, T5, T6, T7, T8, T9, T10, T11, T12, T13, T14, T15, T16, T17, T18, T19, T20, T21, T22, T23, T24, T25, T26, T27, T28>(Action<T1, T2, T3, T4, T5, T6, T7, T8, T9, T10, T11, T12, T13, T14, T15, T16, T17, T18, T19, T20, T21, T22, T23, T24, T25, T26, T27, T28> method, T1 t1, T2 t2, T3 t3, T4 t4, T5 t5, T6 t6, T7 t7, T8 t8, T9 t9, T10 t10, T11 t11, T12 t12, T13 t13, T14 t14, T15 t15, T16 t16, T17 t17, T18 t18, T19 t19, T20 t20, T21 t21, T22 t22, T23 t23, T24 t24, T25 t25, T26 t26, T27 t27, T28 t28)
        {
            SendClientRPCBoxed(HashMethodName(method.Method.Name), OwnerClientId, t1, t2, t3, t4, t5, t6, t7, t8, t9, t10, t11, t12, t13, t14, t15, t16, t17, t18, t19, t20, t21, t22, t23, t24, t25, t26, t27, t28);
        }

        public void InvokeClientRpcOnOwner<T1, T2, T3, T4, T5, T6, T7, T8, T9, T10, T11, T12, T13, T14, T15, T16, T17, T18, T19, T20, T21, T22, T23, T24, T25, T26, T27, T28>(string methodName, T1 t1, T2 t2, T3 t3, T4 t4, T5 t5, T6 t6, T7 t7, T8 t8, T9 t9, T10 t10, T11 t11, T12 t12, T13 t13, T14 t14, T15 t15, T16 t16, T17 t17, T18 t18, T19 t19, T20 t20, T21 t21, T22 t22, T23 t23, T24 t24, T25 t25, T26 t26, T27 t27, T28 t28)
        {
            SendClientRPCBoxed(HashMethodName(methodName), OwnerClientId, t1, t2, t3, t4, t5, t6, t7, t8, t9, t10, t11, t12, t13, t14, t15, t16, t17, t18, t19, t20, t21, t22, t23, t24, t25, t26, t27, t28);
        }

        public void InvokeClientRpcOnEveryone<T1, T2, T3, T4, T5, T6, T7, T8, T9, T10, T11, T12, T13, T14, T15, T16, T17, T18, T19, T20, T21, T22, T23, T24, T25, T26, T27, T28>(Action<T1, T2, T3, T4, T5, T6, T7, T8, T9, T10, T11, T12, T13, T14, T15, T16, T17, T18, T19, T20, T21, T22, T23, T24, T25, T26, T27, T28> method, T1 t1, T2 t2, T3 t3, T4 t4, T5 t5, T6 t6, T7 t7, T8 t8, T9 t9, T10 t10, T11 t11, T12 t12, T13 t13, T14 t14, T15 t15, T16 t16, T17 t17, T18 t18, T19 t19, T20 t20, T21 t21, T22 t22, T23 t23, T24 t24, T25 t25, T26 t26, T27 t27, T28 t28)
        {
            SendClientRPCBoxed(HashMethodName(method.Method.Name), null, t1, t2, t3, t4, t5, t6, t7, t8, t9, t10, t11, t12, t13, t14, t15, t16, t17, t18, t19, t20, t21, t22, t23, t24, t25, t26, t27, t28);
        }

        public void InvokeClientRpcOnEveryone<T1, T2, T3, T4, T5, T6, T7, T8, T9, T10, T11, T12, T13, T14, T15, T16, T17, T18, T19, T20, T21, T22, T23, T24, T25, T26, T27, T28>(string methodName, T1 t1, T2 t2, T3 t3, T4 t4, T5 t5, T6 t6, T7 t7, T8 t8, T9 t9, T10 t10, T11 t11, T12 t12, T13 t13, T14 t14, T15 t15, T16 t16, T17 t17, T18 t18, T19 t19, T20 t20, T21 t21, T22 t22, T23 t23, T24 t24, T25 t25, T26 t26, T27 t27, T28 t28)
        {
            SendClientRPCBoxed(HashMethodName(methodName), null, t1, t2, t3, t4, t5, t6, t7, t8, t9, t10, t11, t12, t13, t14, t15, t16, t17, t18, t19, t20, t21, t22, t23, t24, t25, t26, t27, t28);
        }

        public void InvokeClientRpcOnClient<T1, T2, T3, T4, T5, T6, T7, T8, T9, T10, T11, T12, T13, T14, T15, T16, T17, T18, T19, T20, T21, T22, T23, T24, T25, T26, T27, T28>(Action<T1, T2, T3, T4, T5, T6, T7, T8, T9, T10, T11, T12, T13, T14, T15, T16, T17, T18, T19, T20, T21, T22, T23, T24, T25, T26, T27, T28> method, uint clientId, T1 t1, T2 t2, T3 t3, T4 t4, T5 t5, T6 t6, T7 t7, T8 t8, T9 t9, T10 t10, T11 t11, T12 t12, T13 t13, T14 t14, T15 t15, T16 t16, T17 t17, T18 t18, T19 t19, T20 t20, T21 t21, T22 t22, T23 t23, T24 t24, T25 t25, T26 t26, T27 t27, T28 t28)
        {
            SendClientRPCBoxed(HashMethodName(method.Method.Name), clientId, t1, t2, t3, t4, t5, t6, t7, t8, t9, t10, t11, t12, t13, t14, t15, t16, t17, t18, t19, t20, t21, t22, t23, t24, t25, t26, t27, t28);
        }

        public void InvokeClientRpcOnClient<T1, T2, T3, T4, T5, T6, T7, T8, T9, T10, T11, T12, T13, T14, T15, T16, T17, T18, T19, T20, T21, T22, T23, T24, T25, T26, T27, T28>(string methodName, uint clientId, T1 t1, T2 t2, T3 t3, T4 t4, T5 t5, T6 t6, T7 t7, T8 t8, T9 t9, T10 t10, T11 t11, T12 t12, T13 t13, T14 t14, T15 t15, T16 t16, T17 t17, T18 t18, T19 t19, T20 t20, T21 t21, T22 t22, T23 t23, T24 t24, T25 t25, T26 t26, T27 t27, T28 t28)
        {
            SendClientRPCBoxed(HashMethodName(methodName), clientId, t1, t2, t3, t4, t5, t6, t7, t8, t9, t10, t11, t12, t13, t14, t15, t16, t17, t18, t19, t20, t21, t22, t23, t24, t25, t26, t27, t28);
        }

        public void InvokeClientRpcOnEveryoneExcept<T1, T2, T3, T4, T5, T6, T7, T8, T9, T10, T11, T12, T13, T14, T15, T16, T17, T18, T19, T20, T21, T22, T23, T24, T25, T26, T27, T28>(Action<T1, T2, T3, T4, T5, T6, T7, T8, T9, T10, T11, T12, T13, T14, T15, T16, T17, T18, T19, T20, T21, T22, T23, T24, T25, T26, T27, T28> method, uint clientIdToIgnore, T1 t1, T2 t2, T3 t3, T4 t4, T5 t5, T6 t6, T7 t7, T8 t8, T9 t9, T10 t10, T11 t11, T12 t12, T13 t13, T14 t14, T15 t15, T16 t16, T17 t17, T18 t18, T19 t19, T20 t20, T21 t21, T22 t22, T23 t23, T24 t24, T25 t25, T26 t26, T27 t27, T28 t28)
        {
            SendClientRPCBoxed(clientIdToIgnore, HashMethodName(method.Method.Name), t1, t2, t3, t4, t5, t6, t7, t8, t9, t10, t11, t12, t13, t14, t15, t16, t17, t18, t19, t20, t21, t22, t23, t24, t25, t26, t27, t28);
        }

        public void InvokeClientRpcOnEveryoneExcept<T1, T2, T3, T4, T5, T6, T7, T8, T9, T10, T11, T12, T13, T14, T15, T16, T17, T18, T19, T20, T21, T22, T23, T24, T25, T26, T27, T28>(string methodName, uint clientIdToIgnore, T1 t1, T2 t2, T3 t3, T4 t4, T5 t5, T6 t6, T7 t7, T8 t8, T9 t9, T10 t10, T11 t11, T12 t12, T13 t13, T14 t14, T15 t15, T16 t16, T17 t17, T18 t18, T19 t19, T20 t20, T21 t21, T22 t22, T23 t23, T24 t24, T25 t25, T26 t26, T27 t27, T28 t28)
        {
            SendClientRPCBoxed(clientIdToIgnore, HashMethodName(methodName), t1, t2, t3, t4, t5, t6, t7, t8, t9, t10, t11, t12, t13, t14, t15, t16, t17, t18, t19, t20, t21, t22, t23, t24, t25, t26, t27, t28);
        }

        public void InvokeClientRpc<T1, T2, T3, T4, T5, T6, T7, T8, T9, T10, T11, T12, T13, T14, T15, T16, T17, T18, T19, T20, T21, T22, T23, T24, T25, T26, T27, T28, T29>(string methodName, List<uint> clientIds, T1 t1, T2 t2, T3 t3, T4 t4, T5 t5, T6 t6, T7 t7, T8 t8, T9 t9, T10 t10, T11 t11, T12 t12, T13 t13, T14 t14, T15 t15, T16 t16, T17 t17, T18 t18, T19 t19, T20 t20, T21 t21, T22 t22, T23 t23, T24 t24, T25 t25, T26 t26, T27 t27, T28 t28, T29 t29)
        {
            SendClientRPCBoxed(HashMethodName(methodName), clientIds, t1, t2, t3, t4, t5, t6, t7, t8, t9, t10, t11, t12, t13, t14, t15, t16, t17, t18, t19, t20, t21, t22, t23, t24, t25, t26, t27, t28, t29);
        }

        public void InvokeClientRpc<T1, T2, T3, T4, T5, T6, T7, T8, T9, T10, T11, T12, T13, T14, T15, T16, T17, T18, T19, T20, T21, T22, T23, T24, T25, T26, T27, T28, T29>(Action<T1, T2, T3, T4, T5, T6, T7, T8, T9, T10, T11, T12, T13, T14, T15, T16, T17, T18, T19, T20, T21, T22, T23, T24, T25, T26, T27, T28, T29> method, List<uint> clientIds, T1 t1, T2 t2, T3 t3, T4 t4, T5 t5, T6 t6, T7 t7, T8 t8, T9 t9, T10 t10, T11 t11, T12 t12, T13 t13, T14 t14, T15 t15, T16 t16, T17 t17, T18 t18, T19 t19, T20 t20, T21 t21, T22 t22, T23 t23, T24 t24, T25 t25, T26 t26, T27 t27, T28 t28, T29 t29)
        {
            SendClientRPCBoxed(HashMethodName(method.Method.Name), clientIds, t1, t2, t3, t4, t5, t6, t7, t8, t9, t10, t11, t12, t13, t14, t15, t16, t17, t18, t19, t20, t21, t22, t23, t24, t25, t26, t27, t28, t29);
        }

        public void InvokeClientRpcOnOwner<T1, T2, T3, T4, T5, T6, T7, T8, T9, T10, T11, T12, T13, T14, T15, T16, T17, T18, T19, T20, T21, T22, T23, T24, T25, T26, T27, T28, T29>(Action<T1, T2, T3, T4, T5, T6, T7, T8, T9, T10, T11, T12, T13, T14, T15, T16, T17, T18, T19, T20, T21, T22, T23, T24, T25, T26, T27, T28, T29> method, T1 t1, T2 t2, T3 t3, T4 t4, T5 t5, T6 t6, T7 t7, T8 t8, T9 t9, T10 t10, T11 t11, T12 t12, T13 t13, T14 t14, T15 t15, T16 t16, T17 t17, T18 t18, T19 t19, T20 t20, T21 t21, T22 t22, T23 t23, T24 t24, T25 t25, T26 t26, T27 t27, T28 t28, T29 t29)
        {
            SendClientRPCBoxed(HashMethodName(method.Method.Name), OwnerClientId, t1, t2, t3, t4, t5, t6, t7, t8, t9, t10, t11, t12, t13, t14, t15, t16, t17, t18, t19, t20, t21, t22, t23, t24, t25, t26, t27, t28, t29);
        }

        public void InvokeClientRpcOnOwner<T1, T2, T3, T4, T5, T6, T7, T8, T9, T10, T11, T12, T13, T14, T15, T16, T17, T18, T19, T20, T21, T22, T23, T24, T25, T26, T27, T28, T29>(string methodName, T1 t1, T2 t2, T3 t3, T4 t4, T5 t5, T6 t6, T7 t7, T8 t8, T9 t9, T10 t10, T11 t11, T12 t12, T13 t13, T14 t14, T15 t15, T16 t16, T17 t17, T18 t18, T19 t19, T20 t20, T21 t21, T22 t22, T23 t23, T24 t24, T25 t25, T26 t26, T27 t27, T28 t28, T29 t29)
        {
            SendClientRPCBoxed(HashMethodName(methodName), OwnerClientId, t1, t2, t3, t4, t5, t6, t7, t8, t9, t10, t11, t12, t13, t14, t15, t16, t17, t18, t19, t20, t21, t22, t23, t24, t25, t26, t27, t28, t29);
        }

        public void InvokeClientRpcOnEveryone<T1, T2, T3, T4, T5, T6, T7, T8, T9, T10, T11, T12, T13, T14, T15, T16, T17, T18, T19, T20, T21, T22, T23, T24, T25, T26, T27, T28, T29>(Action<T1, T2, T3, T4, T5, T6, T7, T8, T9, T10, T11, T12, T13, T14, T15, T16, T17, T18, T19, T20, T21, T22, T23, T24, T25, T26, T27, T28, T29> method, T1 t1, T2 t2, T3 t3, T4 t4, T5 t5, T6 t6, T7 t7, T8 t8, T9 t9, T10 t10, T11 t11, T12 t12, T13 t13, T14 t14, T15 t15, T16 t16, T17 t17, T18 t18, T19 t19, T20 t20, T21 t21, T22 t22, T23 t23, T24 t24, T25 t25, T26 t26, T27 t27, T28 t28, T29 t29)
        {
            SendClientRPCBoxed(HashMethodName(method.Method.Name), null, t1, t2, t3, t4, t5, t6, t7, t8, t9, t10, t11, t12, t13, t14, t15, t16, t17, t18, t19, t20, t21, t22, t23, t24, t25, t26, t27, t28, t29);
        }

        public void InvokeClientRpcOnEveryone<T1, T2, T3, T4, T5, T6, T7, T8, T9, T10, T11, T12, T13, T14, T15, T16, T17, T18, T19, T20, T21, T22, T23, T24, T25, T26, T27, T28, T29>(string methodName, T1 t1, T2 t2, T3 t3, T4 t4, T5 t5, T6 t6, T7 t7, T8 t8, T9 t9, T10 t10, T11 t11, T12 t12, T13 t13, T14 t14, T15 t15, T16 t16, T17 t17, T18 t18, T19 t19, T20 t20, T21 t21, T22 t22, T23 t23, T24 t24, T25 t25, T26 t26, T27 t27, T28 t28, T29 t29)
        {
            SendClientRPCBoxed(HashMethodName(methodName), null, t1, t2, t3, t4, t5, t6, t7, t8, t9, t10, t11, t12, t13, t14, t15, t16, t17, t18, t19, t20, t21, t22, t23, t24, t25, t26, t27, t28, t29);
        }

        public void InvokeClientRpcOnClient<T1, T2, T3, T4, T5, T6, T7, T8, T9, T10, T11, T12, T13, T14, T15, T16, T17, T18, T19, T20, T21, T22, T23, T24, T25, T26, T27, T28, T29>(Action<T1, T2, T3, T4, T5, T6, T7, T8, T9, T10, T11, T12, T13, T14, T15, T16, T17, T18, T19, T20, T21, T22, T23, T24, T25, T26, T27, T28, T29> method, uint clientId, T1 t1, T2 t2, T3 t3, T4 t4, T5 t5, T6 t6, T7 t7, T8 t8, T9 t9, T10 t10, T11 t11, T12 t12, T13 t13, T14 t14, T15 t15, T16 t16, T17 t17, T18 t18, T19 t19, T20 t20, T21 t21, T22 t22, T23 t23, T24 t24, T25 t25, T26 t26, T27 t27, T28 t28, T29 t29)
        {
            SendClientRPCBoxed(HashMethodName(method.Method.Name), clientId, t1, t2, t3, t4, t5, t6, t7, t8, t9, t10, t11, t12, t13, t14, t15, t16, t17, t18, t19, t20, t21, t22, t23, t24, t25, t26, t27, t28, t29);
        }

        public void InvokeClientRpcOnClient<T1, T2, T3, T4, T5, T6, T7, T8, T9, T10, T11, T12, T13, T14, T15, T16, T17, T18, T19, T20, T21, T22, T23, T24, T25, T26, T27, T28, T29>(string methodName, uint clientId, T1 t1, T2 t2, T3 t3, T4 t4, T5 t5, T6 t6, T7 t7, T8 t8, T9 t9, T10 t10, T11 t11, T12 t12, T13 t13, T14 t14, T15 t15, T16 t16, T17 t17, T18 t18, T19 t19, T20 t20, T21 t21, T22 t22, T23 t23, T24 t24, T25 t25, T26 t26, T27 t27, T28 t28, T29 t29)
        {
            SendClientRPCBoxed(HashMethodName(methodName), clientId, t1, t2, t3, t4, t5, t6, t7, t8, t9, t10, t11, t12, t13, t14, t15, t16, t17, t18, t19, t20, t21, t22, t23, t24, t25, t26, t27, t28, t29);
        }

        public void InvokeClientRpcOnEveryoneExcept<T1, T2, T3, T4, T5, T6, T7, T8, T9, T10, T11, T12, T13, T14, T15, T16, T17, T18, T19, T20, T21, T22, T23, T24, T25, T26, T27, T28, T29>(Action<T1, T2, T3, T4, T5, T6, T7, T8, T9, T10, T11, T12, T13, T14, T15, T16, T17, T18, T19, T20, T21, T22, T23, T24, T25, T26, T27, T28, T29> method, uint clientIdToIgnore, T1 t1, T2 t2, T3 t3, T4 t4, T5 t5, T6 t6, T7 t7, T8 t8, T9 t9, T10 t10, T11 t11, T12 t12, T13 t13, T14 t14, T15 t15, T16 t16, T17 t17, T18 t18, T19 t19, T20 t20, T21 t21, T22 t22, T23 t23, T24 t24, T25 t25, T26 t26, T27 t27, T28 t28, T29 t29)
        {
            SendClientRPCBoxed(clientIdToIgnore, HashMethodName(method.Method.Name), t1, t2, t3, t4, t5, t6, t7, t8, t9, t10, t11, t12, t13, t14, t15, t16, t17, t18, t19, t20, t21, t22, t23, t24, t25, t26, t27, t28, t29);
        }

        public void InvokeClientRpcOnEveryoneExcept<T1, T2, T3, T4, T5, T6, T7, T8, T9, T10, T11, T12, T13, T14, T15, T16, T17, T18, T19, T20, T21, T22, T23, T24, T25, T26, T27, T28, T29>(string methodName, uint clientIdToIgnore, T1 t1, T2 t2, T3 t3, T4 t4, T5 t5, T6 t6, T7 t7, T8 t8, T9 t9, T10 t10, T11 t11, T12 t12, T13 t13, T14 t14, T15 t15, T16 t16, T17 t17, T18 t18, T19 t19, T20 t20, T21 t21, T22 t22, T23 t23, T24 t24, T25 t25, T26 t26, T27 t27, T28 t28, T29 t29)
        {
            SendClientRPCBoxed(clientIdToIgnore, HashMethodName(methodName), t1, t2, t3, t4, t5, t6, t7, t8, t9, t10, t11, t12, t13, t14, t15, t16, t17, t18, t19, t20, t21, t22, t23, t24, t25, t26, t27, t28, t29);
        }

        public void InvokeClientRpc<T1, T2, T3, T4, T5, T6, T7, T8, T9, T10, T11, T12, T13, T14, T15, T16, T17, T18, T19, T20, T21, T22, T23, T24, T25, T26, T27, T28, T29, T30>(string methodName, List<uint> clientIds, T1 t1, T2 t2, T3 t3, T4 t4, T5 t5, T6 t6, T7 t7, T8 t8, T9 t9, T10 t10, T11 t11, T12 t12, T13 t13, T14 t14, T15 t15, T16 t16, T17 t17, T18 t18, T19 t19, T20 t20, T21 t21, T22 t22, T23 t23, T24 t24, T25 t25, T26 t26, T27 t27, T28 t28, T29 t29, T30 t30)
        {
            SendClientRPCBoxed(HashMethodName(methodName), clientIds, t1, t2, t3, t4, t5, t6, t7, t8, t9, t10, t11, t12, t13, t14, t15, t16, t17, t18, t19, t20, t21, t22, t23, t24, t25, t26, t27, t28, t29, t30);
        }

        public void InvokeClientRpc<T1, T2, T3, T4, T5, T6, T7, T8, T9, T10, T11, T12, T13, T14, T15, T16, T17, T18, T19, T20, T21, T22, T23, T24, T25, T26, T27, T28, T29, T30>(Action<T1, T2, T3, T4, T5, T6, T7, T8, T9, T10, T11, T12, T13, T14, T15, T16, T17, T18, T19, T20, T21, T22, T23, T24, T25, T26, T27, T28, T29, T30> method, List<uint> clientIds, T1 t1, T2 t2, T3 t3, T4 t4, T5 t5, T6 t6, T7 t7, T8 t8, T9 t9, T10 t10, T11 t11, T12 t12, T13 t13, T14 t14, T15 t15, T16 t16, T17 t17, T18 t18, T19 t19, T20 t20, T21 t21, T22 t22, T23 t23, T24 t24, T25 t25, T26 t26, T27 t27, T28 t28, T29 t29, T30 t30)
        {
            SendClientRPCBoxed(HashMethodName(method.Method.Name), clientIds, t1, t2, t3, t4, t5, t6, t7, t8, t9, t10, t11, t12, t13, t14, t15, t16, t17, t18, t19, t20, t21, t22, t23, t24, t25, t26, t27, t28, t29, t30);
        }

        public void InvokeClientRpcOnOwner<T1, T2, T3, T4, T5, T6, T7, T8, T9, T10, T11, T12, T13, T14, T15, T16, T17, T18, T19, T20, T21, T22, T23, T24, T25, T26, T27, T28, T29, T30>(Action<T1, T2, T3, T4, T5, T6, T7, T8, T9, T10, T11, T12, T13, T14, T15, T16, T17, T18, T19, T20, T21, T22, T23, T24, T25, T26, T27, T28, T29, T30> method, T1 t1, T2 t2, T3 t3, T4 t4, T5 t5, T6 t6, T7 t7, T8 t8, T9 t9, T10 t10, T11 t11, T12 t12, T13 t13, T14 t14, T15 t15, T16 t16, T17 t17, T18 t18, T19 t19, T20 t20, T21 t21, T22 t22, T23 t23, T24 t24, T25 t25, T26 t26, T27 t27, T28 t28, T29 t29, T30 t30)
        {
            SendClientRPCBoxed(HashMethodName(method.Method.Name), OwnerClientId, t1, t2, t3, t4, t5, t6, t7, t8, t9, t10, t11, t12, t13, t14, t15, t16, t17, t18, t19, t20, t21, t22, t23, t24, t25, t26, t27, t28, t29, t30);
        }

        public void InvokeClientRpcOnOwner<T1, T2, T3, T4, T5, T6, T7, T8, T9, T10, T11, T12, T13, T14, T15, T16, T17, T18, T19, T20, T21, T22, T23, T24, T25, T26, T27, T28, T29, T30>(string methodName, T1 t1, T2 t2, T3 t3, T4 t4, T5 t5, T6 t6, T7 t7, T8 t8, T9 t9, T10 t10, T11 t11, T12 t12, T13 t13, T14 t14, T15 t15, T16 t16, T17 t17, T18 t18, T19 t19, T20 t20, T21 t21, T22 t22, T23 t23, T24 t24, T25 t25, T26 t26, T27 t27, T28 t28, T29 t29, T30 t30)
        {
            SendClientRPCBoxed(HashMethodName(methodName), OwnerClientId, t1, t2, t3, t4, t5, t6, t7, t8, t9, t10, t11, t12, t13, t14, t15, t16, t17, t18, t19, t20, t21, t22, t23, t24, t25, t26, t27, t28, t29, t30);
        }

        public void InvokeClientRpcOnEveryone<T1, T2, T3, T4, T5, T6, T7, T8, T9, T10, T11, T12, T13, T14, T15, T16, T17, T18, T19, T20, T21, T22, T23, T24, T25, T26, T27, T28, T29, T30>(Action<T1, T2, T3, T4, T5, T6, T7, T8, T9, T10, T11, T12, T13, T14, T15, T16, T17, T18, T19, T20, T21, T22, T23, T24, T25, T26, T27, T28, T29, T30> method, T1 t1, T2 t2, T3 t3, T4 t4, T5 t5, T6 t6, T7 t7, T8 t8, T9 t9, T10 t10, T11 t11, T12 t12, T13 t13, T14 t14, T15 t15, T16 t16, T17 t17, T18 t18, T19 t19, T20 t20, T21 t21, T22 t22, T23 t23, T24 t24, T25 t25, T26 t26, T27 t27, T28 t28, T29 t29, T30 t30)
        {
            SendClientRPCBoxed(HashMethodName(method.Method.Name), null, t1, t2, t3, t4, t5, t6, t7, t8, t9, t10, t11, t12, t13, t14, t15, t16, t17, t18, t19, t20, t21, t22, t23, t24, t25, t26, t27, t28, t29, t30);
        }

        public void InvokeClientRpcOnEveryone<T1, T2, T3, T4, T5, T6, T7, T8, T9, T10, T11, T12, T13, T14, T15, T16, T17, T18, T19, T20, T21, T22, T23, T24, T25, T26, T27, T28, T29, T30>(string methodName, T1 t1, T2 t2, T3 t3, T4 t4, T5 t5, T6 t6, T7 t7, T8 t8, T9 t9, T10 t10, T11 t11, T12 t12, T13 t13, T14 t14, T15 t15, T16 t16, T17 t17, T18 t18, T19 t19, T20 t20, T21 t21, T22 t22, T23 t23, T24 t24, T25 t25, T26 t26, T27 t27, T28 t28, T29 t29, T30 t30)
        {
            SendClientRPCBoxed(HashMethodName(methodName), null, t1, t2, t3, t4, t5, t6, t7, t8, t9, t10, t11, t12, t13, t14, t15, t16, t17, t18, t19, t20, t21, t22, t23, t24, t25, t26, t27, t28, t29, t30);
        }

        public void InvokeClientRpcOnClient<T1, T2, T3, T4, T5, T6, T7, T8, T9, T10, T11, T12, T13, T14, T15, T16, T17, T18, T19, T20, T21, T22, T23, T24, T25, T26, T27, T28, T29, T30>(Action<T1, T2, T3, T4, T5, T6, T7, T8, T9, T10, T11, T12, T13, T14, T15, T16, T17, T18, T19, T20, T21, T22, T23, T24, T25, T26, T27, T28, T29, T30> method, uint clientId, T1 t1, T2 t2, T3 t3, T4 t4, T5 t5, T6 t6, T7 t7, T8 t8, T9 t9, T10 t10, T11 t11, T12 t12, T13 t13, T14 t14, T15 t15, T16 t16, T17 t17, T18 t18, T19 t19, T20 t20, T21 t21, T22 t22, T23 t23, T24 t24, T25 t25, T26 t26, T27 t27, T28 t28, T29 t29, T30 t30)
        {
            SendClientRPCBoxed(HashMethodName(method.Method.Name), clientId, t1, t2, t3, t4, t5, t6, t7, t8, t9, t10, t11, t12, t13, t14, t15, t16, t17, t18, t19, t20, t21, t22, t23, t24, t25, t26, t27, t28, t29, t30);
        }

        public void InvokeClientRpcOnClient<T1, T2, T3, T4, T5, T6, T7, T8, T9, T10, T11, T12, T13, T14, T15, T16, T17, T18, T19, T20, T21, T22, T23, T24, T25, T26, T27, T28, T29, T30>(string methodName, uint clientId, T1 t1, T2 t2, T3 t3, T4 t4, T5 t5, T6 t6, T7 t7, T8 t8, T9 t9, T10 t10, T11 t11, T12 t12, T13 t13, T14 t14, T15 t15, T16 t16, T17 t17, T18 t18, T19 t19, T20 t20, T21 t21, T22 t22, T23 t23, T24 t24, T25 t25, T26 t26, T27 t27, T28 t28, T29 t29, T30 t30)
        {
            SendClientRPCBoxed(HashMethodName(methodName), clientId, t1, t2, t3, t4, t5, t6, t7, t8, t9, t10, t11, t12, t13, t14, t15, t16, t17, t18, t19, t20, t21, t22, t23, t24, t25, t26, t27, t28, t29, t30);
        }

        public void InvokeClientRpcOnEveryoneExcept<T1, T2, T3, T4, T5, T6, T7, T8, T9, T10, T11, T12, T13, T14, T15, T16, T17, T18, T19, T20, T21, T22, T23, T24, T25, T26, T27, T28, T29, T30>(Action<T1, T2, T3, T4, T5, T6, T7, T8, T9, T10, T11, T12, T13, T14, T15, T16, T17, T18, T19, T20, T21, T22, T23, T24, T25, T26, T27, T28, T29, T30> method, uint clientIdToIgnore, T1 t1, T2 t2, T3 t3, T4 t4, T5 t5, T6 t6, T7 t7, T8 t8, T9 t9, T10 t10, T11 t11, T12 t12, T13 t13, T14 t14, T15 t15, T16 t16, T17 t17, T18 t18, T19 t19, T20 t20, T21 t21, T22 t22, T23 t23, T24 t24, T25 t25, T26 t26, T27 t27, T28 t28, T29 t29, T30 t30)
        {
            SendClientRPCBoxed(clientIdToIgnore, HashMethodName(method.Method.Name), t1, t2, t3, t4, t5, t6, t7, t8, t9, t10, t11, t12, t13, t14, t15, t16, t17, t18, t19, t20, t21, t22, t23, t24, t25, t26, t27, t28, t29, t30);
        }

        public void InvokeClientRpcOnEveryoneExcept<T1, T2, T3, T4, T5, T6, T7, T8, T9, T10, T11, T12, T13, T14, T15, T16, T17, T18, T19, T20, T21, T22, T23, T24, T25, T26, T27, T28, T29, T30>(string methodName, uint clientIdToIgnore, T1 t1, T2 t2, T3 t3, T4 t4, T5 t5, T6 t6, T7 t7, T8 t8, T9 t9, T10 t10, T11 t11, T12 t12, T13 t13, T14 t14, T15 t15, T16 t16, T17 t17, T18 t18, T19 t19, T20 t20, T21 t21, T22 t22, T23 t23, T24 t24, T25 t25, T26 t26, T27 t27, T28 t28, T29 t29, T30 t30)
        {
            SendClientRPCBoxed(clientIdToIgnore, HashMethodName(methodName), t1, t2, t3, t4, t5, t6, t7, t8, t9, t10, t11, t12, t13, t14, t15, t16, t17, t18, t19, t20, t21, t22, t23, t24, t25, t26, t27, t28, t29, t30);
        }

        public void InvokeClientRpc<T1, T2, T3, T4, T5, T6, T7, T8, T9, T10, T11, T12, T13, T14, T15, T16, T17, T18, T19, T20, T21, T22, T23, T24, T25, T26, T27, T28, T29, T30, T31>(string methodName, List<uint> clientIds, T1 t1, T2 t2, T3 t3, T4 t4, T5 t5, T6 t6, T7 t7, T8 t8, T9 t9, T10 t10, T11 t11, T12 t12, T13 t13, T14 t14, T15 t15, T16 t16, T17 t17, T18 t18, T19 t19, T20 t20, T21 t21, T22 t22, T23 t23, T24 t24, T25 t25, T26 t26, T27 t27, T28 t28, T29 t29, T30 t30, T31 t31)
        {
            SendClientRPCBoxed(HashMethodName(methodName), clientIds, t1, t2, t3, t4, t5, t6, t7, t8, t9, t10, t11, t12, t13, t14, t15, t16, t17, t18, t19, t20, t21, t22, t23, t24, t25, t26, t27, t28, t29, t30, t31);
        }

        public void InvokeClientRpc<T1, T2, T3, T4, T5, T6, T7, T8, T9, T10, T11, T12, T13, T14, T15, T16, T17, T18, T19, T20, T21, T22, T23, T24, T25, T26, T27, T28, T29, T30, T31>(Action<T1, T2, T3, T4, T5, T6, T7, T8, T9, T10, T11, T12, T13, T14, T15, T16, T17, T18, T19, T20, T21, T22, T23, T24, T25, T26, T27, T28, T29, T30, T31> method, List<uint> clientIds, T1 t1, T2 t2, T3 t3, T4 t4, T5 t5, T6 t6, T7 t7, T8 t8, T9 t9, T10 t10, T11 t11, T12 t12, T13 t13, T14 t14, T15 t15, T16 t16, T17 t17, T18 t18, T19 t19, T20 t20, T21 t21, T22 t22, T23 t23, T24 t24, T25 t25, T26 t26, T27 t27, T28 t28, T29 t29, T30 t30, T31 t31)
        {
            SendClientRPCBoxed(HashMethodName(method.Method.Name), clientIds, t1, t2, t3, t4, t5, t6, t7, t8, t9, t10, t11, t12, t13, t14, t15, t16, t17, t18, t19, t20, t21, t22, t23, t24, t25, t26, t27, t28, t29, t30, t31);
        }

        public void InvokeClientRpcOnOwner<T1, T2, T3, T4, T5, T6, T7, T8, T9, T10, T11, T12, T13, T14, T15, T16, T17, T18, T19, T20, T21, T22, T23, T24, T25, T26, T27, T28, T29, T30, T31>(Action<T1, T2, T3, T4, T5, T6, T7, T8, T9, T10, T11, T12, T13, T14, T15, T16, T17, T18, T19, T20, T21, T22, T23, T24, T25, T26, T27, T28, T29, T30, T31> method, T1 t1, T2 t2, T3 t3, T4 t4, T5 t5, T6 t6, T7 t7, T8 t8, T9 t9, T10 t10, T11 t11, T12 t12, T13 t13, T14 t14, T15 t15, T16 t16, T17 t17, T18 t18, T19 t19, T20 t20, T21 t21, T22 t22, T23 t23, T24 t24, T25 t25, T26 t26, T27 t27, T28 t28, T29 t29, T30 t30, T31 t31)
        {
            SendClientRPCBoxed(HashMethodName(method.Method.Name), OwnerClientId, t1, t2, t3, t4, t5, t6, t7, t8, t9, t10, t11, t12, t13, t14, t15, t16, t17, t18, t19, t20, t21, t22, t23, t24, t25, t26, t27, t28, t29, t30, t31);
        }

        public void InvokeClientRpcOnOwner<T1, T2, T3, T4, T5, T6, T7, T8, T9, T10, T11, T12, T13, T14, T15, T16, T17, T18, T19, T20, T21, T22, T23, T24, T25, T26, T27, T28, T29, T30, T31>(string methodName, T1 t1, T2 t2, T3 t3, T4 t4, T5 t5, T6 t6, T7 t7, T8 t8, T9 t9, T10 t10, T11 t11, T12 t12, T13 t13, T14 t14, T15 t15, T16 t16, T17 t17, T18 t18, T19 t19, T20 t20, T21 t21, T22 t22, T23 t23, T24 t24, T25 t25, T26 t26, T27 t27, T28 t28, T29 t29, T30 t30, T31 t31)
        {
            SendClientRPCBoxed(HashMethodName(methodName), OwnerClientId, t1, t2, t3, t4, t5, t6, t7, t8, t9, t10, t11, t12, t13, t14, t15, t16, t17, t18, t19, t20, t21, t22, t23, t24, t25, t26, t27, t28, t29, t30, t31);
        }

        public void InvokeClientRpcOnEveryone<T1, T2, T3, T4, T5, T6, T7, T8, T9, T10, T11, T12, T13, T14, T15, T16, T17, T18, T19, T20, T21, T22, T23, T24, T25, T26, T27, T28, T29, T30, T31>(Action<T1, T2, T3, T4, T5, T6, T7, T8, T9, T10, T11, T12, T13, T14, T15, T16, T17, T18, T19, T20, T21, T22, T23, T24, T25, T26, T27, T28, T29, T30, T31> method, T1 t1, T2 t2, T3 t3, T4 t4, T5 t5, T6 t6, T7 t7, T8 t8, T9 t9, T10 t10, T11 t11, T12 t12, T13 t13, T14 t14, T15 t15, T16 t16, T17 t17, T18 t18, T19 t19, T20 t20, T21 t21, T22 t22, T23 t23, T24 t24, T25 t25, T26 t26, T27 t27, T28 t28, T29 t29, T30 t30, T31 t31)
        {
            SendClientRPCBoxed(HashMethodName(method.Method.Name), null, t1, t2, t3, t4, t5, t6, t7, t8, t9, t10, t11, t12, t13, t14, t15, t16, t17, t18, t19, t20, t21, t22, t23, t24, t25, t26, t27, t28, t29, t30, t31);
        }

        public void InvokeClientRpcOnEveryone<T1, T2, T3, T4, T5, T6, T7, T8, T9, T10, T11, T12, T13, T14, T15, T16, T17, T18, T19, T20, T21, T22, T23, T24, T25, T26, T27, T28, T29, T30, T31>(string methodName, T1 t1, T2 t2, T3 t3, T4 t4, T5 t5, T6 t6, T7 t7, T8 t8, T9 t9, T10 t10, T11 t11, T12 t12, T13 t13, T14 t14, T15 t15, T16 t16, T17 t17, T18 t18, T19 t19, T20 t20, T21 t21, T22 t22, T23 t23, T24 t24, T25 t25, T26 t26, T27 t27, T28 t28, T29 t29, T30 t30, T31 t31)
        {
            SendClientRPCBoxed(HashMethodName(methodName), null, t1, t2, t3, t4, t5, t6, t7, t8, t9, t10, t11, t12, t13, t14, t15, t16, t17, t18, t19, t20, t21, t22, t23, t24, t25, t26, t27, t28, t29, t30, t31);
        }

        public void InvokeClientRpcOnClient<T1, T2, T3, T4, T5, T6, T7, T8, T9, T10, T11, T12, T13, T14, T15, T16, T17, T18, T19, T20, T21, T22, T23, T24, T25, T26, T27, T28, T29, T30, T31>(Action<T1, T2, T3, T4, T5, T6, T7, T8, T9, T10, T11, T12, T13, T14, T15, T16, T17, T18, T19, T20, T21, T22, T23, T24, T25, T26, T27, T28, T29, T30, T31> method, uint clientId, T1 t1, T2 t2, T3 t3, T4 t4, T5 t5, T6 t6, T7 t7, T8 t8, T9 t9, T10 t10, T11 t11, T12 t12, T13 t13, T14 t14, T15 t15, T16 t16, T17 t17, T18 t18, T19 t19, T20 t20, T21 t21, T22 t22, T23 t23, T24 t24, T25 t25, T26 t26, T27 t27, T28 t28, T29 t29, T30 t30, T31 t31)
        {
            SendClientRPCBoxed(HashMethodName(method.Method.Name), clientId, t1, t2, t3, t4, t5, t6, t7, t8, t9, t10, t11, t12, t13, t14, t15, t16, t17, t18, t19, t20, t21, t22, t23, t24, t25, t26, t27, t28, t29, t30, t31);
        }

        public void InvokeClientRpcOnClient<T1, T2, T3, T4, T5, T6, T7, T8, T9, T10, T11, T12, T13, T14, T15, T16, T17, T18, T19, T20, T21, T22, T23, T24, T25, T26, T27, T28, T29, T30, T31>(string methodName, uint clientId, T1 t1, T2 t2, T3 t3, T4 t4, T5 t5, T6 t6, T7 t7, T8 t8, T9 t9, T10 t10, T11 t11, T12 t12, T13 t13, T14 t14, T15 t15, T16 t16, T17 t17, T18 t18, T19 t19, T20 t20, T21 t21, T22 t22, T23 t23, T24 t24, T25 t25, T26 t26, T27 t27, T28 t28, T29 t29, T30 t30, T31 t31)
        {
            SendClientRPCBoxed(HashMethodName(methodName), clientId, t1, t2, t3, t4, t5, t6, t7, t8, t9, t10, t11, t12, t13, t14, t15, t16, t17, t18, t19, t20, t21, t22, t23, t24, t25, t26, t27, t28, t29, t30, t31);
        }

        public void InvokeClientRpcOnEveryoneExcept<T1, T2, T3, T4, T5, T6, T7, T8, T9, T10, T11, T12, T13, T14, T15, T16, T17, T18, T19, T20, T21, T22, T23, T24, T25, T26, T27, T28, T29, T30, T31>(Action<T1, T2, T3, T4, T5, T6, T7, T8, T9, T10, T11, T12, T13, T14, T15, T16, T17, T18, T19, T20, T21, T22, T23, T24, T25, T26, T27, T28, T29, T30, T31> method, uint clientIdToIgnore, T1 t1, T2 t2, T3 t3, T4 t4, T5 t5, T6 t6, T7 t7, T8 t8, T9 t9, T10 t10, T11 t11, T12 t12, T13 t13, T14 t14, T15 t15, T16 t16, T17 t17, T18 t18, T19 t19, T20 t20, T21 t21, T22 t22, T23 t23, T24 t24, T25 t25, T26 t26, T27 t27, T28 t28, T29 t29, T30 t30, T31 t31)
        {
            SendClientRPCBoxed(clientIdToIgnore, HashMethodName(method.Method.Name), t1, t2, t3, t4, t5, t6, t7, t8, t9, t10, t11, t12, t13, t14, t15, t16, t17, t18, t19, t20, t21, t22, t23, t24, t25, t26, t27, t28, t29, t30, t31);
        }

        public void InvokeClientRpcOnEveryoneExcept<T1, T2, T3, T4, T5, T6, T7, T8, T9, T10, T11, T12, T13, T14, T15, T16, T17, T18, T19, T20, T21, T22, T23, T24, T25, T26, T27, T28, T29, T30, T31>(string methodName, uint clientIdToIgnore, T1 t1, T2 t2, T3 t3, T4 t4, T5 t5, T6 t6, T7 t7, T8 t8, T9 t9, T10 t10, T11 t11, T12 t12, T13 t13, T14 t14, T15 t15, T16 t16, T17 t17, T18 t18, T19 t19, T20 t20, T21 t21, T22 t22, T23 t23, T24 t24, T25 t25, T26 t26, T27 t27, T28 t28, T29 t29, T30 t30, T31 t31)
        {
            SendClientRPCBoxed(clientIdToIgnore, HashMethodName(methodName), t1, t2, t3, t4, t5, t6, t7, t8, t9, t10, t11, t12, t13, t14, t15, t16, t17, t18, t19, t20, t21, t22, t23, t24, t25, t26, t27, t28, t29, t30, t31);
        }

        public void InvokeClientRpc<T1, T2, T3, T4, T5, T6, T7, T8, T9, T10, T11, T12, T13, T14, T15, T16, T17, T18, T19, T20, T21, T22, T23, T24, T25, T26, T27, T28, T29, T30, T31, T32>(string methodName, List<uint> clientIds, T1 t1, T2 t2, T3 t3, T4 t4, T5 t5, T6 t6, T7 t7, T8 t8, T9 t9, T10 t10, T11 t11, T12 t12, T13 t13, T14 t14, T15 t15, T16 t16, T17 t17, T18 t18, T19 t19, T20 t20, T21 t21, T22 t22, T23 t23, T24 t24, T25 t25, T26 t26, T27 t27, T28 t28, T29 t29, T30 t30, T31 t31, T32 t32)
        {
            SendClientRPCBoxed(HashMethodName(methodName), clientIds, t1, t2, t3, t4, t5, t6, t7, t8, t9, t10, t11, t12, t13, t14, t15, t16, t17, t18, t19, t20, t21, t22, t23, t24, t25, t26, t27, t28, t29, t30, t31, t32);
        }

        public void InvokeClientRpc<T1, T2, T3, T4, T5, T6, T7, T8, T9, T10, T11, T12, T13, T14, T15, T16, T17, T18, T19, T20, T21, T22, T23, T24, T25, T26, T27, T28, T29, T30, T31, T32>(Action<T1, T2, T3, T4, T5, T6, T7, T8, T9, T10, T11, T12, T13, T14, T15, T16, T17, T18, T19, T20, T21, T22, T23, T24, T25, T26, T27, T28, T29, T30, T31, T32> method, List<uint> clientIds, T1 t1, T2 t2, T3 t3, T4 t4, T5 t5, T6 t6, T7 t7, T8 t8, T9 t9, T10 t10, T11 t11, T12 t12, T13 t13, T14 t14, T15 t15, T16 t16, T17 t17, T18 t18, T19 t19, T20 t20, T21 t21, T22 t22, T23 t23, T24 t24, T25 t25, T26 t26, T27 t27, T28 t28, T29 t29, T30 t30, T31 t31, T32 t32)
        {
            SendClientRPCBoxed(HashMethodName(method.Method.Name), clientIds, t1, t2, t3, t4, t5, t6, t7, t8, t9, t10, t11, t12, t13, t14, t15, t16, t17, t18, t19, t20, t21, t22, t23, t24, t25, t26, t27, t28, t29, t30, t31, t32);
        }

        public void InvokeClientRpcOnOwner<T1, T2, T3, T4, T5, T6, T7, T8, T9, T10, T11, T12, T13, T14, T15, T16, T17, T18, T19, T20, T21, T22, T23, T24, T25, T26, T27, T28, T29, T30, T31, T32>(Action<T1, T2, T3, T4, T5, T6, T7, T8, T9, T10, T11, T12, T13, T14, T15, T16, T17, T18, T19, T20, T21, T22, T23, T24, T25, T26, T27, T28, T29, T30, T31, T32> method, T1 t1, T2 t2, T3 t3, T4 t4, T5 t5, T6 t6, T7 t7, T8 t8, T9 t9, T10 t10, T11 t11, T12 t12, T13 t13, T14 t14, T15 t15, T16 t16, T17 t17, T18 t18, T19 t19, T20 t20, T21 t21, T22 t22, T23 t23, T24 t24, T25 t25, T26 t26, T27 t27, T28 t28, T29 t29, T30 t30, T31 t31, T32 t32)
        {
            SendClientRPCBoxed(HashMethodName(method.Method.Name), OwnerClientId, t1, t2, t3, t4, t5, t6, t7, t8, t9, t10, t11, t12, t13, t14, t15, t16, t17, t18, t19, t20, t21, t22, t23, t24, t25, t26, t27, t28, t29, t30, t31, t32);
        }

        public void InvokeClientRpcOnOwner<T1, T2, T3, T4, T5, T6, T7, T8, T9, T10, T11, T12, T13, T14, T15, T16, T17, T18, T19, T20, T21, T22, T23, T24, T25, T26, T27, T28, T29, T30, T31, T32>(string methodName, T1 t1, T2 t2, T3 t3, T4 t4, T5 t5, T6 t6, T7 t7, T8 t8, T9 t9, T10 t10, T11 t11, T12 t12, T13 t13, T14 t14, T15 t15, T16 t16, T17 t17, T18 t18, T19 t19, T20 t20, T21 t21, T22 t22, T23 t23, T24 t24, T25 t25, T26 t26, T27 t27, T28 t28, T29 t29, T30 t30, T31 t31, T32 t32)
        {
            SendClientRPCBoxed(HashMethodName(methodName), OwnerClientId, t1, t2, t3, t4, t5, t6, t7, t8, t9, t10, t11, t12, t13, t14, t15, t16, t17, t18, t19, t20, t21, t22, t23, t24, t25, t26, t27, t28, t29, t30, t31, t32);
        }

        public void InvokeClientRpcOnEveryone<T1, T2, T3, T4, T5, T6, T7, T8, T9, T10, T11, T12, T13, T14, T15, T16, T17, T18, T19, T20, T21, T22, T23, T24, T25, T26, T27, T28, T29, T30, T31, T32>(Action<T1, T2, T3, T4, T5, T6, T7, T8, T9, T10, T11, T12, T13, T14, T15, T16, T17, T18, T19, T20, T21, T22, T23, T24, T25, T26, T27, T28, T29, T30, T31, T32> method, T1 t1, T2 t2, T3 t3, T4 t4, T5 t5, T6 t6, T7 t7, T8 t8, T9 t9, T10 t10, T11 t11, T12 t12, T13 t13, T14 t14, T15 t15, T16 t16, T17 t17, T18 t18, T19 t19, T20 t20, T21 t21, T22 t22, T23 t23, T24 t24, T25 t25, T26 t26, T27 t27, T28 t28, T29 t29, T30 t30, T31 t31, T32 t32)
        {
            SendClientRPCBoxed(HashMethodName(method.Method.Name), null, t1, t2, t3, t4, t5, t6, t7, t8, t9, t10, t11, t12, t13, t14, t15, t16, t17, t18, t19, t20, t21, t22, t23, t24, t25, t26, t27, t28, t29, t30, t31, t32);
        }

        public void InvokeClientRpcOnEveryone<T1, T2, T3, T4, T5, T6, T7, T8, T9, T10, T11, T12, T13, T14, T15, T16, T17, T18, T19, T20, T21, T22, T23, T24, T25, T26, T27, T28, T29, T30, T31, T32>(string methodName, T1 t1, T2 t2, T3 t3, T4 t4, T5 t5, T6 t6, T7 t7, T8 t8, T9 t9, T10 t10, T11 t11, T12 t12, T13 t13, T14 t14, T15 t15, T16 t16, T17 t17, T18 t18, T19 t19, T20 t20, T21 t21, T22 t22, T23 t23, T24 t24, T25 t25, T26 t26, T27 t27, T28 t28, T29 t29, T30 t30, T31 t31, T32 t32)
        {
            SendClientRPCBoxed(HashMethodName(methodName), null, t1, t2, t3, t4, t5, t6, t7, t8, t9, t10, t11, t12, t13, t14, t15, t16, t17, t18, t19, t20, t21, t22, t23, t24, t25, t26, t27, t28, t29, t30, t31, t32);
        }

        public void InvokeClientRpcOnClient<T1, T2, T3, T4, T5, T6, T7, T8, T9, T10, T11, T12, T13, T14, T15, T16, T17, T18, T19, T20, T21, T22, T23, T24, T25, T26, T27, T28, T29, T30, T31, T32>(Action<T1, T2, T3, T4, T5, T6, T7, T8, T9, T10, T11, T12, T13, T14, T15, T16, T17, T18, T19, T20, T21, T22, T23, T24, T25, T26, T27, T28, T29, T30, T31, T32> method, uint clientId, T1 t1, T2 t2, T3 t3, T4 t4, T5 t5, T6 t6, T7 t7, T8 t8, T9 t9, T10 t10, T11 t11, T12 t12, T13 t13, T14 t14, T15 t15, T16 t16, T17 t17, T18 t18, T19 t19, T20 t20, T21 t21, T22 t22, T23 t23, T24 t24, T25 t25, T26 t26, T27 t27, T28 t28, T29 t29, T30 t30, T31 t31, T32 t32)
        {
            SendClientRPCBoxed(HashMethodName(method.Method.Name), clientId, t1, t2, t3, t4, t5, t6, t7, t8, t9, t10, t11, t12, t13, t14, t15, t16, t17, t18, t19, t20, t21, t22, t23, t24, t25, t26, t27, t28, t29, t30, t31, t32);
        }

        public void InvokeClientRpcOnClient<T1, T2, T3, T4, T5, T6, T7, T8, T9, T10, T11, T12, T13, T14, T15, T16, T17, T18, T19, T20, T21, T22, T23, T24, T25, T26, T27, T28, T29, T30, T31, T32>(string methodName, uint clientId, T1 t1, T2 t2, T3 t3, T4 t4, T5 t5, T6 t6, T7 t7, T8 t8, T9 t9, T10 t10, T11 t11, T12 t12, T13 t13, T14 t14, T15 t15, T16 t16, T17 t17, T18 t18, T19 t19, T20 t20, T21 t21, T22 t22, T23 t23, T24 t24, T25 t25, T26 t26, T27 t27, T28 t28, T29 t29, T30 t30, T31 t31, T32 t32)
        {
            SendClientRPCBoxed(HashMethodName(methodName), clientId, t1, t2, t3, t4, t5, t6, t7, t8, t9, t10, t11, t12, t13, t14, t15, t16, t17, t18, t19, t20, t21, t22, t23, t24, t25, t26, t27, t28, t29, t30, t31, t32);
        }

        public void InvokeClientRpcOnEveryoneExcept<T1, T2, T3, T4, T5, T6, T7, T8, T9, T10, T11, T12, T13, T14, T15, T16, T17, T18, T19, T20, T21, T22, T23, T24, T25, T26, T27, T28, T29, T30, T31, T32>(Action<T1, T2, T3, T4, T5, T6, T7, T8, T9, T10, T11, T12, T13, T14, T15, T16, T17, T18, T19, T20, T21, T22, T23, T24, T25, T26, T27, T28, T29, T30, T31, T32> method, uint clientIdToIgnore, T1 t1, T2 t2, T3 t3, T4 t4, T5 t5, T6 t6, T7 t7, T8 t8, T9 t9, T10 t10, T11 t11, T12 t12, T13 t13, T14 t14, T15 t15, T16 t16, T17 t17, T18 t18, T19 t19, T20 t20, T21 t21, T22 t22, T23 t23, T24 t24, T25 t25, T26 t26, T27 t27, T28 t28, T29 t29, T30 t30, T31 t31, T32 t32)
        {
            SendClientRPCBoxed(clientIdToIgnore, HashMethodName(method.Method.Name), t1, t2, t3, t4, t5, t6, t7, t8, t9, t10, t11, t12, t13, t14, t15, t16, t17, t18, t19, t20, t21, t22, t23, t24, t25, t26, t27, t28, t29, t30, t31, t32);
        }

        public void InvokeClientRpcOnEveryoneExcept<T1, T2, T3, T4, T5, T6, T7, T8, T9, T10, T11, T12, T13, T14, T15, T16, T17, T18, T19, T20, T21, T22, T23, T24, T25, T26, T27, T28, T29, T30, T31, T32>(string methodName, uint clientIdToIgnore, T1 t1, T2 t2, T3 t3, T4 t4, T5 t5, T6 t6, T7 t7, T8 t8, T9 t9, T10 t10, T11 t11, T12 t12, T13 t13, T14 t14, T15 t15, T16 t16, T17 t17, T18 t18, T19 t19, T20 t20, T21 t21, T22 t22, T23 t23, T24 t24, T25 t25, T26 t26, T27 t27, T28 t28, T29 t29, T30 t30, T31 t31, T32 t32)
        {
            SendClientRPCBoxed(clientIdToIgnore, HashMethodName(methodName), t1, t2, t3, t4, t5, t6, t7, t8, t9, t10, t11, t12, t13, t14, t15, t16, t17, t18, t19, t20, t21, t22, t23, t24, t25, t26, t27, t28, t29, t30, t31, t32);
        }

        //BOXED SERVER RPC
        public void InvokeServerRpc(string methodName)
        {
            SendServerRPCBoxed(HashMethodName(methodName));
        }

        public void InvokeServerRpc(Action method)
        {
            SendServerRPCBoxed(HashMethodName(method.Method.Name));
        }
        
		public void InvokeServerRpc<T1>(Action<T1> method, T1 t1)
		{
			SendServerRPCBoxed(HashMethodName(method.Method.Name), t1);
		}
		
		public void InvokeServerRpc<T1>(string methodName, T1 t1)
		{
			SendServerRPCBoxed(HashMethodName(methodName), t1);
		}
		
		public void InvokeServerRpc<T1, T2>(Action<T1, T2> method, T1 t1, T2 t2)
		{
			SendServerRPCBoxed(HashMethodName(method.Method.Name), t1, t2);
		}
		
		public void InvokeServerRpc<T1, T2>(string methodName, T1 t1, T2 t2)
		{
			SendServerRPCBoxed(HashMethodName(methodName), t1, t2);
		}
		
		public void InvokeServerRpc<T1, T2, T3>(Action<T1, T2, T3> method, T1 t1, T2 t2, T3 t3)
		{
			SendServerRPCBoxed(HashMethodName(method.Method.Name), t1, t2, t3);
		}
		
		public void InvokeServerRpc<T1, T2, T3>(string methodName, T1 t1, T2 t2, T3 t3)
		{
			SendServerRPCBoxed(HashMethodName(methodName), t1, t2, t3);
		}
		
		public void InvokeServerRpc<T1, T2, T3, T4>(Action<T1, T2, T3, T4> method, T1 t1, T2 t2, T3 t3, T4 t4)
		{
			SendServerRPCBoxed(HashMethodName(method.Method.Name), t1, t2, t3, t4);
		}
		
		public void InvokeServerRpc<T1, T2, T3, T4>(string methodName, T1 t1, T2 t2, T3 t3, T4 t4)
		{
			SendServerRPCBoxed(HashMethodName(methodName), t1, t2, t3, t4);
		}
		
		public void InvokeServerRpc<T1, T2, T3, T4, T5>(Action<T1, T2, T3, T4, T5> method, T1 t1, T2 t2, T3 t3, T4 t4, T5 t5)
		{
			SendServerRPCBoxed(HashMethodName(method.Method.Name), t1, t2, t3, t4, t5);
		}
		
		public void InvokeServerRpc<T1, T2, T3, T4, T5>(string methodName, T1 t1, T2 t2, T3 t3, T4 t4, T5 t5)
		{
			SendServerRPCBoxed(HashMethodName(methodName), t1, t2, t3, t4, t5);
		}
		
		public void InvokeServerRpc<T1, T2, T3, T4, T5, T6>(Action<T1, T2, T3, T4, T5, T6> method, T1 t1, T2 t2, T3 t3, T4 t4, T5 t5, T6 t6)
		{
			SendServerRPCBoxed(HashMethodName(method.Method.Name), t1, t2, t3, t4, t5, t6);
		}
		
		public void InvokeServerRpc<T1, T2, T3, T4, T5, T6>(string methodName, T1 t1, T2 t2, T3 t3, T4 t4, T5 t5, T6 t6)
		{
			SendServerRPCBoxed(HashMethodName(methodName), t1, t2, t3, t4, t5, t6);
		}
		
		public void InvokeServerRpc<T1, T2, T3, T4, T5, T6, T7>(Action<T1, T2, T3, T4, T5, T6, T7> method, T1 t1, T2 t2, T3 t3, T4 t4, T5 t5, T6 t6, T7 t7)
		{
			SendServerRPCBoxed(HashMethodName(method.Method.Name), t1, t2, t3, t4, t5, t6, t7);
		}
		
		public void InvokeServerRpc<T1, T2, T3, T4, T5, T6, T7>(string methodName, T1 t1, T2 t2, T3 t3, T4 t4, T5 t5, T6 t6, T7 t7)
		{
			SendServerRPCBoxed(HashMethodName(methodName), t1, t2, t3, t4, t5, t6, t7);
		}
		
		public void InvokeServerRpc<T1, T2, T3, T4, T5, T6, T7, T8>(Action<T1, T2, T3, T4, T5, T6, T7, T8> method, T1 t1, T2 t2, T3 t3, T4 t4, T5 t5, T6 t6, T7 t7, T8 t8)
		{
			SendServerRPCBoxed(HashMethodName(method.Method.Name), t1, t2, t3, t4, t5, t6, t7, t8);
		}
		
		public void InvokeServerRpc<T1, T2, T3, T4, T5, T6, T7, T8>(string methodName, T1 t1, T2 t2, T3 t3, T4 t4, T5 t5, T6 t6, T7 t7, T8 t8)
		{
			SendServerRPCBoxed(HashMethodName(methodName), t1, t2, t3, t4, t5, t6, t7, t8);
		}
		
		public void InvokeServerRpc<T1, T2, T3, T4, T5, T6, T7, T8, T9>(Action<T1, T2, T3, T4, T5, T6, T7, T8, T9> method, T1 t1, T2 t2, T3 t3, T4 t4, T5 t5, T6 t6, T7 t7, T8 t8, T9 t9)
		{
			SendServerRPCBoxed(HashMethodName(method.Method.Name), t1, t2, t3, t4, t5, t6, t7, t8, t9);
		}
		
		public void InvokeServerRpc<T1, T2, T3, T4, T5, T6, T7, T8, T9>(string methodName, T1 t1, T2 t2, T3 t3, T4 t4, T5 t5, T6 t6, T7 t7, T8 t8, T9 t9)
		{
			SendServerRPCBoxed(HashMethodName(methodName), t1, t2, t3, t4, t5, t6, t7, t8, t9);
		}
		
		public void InvokeServerRpc<T1, T2, T3, T4, T5, T6, T7, T8, T9, T10>(Action<T1, T2, T3, T4, T5, T6, T7, T8, T9, T10> method, T1 t1, T2 t2, T3 t3, T4 t4, T5 t5, T6 t6, T7 t7, T8 t8, T9 t9, T10 t10)
		{
			SendServerRPCBoxed(HashMethodName(method.Method.Name), t1, t2, t3, t4, t5, t6, t7, t8, t9, t10);
		}
		
		public void InvokeServerRpc<T1, T2, T3, T4, T5, T6, T7, T8, T9, T10>(string methodName, T1 t1, T2 t2, T3 t3, T4 t4, T5 t5, T6 t6, T7 t7, T8 t8, T9 t9, T10 t10)
		{
			SendServerRPCBoxed(HashMethodName(methodName), t1, t2, t3, t4, t5, t6, t7, t8, t9, t10);
		}
		
		public void InvokeServerRpc<T1, T2, T3, T4, T5, T6, T7, T8, T9, T10, T11>(Action<T1, T2, T3, T4, T5, T6, T7, T8, T9, T10, T11> method, T1 t1, T2 t2, T3 t3, T4 t4, T5 t5, T6 t6, T7 t7, T8 t8, T9 t9, T10 t10, T11 t11)
		{
			SendServerRPCBoxed(HashMethodName(method.Method.Name), t1, t2, t3, t4, t5, t6, t7, t8, t9, t10, t11);
		}
		
		public void InvokeServerRpc<T1, T2, T3, T4, T5, T6, T7, T8, T9, T10, T11>(string methodName, T1 t1, T2 t2, T3 t3, T4 t4, T5 t5, T6 t6, T7 t7, T8 t8, T9 t9, T10 t10, T11 t11)
		{
			SendServerRPCBoxed(HashMethodName(methodName), t1, t2, t3, t4, t5, t6, t7, t8, t9, t10, t11);
		}
		
		public void InvokeServerRpc<T1, T2, T3, T4, T5, T6, T7, T8, T9, T10, T11, T12>(Action<T1, T2, T3, T4, T5, T6, T7, T8, T9, T10, T11, T12> method, T1 t1, T2 t2, T3 t3, T4 t4, T5 t5, T6 t6, T7 t7, T8 t8, T9 t9, T10 t10, T11 t11, T12 t12)
		{
			SendServerRPCBoxed(HashMethodName(method.Method.Name), t1, t2, t3, t4, t5, t6, t7, t8, t9, t10, t11, t12);
		}
		
		public void InvokeServerRpc<T1, T2, T3, T4, T5, T6, T7, T8, T9, T10, T11, T12>(string methodName, T1 t1, T2 t2, T3 t3, T4 t4, T5 t5, T6 t6, T7 t7, T8 t8, T9 t9, T10 t10, T11 t11, T12 t12)
		{
			SendServerRPCBoxed(HashMethodName(methodName), t1, t2, t3, t4, t5, t6, t7, t8, t9, t10, t11, t12);
		}
		
		public void InvokeServerRpc<T1, T2, T3, T4, T5, T6, T7, T8, T9, T10, T11, T12, T13>(Action<T1, T2, T3, T4, T5, T6, T7, T8, T9, T10, T11, T12, T13> method, T1 t1, T2 t2, T3 t3, T4 t4, T5 t5, T6 t6, T7 t7, T8 t8, T9 t9, T10 t10, T11 t11, T12 t12, T13 t13)
		{
			SendServerRPCBoxed(HashMethodName(method.Method.Name), t1, t2, t3, t4, t5, t6, t7, t8, t9, t10, t11, t12, t13);
		}
		
		public void InvokeServerRpc<T1, T2, T3, T4, T5, T6, T7, T8, T9, T10, T11, T12, T13>(string methodName, T1 t1, T2 t2, T3 t3, T4 t4, T5 t5, T6 t6, T7 t7, T8 t8, T9 t9, T10 t10, T11 t11, T12 t12, T13 t13)
		{
			SendServerRPCBoxed(HashMethodName(methodName), t1, t2, t3, t4, t5, t6, t7, t8, t9, t10, t11, t12, t13);
		}
		
		public void InvokeServerRpc<T1, T2, T3, T4, T5, T6, T7, T8, T9, T10, T11, T12, T13, T14>(Action<T1, T2, T3, T4, T5, T6, T7, T8, T9, T10, T11, T12, T13, T14> method, T1 t1, T2 t2, T3 t3, T4 t4, T5 t5, T6 t6, T7 t7, T8 t8, T9 t9, T10 t10, T11 t11, T12 t12, T13 t13, T14 t14)
		{
			SendServerRPCBoxed(HashMethodName(method.Method.Name), t1, t2, t3, t4, t5, t6, t7, t8, t9, t10, t11, t12, t13, t14);
		}
		
		public void InvokeServerRpc<T1, T2, T3, T4, T5, T6, T7, T8, T9, T10, T11, T12, T13, T14>(string methodName, T1 t1, T2 t2, T3 t3, T4 t4, T5 t5, T6 t6, T7 t7, T8 t8, T9 t9, T10 t10, T11 t11, T12 t12, T13 t13, T14 t14)
		{
			SendServerRPCBoxed(HashMethodName(methodName), t1, t2, t3, t4, t5, t6, t7, t8, t9, t10, t11, t12, t13, t14);
		}
		
		public void InvokeServerRpc<T1, T2, T3, T4, T5, T6, T7, T8, T9, T10, T11, T12, T13, T14, T15>(Action<T1, T2, T3, T4, T5, T6, T7, T8, T9, T10, T11, T12, T13, T14, T15> method, T1 t1, T2 t2, T3 t3, T4 t4, T5 t5, T6 t6, T7 t7, T8 t8, T9 t9, T10 t10, T11 t11, T12 t12, T13 t13, T14 t14, T15 t15)
		{
			SendServerRPCBoxed(HashMethodName(method.Method.Name), t1, t2, t3, t4, t5, t6, t7, t8, t9, t10, t11, t12, t13, t14, t15);
		}
		
		public void InvokeServerRpc<T1, T2, T3, T4, T5, T6, T7, T8, T9, T10, T11, T12, T13, T14, T15>(string methodName, T1 t1, T2 t2, T3 t3, T4 t4, T5 t5, T6 t6, T7 t7, T8 t8, T9 t9, T10 t10, T11 t11, T12 t12, T13 t13, T14 t14, T15 t15)
		{
			SendServerRPCBoxed(HashMethodName(methodName), t1, t2, t3, t4, t5, t6, t7, t8, t9, t10, t11, t12, t13, t14, t15);
		}
		
		public void InvokeServerRpc<T1, T2, T3, T4, T5, T6, T7, T8, T9, T10, T11, T12, T13, T14, T15, T16>(Action<T1, T2, T3, T4, T5, T6, T7, T8, T9, T10, T11, T12, T13, T14, T15, T16> method, T1 t1, T2 t2, T3 t3, T4 t4, T5 t5, T6 t6, T7 t7, T8 t8, T9 t9, T10 t10, T11 t11, T12 t12, T13 t13, T14 t14, T15 t15, T16 t16)
		{
			SendServerRPCBoxed(HashMethodName(method.Method.Name), t1, t2, t3, t4, t5, t6, t7, t8, t9, t10, t11, t12, t13, t14, t15, t16);
		}
		
		public void InvokeServerRpc<T1, T2, T3, T4, T5, T6, T7, T8, T9, T10, T11, T12, T13, T14, T15, T16>(string methodName, T1 t1, T2 t2, T3 t3, T4 t4, T5 t5, T6 t6, T7 t7, T8 t8, T9 t9, T10 t10, T11 t11, T12 t12, T13 t13, T14 t14, T15 t15, T16 t16)
		{
			SendServerRPCBoxed(HashMethodName(methodName), t1, t2, t3, t4, t5, t6, t7, t8, t9, t10, t11, t12, t13, t14, t15, t16);
		}
		
		public void InvokeServerRpc<T1, T2, T3, T4, T5, T6, T7, T8, T9, T10, T11, T12, T13, T14, T15, T16, T17>(Action<T1, T2, T3, T4, T5, T6, T7, T8, T9, T10, T11, T12, T13, T14, T15, T16, T17> method, T1 t1, T2 t2, T3 t3, T4 t4, T5 t5, T6 t6, T7 t7, T8 t8, T9 t9, T10 t10, T11 t11, T12 t12, T13 t13, T14 t14, T15 t15, T16 t16, T17 t17)
		{
			SendServerRPCBoxed(HashMethodName(method.Method.Name), t1, t2, t3, t4, t5, t6, t7, t8, t9, t10, t11, t12, t13, t14, t15, t16, t17);
		}
		
		public void InvokeServerRpc<T1, T2, T3, T4, T5, T6, T7, T8, T9, T10, T11, T12, T13, T14, T15, T16, T17>(string methodName, T1 t1, T2 t2, T3 t3, T4 t4, T5 t5, T6 t6, T7 t7, T8 t8, T9 t9, T10 t10, T11 t11, T12 t12, T13 t13, T14 t14, T15 t15, T16 t16, T17 t17)
		{
			SendServerRPCBoxed(HashMethodName(methodName), t1, t2, t3, t4, t5, t6, t7, t8, t9, t10, t11, t12, t13, t14, t15, t16, t17);
		}
		
		public void InvokeServerRpc<T1, T2, T3, T4, T5, T6, T7, T8, T9, T10, T11, T12, T13, T14, T15, T16, T17, T18>(Action<T1, T2, T3, T4, T5, T6, T7, T8, T9, T10, T11, T12, T13, T14, T15, T16, T17, T18> method, T1 t1, T2 t2, T3 t3, T4 t4, T5 t5, T6 t6, T7 t7, T8 t8, T9 t9, T10 t10, T11 t11, T12 t12, T13 t13, T14 t14, T15 t15, T16 t16, T17 t17, T18 t18)
		{
			SendServerRPCBoxed(HashMethodName(method.Method.Name), t1, t2, t3, t4, t5, t6, t7, t8, t9, t10, t11, t12, t13, t14, t15, t16, t17, t18);
		}
		
		public void InvokeServerRpc<T1, T2, T3, T4, T5, T6, T7, T8, T9, T10, T11, T12, T13, T14, T15, T16, T17, T18>(string methodName, T1 t1, T2 t2, T3 t3, T4 t4, T5 t5, T6 t6, T7 t7, T8 t8, T9 t9, T10 t10, T11 t11, T12 t12, T13 t13, T14 t14, T15 t15, T16 t16, T17 t17, T18 t18)
		{
			SendServerRPCBoxed(HashMethodName(methodName), t1, t2, t3, t4, t5, t6, t7, t8, t9, t10, t11, t12, t13, t14, t15, t16, t17, t18);
		}
		
		public void InvokeServerRpc<T1, T2, T3, T4, T5, T6, T7, T8, T9, T10, T11, T12, T13, T14, T15, T16, T17, T18, T19>(Action<T1, T2, T3, T4, T5, T6, T7, T8, T9, T10, T11, T12, T13, T14, T15, T16, T17, T18, T19> method, T1 t1, T2 t2, T3 t3, T4 t4, T5 t5, T6 t6, T7 t7, T8 t8, T9 t9, T10 t10, T11 t11, T12 t12, T13 t13, T14 t14, T15 t15, T16 t16, T17 t17, T18 t18, T19 t19)
		{
			SendServerRPCBoxed(HashMethodName(method.Method.Name), t1, t2, t3, t4, t5, t6, t7, t8, t9, t10, t11, t12, t13, t14, t15, t16, t17, t18, t19);
		}
		
		public void InvokeServerRpc<T1, T2, T3, T4, T5, T6, T7, T8, T9, T10, T11, T12, T13, T14, T15, T16, T17, T18, T19>(string methodName, T1 t1, T2 t2, T3 t3, T4 t4, T5 t5, T6 t6, T7 t7, T8 t8, T9 t9, T10 t10, T11 t11, T12 t12, T13 t13, T14 t14, T15 t15, T16 t16, T17 t17, T18 t18, T19 t19)
		{
			SendServerRPCBoxed(HashMethodName(methodName), t1, t2, t3, t4, t5, t6, t7, t8, t9, t10, t11, t12, t13, t14, t15, t16, t17, t18, t19);
		}
		
		public void InvokeServerRpc<T1, T2, T3, T4, T5, T6, T7, T8, T9, T10, T11, T12, T13, T14, T15, T16, T17, T18, T19, T20>(Action<T1, T2, T3, T4, T5, T6, T7, T8, T9, T10, T11, T12, T13, T14, T15, T16, T17, T18, T19, T20> method, T1 t1, T2 t2, T3 t3, T4 t4, T5 t5, T6 t6, T7 t7, T8 t8, T9 t9, T10 t10, T11 t11, T12 t12, T13 t13, T14 t14, T15 t15, T16 t16, T17 t17, T18 t18, T19 t19, T20 t20)
		{
			SendServerRPCBoxed(HashMethodName(method.Method.Name), t1, t2, t3, t4, t5, t6, t7, t8, t9, t10, t11, t12, t13, t14, t15, t16, t17, t18, t19, t20);
		}
		
		public void InvokeServerRpc<T1, T2, T3, T4, T5, T6, T7, T8, T9, T10, T11, T12, T13, T14, T15, T16, T17, T18, T19, T20>(string methodName, T1 t1, T2 t2, T3 t3, T4 t4, T5 t5, T6 t6, T7 t7, T8 t8, T9 t9, T10 t10, T11 t11, T12 t12, T13 t13, T14 t14, T15 t15, T16 t16, T17 t17, T18 t18, T19 t19, T20 t20)
		{
			SendServerRPCBoxed(HashMethodName(methodName), t1, t2, t3, t4, t5, t6, t7, t8, t9, t10, t11, t12, t13, t14, t15, t16, t17, t18, t19, t20);
		}
		
		public void InvokeServerRpc<T1, T2, T3, T4, T5, T6, T7, T8, T9, T10, T11, T12, T13, T14, T15, T16, T17, T18, T19, T20, T21>(Action<T1, T2, T3, T4, T5, T6, T7, T8, T9, T10, T11, T12, T13, T14, T15, T16, T17, T18, T19, T20, T21> method, T1 t1, T2 t2, T3 t3, T4 t4, T5 t5, T6 t6, T7 t7, T8 t8, T9 t9, T10 t10, T11 t11, T12 t12, T13 t13, T14 t14, T15 t15, T16 t16, T17 t17, T18 t18, T19 t19, T20 t20, T21 t21)
		{
			SendServerRPCBoxed(HashMethodName(method.Method.Name), t1, t2, t3, t4, t5, t6, t7, t8, t9, t10, t11, t12, t13, t14, t15, t16, t17, t18, t19, t20, t21);
		}
		
		public void InvokeServerRpc<T1, T2, T3, T4, T5, T6, T7, T8, T9, T10, T11, T12, T13, T14, T15, T16, T17, T18, T19, T20, T21>(string methodName, T1 t1, T2 t2, T3 t3, T4 t4, T5 t5, T6 t6, T7 t7, T8 t8, T9 t9, T10 t10, T11 t11, T12 t12, T13 t13, T14 t14, T15 t15, T16 t16, T17 t17, T18 t18, T19 t19, T20 t20, T21 t21)
		{
			SendServerRPCBoxed(HashMethodName(methodName), t1, t2, t3, t4, t5, t6, t7, t8, t9, t10, t11, t12, t13, t14, t15, t16, t17, t18, t19, t20, t21);
		}
		
		public void InvokeServerRpc<T1, T2, T3, T4, T5, T6, T7, T8, T9, T10, T11, T12, T13, T14, T15, T16, T17, T18, T19, T20, T21, T22>(Action<T1, T2, T3, T4, T5, T6, T7, T8, T9, T10, T11, T12, T13, T14, T15, T16, T17, T18, T19, T20, T21, T22> method, T1 t1, T2 t2, T3 t3, T4 t4, T5 t5, T6 t6, T7 t7, T8 t8, T9 t9, T10 t10, T11 t11, T12 t12, T13 t13, T14 t14, T15 t15, T16 t16, T17 t17, T18 t18, T19 t19, T20 t20, T21 t21, T22 t22)
		{
			SendServerRPCBoxed(HashMethodName(method.Method.Name), t1, t2, t3, t4, t5, t6, t7, t8, t9, t10, t11, t12, t13, t14, t15, t16, t17, t18, t19, t20, t21, t22);
		}
		
		public void InvokeServerRpc<T1, T2, T3, T4, T5, T6, T7, T8, T9, T10, T11, T12, T13, T14, T15, T16, T17, T18, T19, T20, T21, T22>(string methodName, T1 t1, T2 t2, T3 t3, T4 t4, T5 t5, T6 t6, T7 t7, T8 t8, T9 t9, T10 t10, T11 t11, T12 t12, T13 t13, T14 t14, T15 t15, T16 t16, T17 t17, T18 t18, T19 t19, T20 t20, T21 t21, T22 t22)
		{
			SendServerRPCBoxed(HashMethodName(methodName), t1, t2, t3, t4, t5, t6, t7, t8, t9, t10, t11, t12, t13, t14, t15, t16, t17, t18, t19, t20, t21, t22);
		}
		
		public void InvokeServerRpc<T1, T2, T3, T4, T5, T6, T7, T8, T9, T10, T11, T12, T13, T14, T15, T16, T17, T18, T19, T20, T21, T22, T23>(Action<T1, T2, T3, T4, T5, T6, T7, T8, T9, T10, T11, T12, T13, T14, T15, T16, T17, T18, T19, T20, T21, T22, T23> method, T1 t1, T2 t2, T3 t3, T4 t4, T5 t5, T6 t6, T7 t7, T8 t8, T9 t9, T10 t10, T11 t11, T12 t12, T13 t13, T14 t14, T15 t15, T16 t16, T17 t17, T18 t18, T19 t19, T20 t20, T21 t21, T22 t22, T23 t23)
		{
			SendServerRPCBoxed(HashMethodName(method.Method.Name), t1, t2, t3, t4, t5, t6, t7, t8, t9, t10, t11, t12, t13, t14, t15, t16, t17, t18, t19, t20, t21, t22, t23);
		}
		
		public void InvokeServerRpc<T1, T2, T3, T4, T5, T6, T7, T8, T9, T10, T11, T12, T13, T14, T15, T16, T17, T18, T19, T20, T21, T22, T23>(string methodName, T1 t1, T2 t2, T3 t3, T4 t4, T5 t5, T6 t6, T7 t7, T8 t8, T9 t9, T10 t10, T11 t11, T12 t12, T13 t13, T14 t14, T15 t15, T16 t16, T17 t17, T18 t18, T19 t19, T20 t20, T21 t21, T22 t22, T23 t23)
		{
			SendServerRPCBoxed(HashMethodName(methodName), t1, t2, t3, t4, t5, t6, t7, t8, t9, t10, t11, t12, t13, t14, t15, t16, t17, t18, t19, t20, t21, t22, t23);
		}
		
		public void InvokeServerRpc<T1, T2, T3, T4, T5, T6, T7, T8, T9, T10, T11, T12, T13, T14, T15, T16, T17, T18, T19, T20, T21, T22, T23, T24>(Action<T1, T2, T3, T4, T5, T6, T7, T8, T9, T10, T11, T12, T13, T14, T15, T16, T17, T18, T19, T20, T21, T22, T23, T24> method, T1 t1, T2 t2, T3 t3, T4 t4, T5 t5, T6 t6, T7 t7, T8 t8, T9 t9, T10 t10, T11 t11, T12 t12, T13 t13, T14 t14, T15 t15, T16 t16, T17 t17, T18 t18, T19 t19, T20 t20, T21 t21, T22 t22, T23 t23, T24 t24)
		{
			SendServerRPCBoxed(HashMethodName(method.Method.Name), t1, t2, t3, t4, t5, t6, t7, t8, t9, t10, t11, t12, t13, t14, t15, t16, t17, t18, t19, t20, t21, t22, t23, t24);
		}
		
		public void InvokeServerRpc<T1, T2, T3, T4, T5, T6, T7, T8, T9, T10, T11, T12, T13, T14, T15, T16, T17, T18, T19, T20, T21, T22, T23, T24>(string methodName, T1 t1, T2 t2, T3 t3, T4 t4, T5 t5, T6 t6, T7 t7, T8 t8, T9 t9, T10 t10, T11 t11, T12 t12, T13 t13, T14 t14, T15 t15, T16 t16, T17 t17, T18 t18, T19 t19, T20 t20, T21 t21, T22 t22, T23 t23, T24 t24)
		{
			SendServerRPCBoxed(HashMethodName(methodName), t1, t2, t3, t4, t5, t6, t7, t8, t9, t10, t11, t12, t13, t14, t15, t16, t17, t18, t19, t20, t21, t22, t23, t24);
		}
		
		public void InvokeServerRpc<T1, T2, T3, T4, T5, T6, T7, T8, T9, T10, T11, T12, T13, T14, T15, T16, T17, T18, T19, T20, T21, T22, T23, T24, T25>(Action<T1, T2, T3, T4, T5, T6, T7, T8, T9, T10, T11, T12, T13, T14, T15, T16, T17, T18, T19, T20, T21, T22, T23, T24, T25> method, T1 t1, T2 t2, T3 t3, T4 t4, T5 t5, T6 t6, T7 t7, T8 t8, T9 t9, T10 t10, T11 t11, T12 t12, T13 t13, T14 t14, T15 t15, T16 t16, T17 t17, T18 t18, T19 t19, T20 t20, T21 t21, T22 t22, T23 t23, T24 t24, T25 t25)
		{
			SendServerRPCBoxed(HashMethodName(method.Method.Name), t1, t2, t3, t4, t5, t6, t7, t8, t9, t10, t11, t12, t13, t14, t15, t16, t17, t18, t19, t20, t21, t22, t23, t24, t25);
		}
		
		public void InvokeServerRpc<T1, T2, T3, T4, T5, T6, T7, T8, T9, T10, T11, T12, T13, T14, T15, T16, T17, T18, T19, T20, T21, T22, T23, T24, T25>(string methodName, T1 t1, T2 t2, T3 t3, T4 t4, T5 t5, T6 t6, T7 t7, T8 t8, T9 t9, T10 t10, T11 t11, T12 t12, T13 t13, T14 t14, T15 t15, T16 t16, T17 t17, T18 t18, T19 t19, T20 t20, T21 t21, T22 t22, T23 t23, T24 t24, T25 t25)
		{
			SendServerRPCBoxed(HashMethodName(methodName), t1, t2, t3, t4, t5, t6, t7, t8, t9, t10, t11, t12, t13, t14, t15, t16, t17, t18, t19, t20, t21, t22, t23, t24, t25);
		}
		
		public void InvokeServerRpc<T1, T2, T3, T4, T5, T6, T7, T8, T9, T10, T11, T12, T13, T14, T15, T16, T17, T18, T19, T20, T21, T22, T23, T24, T25, T26>(Action<T1, T2, T3, T4, T5, T6, T7, T8, T9, T10, T11, T12, T13, T14, T15, T16, T17, T18, T19, T20, T21, T22, T23, T24, T25, T26> method, T1 t1, T2 t2, T3 t3, T4 t4, T5 t5, T6 t6, T7 t7, T8 t8, T9 t9, T10 t10, T11 t11, T12 t12, T13 t13, T14 t14, T15 t15, T16 t16, T17 t17, T18 t18, T19 t19, T20 t20, T21 t21, T22 t22, T23 t23, T24 t24, T25 t25, T26 t26)
		{
			SendServerRPCBoxed(HashMethodName(method.Method.Name), t1, t2, t3, t4, t5, t6, t7, t8, t9, t10, t11, t12, t13, t14, t15, t16, t17, t18, t19, t20, t21, t22, t23, t24, t25, t26);
		}
		
		public void InvokeServerRpc<T1, T2, T3, T4, T5, T6, T7, T8, T9, T10, T11, T12, T13, T14, T15, T16, T17, T18, T19, T20, T21, T22, T23, T24, T25, T26>(string methodName, T1 t1, T2 t2, T3 t3, T4 t4, T5 t5, T6 t6, T7 t7, T8 t8, T9 t9, T10 t10, T11 t11, T12 t12, T13 t13, T14 t14, T15 t15, T16 t16, T17 t17, T18 t18, T19 t19, T20 t20, T21 t21, T22 t22, T23 t23, T24 t24, T25 t25, T26 t26)
		{
			SendServerRPCBoxed(HashMethodName(methodName), t1, t2, t3, t4, t5, t6, t7, t8, t9, t10, t11, t12, t13, t14, t15, t16, t17, t18, t19, t20, t21, t22, t23, t24, t25, t26);
		}
		
		public void InvokeServerRpc<T1, T2, T3, T4, T5, T6, T7, T8, T9, T10, T11, T12, T13, T14, T15, T16, T17, T18, T19, T20, T21, T22, T23, T24, T25, T26, T27>(Action<T1, T2, T3, T4, T5, T6, T7, T8, T9, T10, T11, T12, T13, T14, T15, T16, T17, T18, T19, T20, T21, T22, T23, T24, T25, T26, T27> method, T1 t1, T2 t2, T3 t3, T4 t4, T5 t5, T6 t6, T7 t7, T8 t8, T9 t9, T10 t10, T11 t11, T12 t12, T13 t13, T14 t14, T15 t15, T16 t16, T17 t17, T18 t18, T19 t19, T20 t20, T21 t21, T22 t22, T23 t23, T24 t24, T25 t25, T26 t26, T27 t27)
		{
			SendServerRPCBoxed(HashMethodName(method.Method.Name), t1, t2, t3, t4, t5, t6, t7, t8, t9, t10, t11, t12, t13, t14, t15, t16, t17, t18, t19, t20, t21, t22, t23, t24, t25, t26, t27);
		}
		
		public void InvokeServerRpc<T1, T2, T3, T4, T5, T6, T7, T8, T9, T10, T11, T12, T13, T14, T15, T16, T17, T18, T19, T20, T21, T22, T23, T24, T25, T26, T27>(string methodName, T1 t1, T2 t2, T3 t3, T4 t4, T5 t5, T6 t6, T7 t7, T8 t8, T9 t9, T10 t10, T11 t11, T12 t12, T13 t13, T14 t14, T15 t15, T16 t16, T17 t17, T18 t18, T19 t19, T20 t20, T21 t21, T22 t22, T23 t23, T24 t24, T25 t25, T26 t26, T27 t27)
		{
			SendServerRPCBoxed(HashMethodName(methodName), t1, t2, t3, t4, t5, t6, t7, t8, t9, t10, t11, t12, t13, t14, t15, t16, t17, t18, t19, t20, t21, t22, t23, t24, t25, t26, t27);
		}
		
		public void InvokeServerRpc<T1, T2, T3, T4, T5, T6, T7, T8, T9, T10, T11, T12, T13, T14, T15, T16, T17, T18, T19, T20, T21, T22, T23, T24, T25, T26, T27, T28>(Action<T1, T2, T3, T4, T5, T6, T7, T8, T9, T10, T11, T12, T13, T14, T15, T16, T17, T18, T19, T20, T21, T22, T23, T24, T25, T26, T27, T28> method, T1 t1, T2 t2, T3 t3, T4 t4, T5 t5, T6 t6, T7 t7, T8 t8, T9 t9, T10 t10, T11 t11, T12 t12, T13 t13, T14 t14, T15 t15, T16 t16, T17 t17, T18 t18, T19 t19, T20 t20, T21 t21, T22 t22, T23 t23, T24 t24, T25 t25, T26 t26, T27 t27, T28 t28)
		{
			SendServerRPCBoxed(HashMethodName(method.Method.Name), t1, t2, t3, t4, t5, t6, t7, t8, t9, t10, t11, t12, t13, t14, t15, t16, t17, t18, t19, t20, t21, t22, t23, t24, t25, t26, t27, t28);
		}
		
		public void InvokeServerRpc<T1, T2, T3, T4, T5, T6, T7, T8, T9, T10, T11, T12, T13, T14, T15, T16, T17, T18, T19, T20, T21, T22, T23, T24, T25, T26, T27, T28>(string methodName, T1 t1, T2 t2, T3 t3, T4 t4, T5 t5, T6 t6, T7 t7, T8 t8, T9 t9, T10 t10, T11 t11, T12 t12, T13 t13, T14 t14, T15 t15, T16 t16, T17 t17, T18 t18, T19 t19, T20 t20, T21 t21, T22 t22, T23 t23, T24 t24, T25 t25, T26 t26, T27 t27, T28 t28)
		{
			SendServerRPCBoxed(HashMethodName(methodName), t1, t2, t3, t4, t5, t6, t7, t8, t9, t10, t11, t12, t13, t14, t15, t16, t17, t18, t19, t20, t21, t22, t23, t24, t25, t26, t27, t28);
		}
		
		public void InvokeServerRpc<T1, T2, T3, T4, T5, T6, T7, T8, T9, T10, T11, T12, T13, T14, T15, T16, T17, T18, T19, T20, T21, T22, T23, T24, T25, T26, T27, T28, T29>(Action<T1, T2, T3, T4, T5, T6, T7, T8, T9, T10, T11, T12, T13, T14, T15, T16, T17, T18, T19, T20, T21, T22, T23, T24, T25, T26, T27, T28, T29> method, T1 t1, T2 t2, T3 t3, T4 t4, T5 t5, T6 t6, T7 t7, T8 t8, T9 t9, T10 t10, T11 t11, T12 t12, T13 t13, T14 t14, T15 t15, T16 t16, T17 t17, T18 t18, T19 t19, T20 t20, T21 t21, T22 t22, T23 t23, T24 t24, T25 t25, T26 t26, T27 t27, T28 t28, T29 t29)
		{
			SendServerRPCBoxed(HashMethodName(method.Method.Name), t1, t2, t3, t4, t5, t6, t7, t8, t9, t10, t11, t12, t13, t14, t15, t16, t17, t18, t19, t20, t21, t22, t23, t24, t25, t26, t27, t28, t29);
		}
		
		public void InvokeServerRpc<T1, T2, T3, T4, T5, T6, T7, T8, T9, T10, T11, T12, T13, T14, T15, T16, T17, T18, T19, T20, T21, T22, T23, T24, T25, T26, T27, T28, T29>(string methodName, T1 t1, T2 t2, T3 t3, T4 t4, T5 t5, T6 t6, T7 t7, T8 t8, T9 t9, T10 t10, T11 t11, T12 t12, T13 t13, T14 t14, T15 t15, T16 t16, T17 t17, T18 t18, T19 t19, T20 t20, T21 t21, T22 t22, T23 t23, T24 t24, T25 t25, T26 t26, T27 t27, T28 t28, T29 t29)
		{
			SendServerRPCBoxed(HashMethodName(methodName), t1, t2, t3, t4, t5, t6, t7, t8, t9, t10, t11, t12, t13, t14, t15, t16, t17, t18, t19, t20, t21, t22, t23, t24, t25, t26, t27, t28, t29);
		}
		
		public void InvokeServerRpc<T1, T2, T3, T4, T5, T6, T7, T8, T9, T10, T11, T12, T13, T14, T15, T16, T17, T18, T19, T20, T21, T22, T23, T24, T25, T26, T27, T28, T29, T30>(Action<T1, T2, T3, T4, T5, T6, T7, T8, T9, T10, T11, T12, T13, T14, T15, T16, T17, T18, T19, T20, T21, T22, T23, T24, T25, T26, T27, T28, T29, T30> method, T1 t1, T2 t2, T3 t3, T4 t4, T5 t5, T6 t6, T7 t7, T8 t8, T9 t9, T10 t10, T11 t11, T12 t12, T13 t13, T14 t14, T15 t15, T16 t16, T17 t17, T18 t18, T19 t19, T20 t20, T21 t21, T22 t22, T23 t23, T24 t24, T25 t25, T26 t26, T27 t27, T28 t28, T29 t29, T30 t30)
		{
			SendServerRPCBoxed(HashMethodName(method.Method.Name), t1, t2, t3, t4, t5, t6, t7, t8, t9, t10, t11, t12, t13, t14, t15, t16, t17, t18, t19, t20, t21, t22, t23, t24, t25, t26, t27, t28, t29, t30);
		}
		
		public void InvokeServerRpc<T1, T2, T3, T4, T5, T6, T7, T8, T9, T10, T11, T12, T13, T14, T15, T16, T17, T18, T19, T20, T21, T22, T23, T24, T25, T26, T27, T28, T29, T30>(string methodName, T1 t1, T2 t2, T3 t3, T4 t4, T5 t5, T6 t6, T7 t7, T8 t8, T9 t9, T10 t10, T11 t11, T12 t12, T13 t13, T14 t14, T15 t15, T16 t16, T17 t17, T18 t18, T19 t19, T20 t20, T21 t21, T22 t22, T23 t23, T24 t24, T25 t25, T26 t26, T27 t27, T28 t28, T29 t29, T30 t30)
		{
			SendServerRPCBoxed(HashMethodName(methodName), t1, t2, t3, t4, t5, t6, t7, t8, t9, t10, t11, t12, t13, t14, t15, t16, t17, t18, t19, t20, t21, t22, t23, t24, t25, t26, t27, t28, t29, t30);
		}
		
		public void InvokeServerRpc<T1, T2, T3, T4, T5, T6, T7, T8, T9, T10, T11, T12, T13, T14, T15, T16, T17, T18, T19, T20, T21, T22, T23, T24, T25, T26, T27, T28, T29, T30, T31>(Action<T1, T2, T3, T4, T5, T6, T7, T8, T9, T10, T11, T12, T13, T14, T15, T16, T17, T18, T19, T20, T21, T22, T23, T24, T25, T26, T27, T28, T29, T30, T31> method, T1 t1, T2 t2, T3 t3, T4 t4, T5 t5, T6 t6, T7 t7, T8 t8, T9 t9, T10 t10, T11 t11, T12 t12, T13 t13, T14 t14, T15 t15, T16 t16, T17 t17, T18 t18, T19 t19, T20 t20, T21 t21, T22 t22, T23 t23, T24 t24, T25 t25, T26 t26, T27 t27, T28 t28, T29 t29, T30 t30, T31 t31)
		{
			SendServerRPCBoxed(HashMethodName(method.Method.Name), t1, t2, t3, t4, t5, t6, t7, t8, t9, t10, t11, t12, t13, t14, t15, t16, t17, t18, t19, t20, t21, t22, t23, t24, t25, t26, t27, t28, t29, t30, t31);
		}
		
		public void InvokeServerRpc<T1, T2, T3, T4, T5, T6, T7, T8, T9, T10, T11, T12, T13, T14, T15, T16, T17, T18, T19, T20, T21, T22, T23, T24, T25, T26, T27, T28, T29, T30, T31>(string methodName, T1 t1, T2 t2, T3 t3, T4 t4, T5 t5, T6 t6, T7 t7, T8 t8, T9 t9, T10 t10, T11 t11, T12 t12, T13 t13, T14 t14, T15 t15, T16 t16, T17 t17, T18 t18, T19 t19, T20 t20, T21 t21, T22 t22, T23 t23, T24 t24, T25 t25, T26 t26, T27 t27, T28 t28, T29 t29, T30 t30, T31 t31)
		{
			SendServerRPCBoxed(HashMethodName(methodName), t1, t2, t3, t4, t5, t6, t7, t8, t9, t10, t11, t12, t13, t14, t15, t16, t17, t18, t19, t20, t21, t22, t23, t24, t25, t26, t27, t28, t29, t30, t31);
		}
		
		public void InvokeServerRpc<T1, T2, T3, T4, T5, T6, T7, T8, T9, T10, T11, T12, T13, T14, T15, T16, T17, T18, T19, T20, T21, T22, T23, T24, T25, T26, T27, T28, T29, T30, T31, T32>(Action<T1, T2, T3, T4, T5, T6, T7, T8, T9, T10, T11, T12, T13, T14, T15, T16, T17, T18, T19, T20, T21, T22, T23, T24, T25, T26, T27, T28, T29, T30, T31, T32> method, T1 t1, T2 t2, T3 t3, T4 t4, T5 t5, T6 t6, T7 t7, T8 t8, T9 t9, T10 t10, T11 t11, T12 t12, T13 t13, T14 t14, T15 t15, T16 t16, T17 t17, T18 t18, T19 t19, T20 t20, T21 t21, T22 t22, T23 t23, T24 t24, T25 t25, T26 t26, T27 t27, T28 t28, T29 t29, T30 t30, T31 t31, T32 t32)
		{
			SendServerRPCBoxed(HashMethodName(method.Method.Name), t1, t2, t3, t4, t5, t6, t7, t8, t9, t10, t11, t12, t13, t14, t15, t16, t17, t18, t19, t20, t21, t22, t23, t24, t25, t26, t27, t28, t29, t30, t31, t32);
		}
		
		public void InvokeServerRpc<T1, T2, T3, T4, T5, T6, T7, T8, T9, T10, T11, T12, T13, T14, T15, T16, T17, T18, T19, T20, T21, T22, T23, T24, T25, T26, T27, T28, T29, T30, T31, T32>(string methodName, T1 t1, T2 t2, T3 t3, T4 t4, T5 t5, T6 t6, T7 t7, T8 t8, T9 t9, T10 t10, T11 t11, T12 t12, T13 t13, T14 t14, T15 t15, T16 t16, T17 t17, T18 t18, T19 t19, T20 t20, T21 t21, T22 t22, T23 t23, T24 t24, T25 t25, T26 t26, T27 t27, T28 t28, T29 t29, T30 t30, T31 t31, T32 t32)
		{
			SendServerRPCBoxed(HashMethodName(methodName), t1, t2, t3, t4, t5, t6, t7, t8, t9, t10, t11, t12, t13, t14, t15, t16, t17, t18, t19, t20, t21, t22, t23, t24, t25, t26, t27, t28, t29, t30, t31, t32);
		}

        #pragma warning restore HAA0101 // Array allocation for params parameter
        #pragma warning restore HAA0601 // Value type to reference type conversion causing boxing allocation

        //PERFORMANCE SERVER RPC
        public void InvokeServerRpc(RpcDelegate method, Stream stream)
        {
            SendServerRPCPerformance(HashMethodName(method.Method.Name), stream);
        }

        public void InvokeServerRpc(string methodName, Stream stream)
        {
            SendServerRPCPerformance(HashMethodName(methodName), stream);
        }

        //PERFORMANCE CLIENT RPC
        public void InvokeClientRpc(RpcDelegate method, List<uint> clientIds, Stream stream)
        {
            SendClientRPCPerformance(HashMethodName(method.Method.Name), clientIds, stream);
        }

        public void InvokeClientRpcOnOwner(RpcDelegate method, Stream stream)
        {
            SendClientRPCPerformance(HashMethodName(method.Method.Name), OwnerClientId, stream);
        }

        public void InvokeClientRpcOnClient(RpcDelegate method, uint clientId, Stream stream)
        {
            SendClientRPCPerformance(HashMethodName(method.Method.Name), clientId, stream);
        }

        public void InvokeClientRpcOnEveryone(RpcDelegate method, Stream stream)
        {
            SendClientRPCPerformance(HashMethodName(method.Method.Name), null, stream);
        }

        public void InvokeClientRpcOnEveryoneExcept(RpcDelegate method, uint clientIdToIgnore, Stream stream)
        {
            SendClientRPCPerformance(HashMethodName(method.Method.Name), stream, clientIdToIgnore);
        }

        public void InvokeClientRpc(string methodName, List<uint> clientIds, Stream stream)
        {
            SendClientRPCPerformance(HashMethodName(methodName), clientIds, stream);
        }

        public void InvokeClientRpcOnClient(string methodName, uint clientId, Stream stream)
        {
            SendClientRPCPerformance(HashMethodName(methodName), clientId, stream);
        }

        public void InvokeClientRpcOnOwner(string methodName, Stream stream)
        {
            SendClientRPCPerformance(HashMethodName(methodName), OwnerClientId, stream);
        }

        public void InvokeClientRpcOnEveryone(string methodName, Stream stream)
        {
            SendClientRPCPerformance(HashMethodName(methodName), null, stream);
        }

        public void InvokeClientRpcOnEveryoneExcept(string methodName, uint clientIdToIgnore, Stream stream)
        {
            SendClientRPCPerformance(HashMethodName(methodName), stream, clientIdToIgnore);
        }
        #pragma warning restore CS1591 // Missing XML comment for publicly visible type or member
        #endregion

        /// <summary>
        /// Gets the local instance of a object with a given NetworkId
        /// </summary>
        /// <param name="networkId"></param>
        /// <returns></returns>
        protected NetworkedObject GetNetworkedObject(uint networkId)
        {
            return SpawnManager.SpawnedObjects[networkId];
        }
    }
}<|MERGE_RESOLUTION|>--- conflicted
+++ resolved
@@ -309,21 +309,14 @@
                                     }
                                 }
                             }
-
-<<<<<<< HEAD
-                            if (isServer)
-                                InternalMessageHandler.Send(clientId, MLAPIConstants.MLAPI_NETWORKED_VAR_DELTA, channelsForVarGroups[j], stream, new InternalSecuritySendOptions(false, false));
-                            else
-                                InternalMessageHandler.Send(NetworkingManager.singleton.ServerClientId, MLAPIConstants.MLAPI_NETWORKED_VAR_DELTA, channelsForVarGroups[j], stream, new InternalSecuritySendOptions(false, false));
-=======
+                            
                             if (writtenAny)
                             {
                                 if (isServer)
-                                    InternalMessageHandler.Send(clientId, MLAPIConstants.MLAPI_NETWORKED_VAR_DELTA, channelsForVarGroups[j], stream);
+                                    InternalMessageHandler.Send(clientId, MLAPIConstants.MLAPI_NETWORKED_VAR_DELTA, channelsForVarGroups[j], stream, new InternalSecuritySendOptions(false, false));
                                 else
-                                    InternalMessageHandler.Send(NetworkingManager.singleton.ServerClientId, MLAPIConstants.MLAPI_NETWORKED_VAR_DELTA, channelsForVarGroups[j], stream);   
+                                    InternalMessageHandler.Send(NetworkingManager.singleton.ServerClientId, MLAPIConstants.MLAPI_NETWORKED_VAR_DELTA, channelsForVarGroups[j], stream, new InternalSecuritySendOptions(false, false));   
                             }
->>>>>>> 336bed46
                         }
                     }
                 }
