using System;
using Unity.Networking.Transport;
#if UTP_TRANSPORT_2_0_ABOVE
using Unity.Collections;
using Unity.Collections.LowLevel.Unsafe;
#endif

namespace Unity.Netcode.Transports.UTP
{
    /// <summary>Queue for batched messages received through UTP.</summary>
    /// <remarks>This is meant as a companion to <see cref="BatchedSendQueue"/>.</remarks>
    internal class BatchedReceiveQueue
    {
        private byte[] m_Data;
        private int m_Offset;
        private int m_Length;

        public bool IsEmpty => m_Length <= 0;

        /// <summary>
        /// Construct a new receive queue from a <see cref="DataStreamReader"/> returned by
        /// <see cref="NetworkDriver"/> when popping a data event.
        /// </summary>
        /// <param name="reader">The <see cref="DataStreamReader"/> to construct from.</param>
        public BatchedReceiveQueue(Unity.Collections.DataStreamReader reader)
        {
            m_Data = new byte[reader.Length];
            unsafe
            {
                fixed (byte* dataPtr = m_Data)
                {
<<<<<<< HEAD

=======
>>>>>>> 86b7d990
#if UTP_TRANSPORT_2_0_ABOVE
                    reader.ReadBytesUnsafe(dataPtr, reader.Length);
#else
                    reader.ReadBytes(dataPtr, reader.Length);
#endif
<<<<<<< HEAD

=======
>>>>>>> 86b7d990
                }
            }

            m_Offset = 0;
            m_Length = reader.Length;
        }

        /// <summary>
        /// Push the entire data from a <see cref="DataStreamReader"/> (as returned by popping an
        /// event from a <see cref="NetworkDriver">) to the queue.
        /// </summary>
        /// <param name="reader">The <see cref="DataStreamReader"/> to push the data of.</param>
        public void PushReader(Unity.Collections.DataStreamReader reader)
        {
            // Resize the array and copy the existing data to the beginning if there's not enough
            // room to copy the reader's data at the end of the existing data.
            var available = m_Data.Length - (m_Offset + m_Length);
            if (available < reader.Length)
            {
                if (m_Length > 0)
                {
                    Array.Copy(m_Data, m_Offset, m_Data, 0, m_Length);
                }

                m_Offset = 0;

                while (m_Data.Length - m_Length < reader.Length)
                {
                    Array.Resize(ref m_Data, m_Data.Length * 2);
                }
            }

            unsafe
            {
                fixed (byte* dataPtr = m_Data)
                {
<<<<<<< HEAD

=======
>>>>>>> 86b7d990
#if UTP_TRANSPORT_2_0_ABOVE
                    reader.ReadBytesUnsafe(dataPtr + m_Offset + m_Length, reader.Length);
#else
                    reader.ReadBytes(dataPtr + m_Offset + m_Length, reader.Length);
#endif
                }
            }

            m_Length += reader.Length;
        }

        /// <summary>Pop the next full message in the queue.</summary>
        /// <returns>The message, or the default value if no more full messages.</returns>
        public ArraySegment<byte> PopMessage()
        {
            if (m_Length < sizeof(int))
            {
                return default;
            }

            var messageLength = BitConverter.ToInt32(m_Data, m_Offset);

            if (m_Length - sizeof(int) < messageLength)
            {
                return default;
            }

            var data = new ArraySegment<byte>(m_Data, m_Offset + sizeof(int), messageLength);

            m_Offset += sizeof(int) + messageLength;
            m_Length -= sizeof(int) + messageLength;

            return data;
        }
    }
}<|MERGE_RESOLUTION|>--- conflicted
+++ resolved
@@ -29,19 +29,12 @@
             {
                 fixed (byte* dataPtr = m_Data)
                 {
-<<<<<<< HEAD
 
-=======
->>>>>>> 86b7d990
 #if UTP_TRANSPORT_2_0_ABOVE
                     reader.ReadBytesUnsafe(dataPtr, reader.Length);
 #else
                     reader.ReadBytes(dataPtr, reader.Length);
 #endif
-<<<<<<< HEAD
-
-=======
->>>>>>> 86b7d990
                 }
             }
 
@@ -78,10 +71,6 @@
             {
                 fixed (byte* dataPtr = m_Data)
                 {
-<<<<<<< HEAD
-
-=======
->>>>>>> 86b7d990
 #if UTP_TRANSPORT_2_0_ABOVE
                     reader.ReadBytesUnsafe(dataPtr + m_Offset + m_Length, reader.Length);
 #else
