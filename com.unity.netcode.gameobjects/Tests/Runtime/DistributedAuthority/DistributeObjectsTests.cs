using System;
using System.Collections;
using System.Collections.Generic;
using System.Linq;
using System.Text;
using NUnit.Framework;
using Unity.Netcode.Components;
using Unity.Netcode.TestHelpers.Runtime;
using Unity.Netcode.Transports.UTP;
using UnityEngine;
using UnityEngine.TestTools;
using Random = UnityEngine.Random;

namespace Unity.Netcode.RuntimeTests
{
    /// <summary>
    /// Validates that distributable NetworkObjects are distributed upon
    /// a client connecting or disconnecting.
    /// </summary>
    public class DistributeObjectsTests : IntegrationTestWithApproximation
    {
        private GameObject m_DistributeObject;

        private StringBuilder m_ErrorLog = new StringBuilder();

        private const int k_LateJoinClientCount = 4;
        protected override int NumberOfClients => 0;

        public DistributeObjectsTests() : base(HostOrServer.DAHost)
        {
        }

        protected override IEnumerator OnSetup()
        {
            m_ObjectToValidate = null;
            return base.OnSetup();
        }

        protected override void OnServerAndClientsCreated()
        {
            var serverTransport = m_ServerNetworkManager.NetworkConfig.NetworkTransport as UnityTransport;
            // I hate having to add time to our tests, but in case a VM is running slow the disconnect timeout needs to be reasonably high
            serverTransport.DisconnectTimeoutMS = 1000;
            m_DistributeObject = CreateNetworkObjectPrefab("DisObject");
            m_DistributeObject.AddComponent<DistributeObjectsTestHelper>();
            m_DistributeObject.AddComponent<DistributeTestTransform>();

            // Set baseline to be distributable
            var networkObject = m_DistributeObject.GetComponent<NetworkObject>();
            networkObject.SetOwnershipStatus(NetworkObject.OwnershipStatus.Distributable);
            networkObject.DontDestroyWithOwner = true;
            base.OnServerAndClientsCreated();
        }

        protected override IEnumerator OnServerAndClientsConnected()
        {
<<<<<<< HEAD
            // DANGO-TODO: For now, logging all transfers of ownership due to client connect and disconnect.
=======
>>>>>>> a2ccf77f
            m_ServerNetworkManager.SpawnManager.EnableDistributeLogging = m_EnableVerboseDebug;
            m_ServerNetworkManager.ConnectionManager.EnableDistributeLogging = m_EnableVerboseDebug;
            return base.OnServerAndClientsConnected();
        }

        private NetworkObject m_ObjectToValidate;

        private bool ValidateObjectSpawnedOnAllClients()
        {
            m_ErrorLog.Clear();

            var networkObjectId = m_ObjectToValidate.NetworkObjectId;
            var name = m_ObjectToValidate.name;
            if (!UseCMBService() && !m_ServerNetworkManager.SpawnManager.SpawnedObjects.ContainsKey(networkObjectId))
            {
                m_ErrorLog.Append($"Client-{m_ServerNetworkManager.LocalClientId} has not spawned {name}!");
                return false;
            }

            foreach (var client in m_ClientNetworkManagers)
            {
                if (!client.SpawnManager.SpawnedObjects.ContainsKey(networkObjectId))
                {
                    m_ErrorLog.Append($"Client-{client.LocalClientId} has not spawned {name}!");
                    return false;
                }
            }
            return true;
        }

        private const int k_ObjectCount = 20;

        private bool ValidateDistributedObjectsSpawned(bool lateJoining)
        {
            m_ErrorLog.Clear();
            var hostId = m_ServerNetworkManager.LocalClientId;
            if (!DistributeObjectsTestHelper.DistributedObjects.ContainsKey(hostId))
            {
                m_ErrorLog.AppendLine($"[Client-{hostId}] Does not have an entry in the root of the {nameof(DistributeObjectsTestHelper.DistributedObjects)} table!");
                return false;
            }
            var daHostObjectTracking = DistributeObjectsTestHelper.DistributedObjects[hostId];
            if (!daHostObjectTracking.ContainsKey(hostId))
            {
                m_ErrorLog.AppendLine($"[Client-{hostId}] Does not have a local an entry in the {nameof(DistributeObjectsTestHelper.DistributedObjects)} table!");
                return false;
            }

            var daHostObjects = daHostObjectTracking[hostId];
            var expected = 0;
            if (lateJoining)
            {
                expected = k_ObjectCount / (m_ClientNetworkManagers.Count() + 1);
            }
            else
            {
                expected = k_ObjectCount / (m_ClientNetworkManagers.Where((c) => c.IsConnectedClient).Count() + 1);
            }

            // It should theoretically be the expected or...
            if (daHostObjects.Count != expected)
            {
                // due to not rounding one more than the expected
                expected++;
                if (daHostObjects.Count != expected)
                {
                    m_ErrorLog.AppendLine($"[Client-{hostId}][General] Expected {expected} spawned objects, but only {daHostObjects.Count} exist!");
                    return false;
                }
            }

            foreach (var networkObject in daHostObjects)
            {
                m_ObjectToValidate = networkObject.Value;
                if (!ValidateObjectSpawnedOnAllClients())
                {
                    m_ErrorLog.AppendLine($"[{m_ObjectToValidate.name}] Was not spawned on all clients!");
                    return false;
                }
            }
            return true;
        }

        private bool ValidateOwnershipTablesMatch()
        {
            m_ErrorLog.Clear();
            var hostId = m_ServerNetworkManager.LocalClientId;
<<<<<<< HEAD
            var expectedEntries = m_ClientNetworkManagers.Where((c)=> c.IsListening && c.IsConnectedClient).Count() + 1;
=======
            var expectedEntries = m_ClientNetworkManagers.Where((c) => c.IsListening && c.IsConnectedClient).Count() + 1;
>>>>>>> a2ccf77f
            // Make sure all clients have an table created
            if (DistributeObjectsTestHelper.DistributedObjects.Count < expectedEntries)
            {
                m_ErrorLog.AppendLine($"[General] Expected {expectedEntries} entries in the root of the {nameof(DistributeObjectsTestHelper.DistributedObjects)} table but only {DistributeObjectsTestHelper.DistributedObjects.Count} exist!");
                return false;
            }

            if (!DistributeObjectsTestHelper.DistributedObjects.ContainsKey(hostId))
            {
                m_ErrorLog.AppendLine($"[Client-{hostId}] Does not have an entry in the root of the {nameof(DistributeObjectsTestHelper.DistributedObjects)} table!");
                return false;
            }
            var daHostEntries = DistributeObjectsTestHelper.DistributedObjects[hostId];
            if (!daHostEntries.ContainsKey(hostId))
            {
                m_ErrorLog.AppendLine($"[Client-{hostId}] Does not have a local an entry in the {nameof(DistributeObjectsTestHelper.DistributedObjects)} table!");
                return false;
            }
            var clients = m_ServerNetworkManager.ConnectedClientsIds.ToList();
            clients.Remove(0);

            // Cycle through each client's entry on the DAHost to run a comparison
            foreach (var hostClientEntry in daHostEntries)
            {
                foreach (var ownerEntry in hostClientEntry.Value)
                {
                    foreach (var client in clients)
                    {
                        var clientOwnerTable = DistributeObjectsTestHelper.DistributedObjects[client];
                        if (!clientOwnerTable.ContainsKey(hostClientEntry.Key))
                        {
                            m_ErrorLog.AppendLine($"[Client-{client}] No ownership table exists the client relative section of the {nameof(DistributeObjectsTestHelper.DistributedObjects)} table!");
                            return false;
                        }
                        var clientEntry = clientOwnerTable[hostClientEntry.Key];
                        if (!clientEntry.ContainsKey(ownerEntry.Key))
                        {
                            m_ErrorLog.AppendLine($"[Client-{client}] {ownerEntry.Value.name} does not exists in Client-{client}'s sub-section for Owner-{hostClientEntry.Key} relative section of the {nameof(DistributeObjectsTestHelper.DistributedObjects)} table!");
                            return false;
                        }
                        var clientObjectEntry = clientEntry[ownerEntry.Key];
                        if (clientObjectEntry.OwnerClientId != ownerEntry.Value.OwnerClientId)
                        {
                            m_ErrorLog.AppendLine($"[Client-{client}][Owner Mismatch] {clientObjectEntry.OwnerClientId} does equal {ownerEntry.Value.OwnerClientId}!");
                            return false;
                        }
                        // Assure the observers match
                        foreach (var observer in ownerEntry.Value.Observers)
                        {
                            if (!clientObjectEntry.Observers.Contains(observer))
                            {
                                m_ErrorLog.AppendLine($"[Client-{client}][Observer Mismatch] {nameof(NetworkObject)} {clientObjectEntry.name}'s observers does not contain {observer}, but the authority instance does!");
                                return false;
                            }
                        }
                    }
                }
            }
            return true;
        }

        private bool ValidateTransformsMatch()
        {
            m_ErrorLog.Clear();
            var hostId = m_ServerNetworkManager.LocalClientId;
            var daHostEntries = DistributeObjectsTestHelper.DistributedObjects[hostId];
            var clients = m_ServerNetworkManager.ConnectedClientsIds.ToList();
            foreach (var clientOwner in daHostEntries.Keys)
            {
                // Cycle through the owner's objects
                foreach (var entry in DistributeObjectsTestHelper.DistributedObjects[clientOwner][clientOwner].Values)
                {
                    var ownerTestTransform = entry.GetComponent<DistributeTestTransform>();
                    // Compare against the other client instances of that object
                    foreach (var client in clients)
                    {
                        if (client == clientOwner)
                        {
                            continue;
                        }

                        var clientObjectInstance = DistributeObjectsTestHelper.DistributedObjects[client][clientOwner][entry.NetworkObjectId];
                        if (!ownerTestTransform.IsPositionClose(clientObjectInstance.transform.position))
                        {
                            m_ErrorLog.AppendLine($"[Position Mismatch] Client-{client} Instance: {GetVector3Values(clientObjectInstance.transform.position)} !=  Owner Instance: {GetVector3Values(ownerTestTransform.transform.position)}!");
                            return false;
                        }
                    }
                }
            }
            return true;
        }

        protected override void OnNewClientCreated(NetworkManager networkManager)
        {
            networkManager.NetworkConfig.Prefabs = m_ServerNetworkManager.NetworkConfig.Prefabs;
            base.OnNewClientCreated(networkManager);
        }

        private bool SpawnCountsMatch()
        {
            var passed = true;
            var spawnCount = 0;
            m_ErrorLog.Clear();
            if (!UseCMBService())
            {
                spawnCount = m_ServerNetworkManager.SpawnManager.SpawnedObjects.Count;
            }
            else
            {
                spawnCount = m_ClientNetworkManagers[0].SpawnManager.SpawnedObjects.Count;
            }
            foreach (var client in m_ClientNetworkManagers)
            {
                var clientCount = client.SpawnManager.SpawnedObjects.Count;
                if (clientCount != spawnCount)
                {
                    m_ErrorLog.AppendLine($"[Client-{client.LocalClientId}] Has a spawn count of {clientCount} but {spawnCount} was expected!");
                    passed = false;
                }
            }
            return passed;
        }

        /// <summary>
        /// This is a straight forward validation for the distribution of NetworkObjects
        /// upon a client connecting or disconnecting. It also validates that the observers
        /// on each non-authority instance matches the authority instance's. Finally, it
        /// also includes validation that NetworkTransform updates continue to update and
        /// synchronize properly after ownership for a set number of objects has changed.
        /// </summary>
        [UnityTest]
        public IEnumerator DistributeNetworkObjects()
        {
            for (int i = 0; i < k_ObjectCount; i++)
            {
                SpawnObject(m_DistributeObject, m_ServerNetworkManager);
            }

            // Validate NetworkObjects get redistributed properly when a client joins
            for (int j = 0; j < k_LateJoinClientCount; j++)
            {
                yield return CreateAndStartNewClient();

                yield return WaitForConditionOrTimeOut(() => ValidateDistributedObjectsSpawned(true));
                AssertOnTimeout($"[Client-{j + 1}][Initial Spawn] Not all clients spawned all objects!\n {m_ErrorLog}");

                yield return WaitForConditionOrTimeOut(ValidateOwnershipTablesMatch);
                AssertOnTimeout($"[Client-{j + 1}][OnwershipTable Mismatch] {m_ErrorLog}");

                // When ownership changes, the new owner will randomly pick a new target to move towards and will move towards the target.
                // Validate all other instances of the NetworkObjects that have had newly assigned owners have matching positions to the
                // newly assigned owenr's instance.
                yield return WaitForConditionOrTimeOut(ValidateTransformsMatch);
                AssertOnTimeout($"[Client-{j + 1}][Transform Mismatch] {m_ErrorLog}");
                DisplayOwnership();

                yield return WaitForConditionOrTimeOut(SpawnCountsMatch);
                AssertOnTimeout($"[Spawn Count Mismatch] {m_ErrorLog}");
            }

            // Validate NetworkObjects get redistributed properly when a client disconnects
            for (int j = k_LateJoinClientCount - 1; j >= 0; j--)
            {
                var client = m_ClientNetworkManagers[j];

                // Remove the client from the other clients' ownership tracking table
                DistributeObjectsTestHelper.RemoveClient(client.LocalClientId);

                // Disconnect the client
                yield return StopOneClient(client, true);

                //yield return new WaitForSeconds(0.1f);

                // Validate all tables match
                yield return WaitForConditionOrTimeOut(ValidateOwnershipTablesMatch);

                AssertOnTimeout($"[Client-{j + 1}][OnwershipTable Mismatch] {m_ErrorLog}");

                // When ownership changes, the new owner will randomly pick a new target to move towards and will move towards the target.
                // Validate all other instances of the NetworkObjects that have had newly assigned owners have matching positions to the
                // newly assigned owenr's instance.
                yield return WaitForConditionOrTimeOut(ValidateTransformsMatch);
                AssertOnTimeout($"[Client-{j + 1}][Transform Mismatch] {m_ErrorLog}");

                // DANGO-TODO: Make this tied to verbose mode once we know the CMB Service integration works properly
                DisplayOwnership();

                yield return WaitForConditionOrTimeOut(SpawnCountsMatch);
                AssertOnTimeout($"[Spawn Count Mismatch] {m_ErrorLog}");
            }
        }

        private void DisplayOwnership()
        {
            m_ErrorLog.Clear();
            var daHostEntries = DistributeObjectsTestHelper.DistributedObjects[0];

            foreach (var entry in daHostEntries)
            {
                m_ErrorLog.AppendLine($"[Client-{entry.Key}][Owned Objects: {entry.Value.Count}]");
            }

            VerboseDebug($"{m_ErrorLog}");
        }

        /// <summary>
        /// This keeps track of each clients perspective of which NetworkObjects are owned by which client.
        /// It is used to validate that all clients are in synch with ownership updates.
        /// </summary>
        public class DistributeObjectsTestHelper : NetworkBehaviour
        {
            /// <summary>
            /// [Client Context][Client Owners][NetworkObjectId][NetworkObject]
            /// </summary>
            public static Dictionary<ulong, Dictionary<ulong, Dictionary<ulong, NetworkObject>>> DistributedObjects = new Dictionary<ulong, Dictionary<ulong, Dictionary<ulong, NetworkObject>>>();

            public static void RemoveClient(ulong clientId)
            {
                foreach (var clients in DistributedObjects.Values)
                {
                    clients.Remove(clientId);
                }
                DistributedObjects.Remove(clientId);
            }

            internal ulong ClientId;

            public override void OnNetworkSpawn()
            {
                ClientId = NetworkManager.LocalClientId;
                UpdateOwnerTableAdd();
                base.OnNetworkSpawn();
            }

            private void UpdateOwnerTableAdd()
            {
                if (!DistributedObjects.ContainsKey(ClientId))
                {
                    DistributedObjects.Add(ClientId, new Dictionary<ulong, Dictionary<ulong, NetworkObject>>());
                }
                if (!DistributedObjects[ClientId].ContainsKey(OwnerClientId))
                {
                    DistributedObjects[ClientId].Add(OwnerClientId, new Dictionary<ulong, NetworkObject>());
                }

                if (DistributedObjects[ClientId][OwnerClientId].ContainsKey(NetworkObject.NetworkObjectId))
                {
                    throw new Exception($"[Client-{ClientId}][{name}] {nameof(NetworkObject)} already exists in Client-{ClientId}'s " +
                        $"DistributedObjects being tracking under Client-{OwnerClientId}'s list of owned {nameof(NetworkObject)}s!");
                }
                DistributedObjects[ClientId][OwnerClientId].Add(NetworkObject.NetworkObjectId, NetworkObject);
            }

            private void UpdateOwnerTableRemove(ulong previous)
            {
                // This does not need to exist when first starting, but will (at one point in testing)
                // become valid.
                if (DistributedObjects[ClientId].ContainsKey(previous))
                {
                    if (DistributedObjects[ClientId][previous].ContainsKey(NetworkObject.NetworkObjectId))
                    {
                        DistributedObjects[ClientId][previous].Remove(NetworkObject.NetworkObjectId);
                    }
                }
            }

            protected override void OnOwnershipChanged(ulong previous, ulong current)
            {
                // At start, if NetworkSpawn has not been completed the local client ignores this
                if (!DistributedObjects.ContainsKey(ClientId))
                {
                    return;
                }
                UpdateOwnerTableRemove(previous);
                UpdateOwnerTableAdd();
                base.OnOwnershipChanged(previous, current);
            }
        }

        /// <summary>
        /// This is used to validate that upon distributed ownership changes NetworkTransform sycnhronization
        /// still works properly.
        /// </summary>
        public class DistributeTestTransform : NetworkTransform
        {
            private float m_DeltaVarPosition = 0.15f;
            private float m_DeltaVarQauternion = 0.015f;
            protected Vector3 GetRandomVector3(float min, float max, Vector3 baseLine, bool randomlyApplySign = false)
            {
                var retValue = new Vector3(baseLine.x * Random.Range(min, max), baseLine.y * Random.Range(min, max), baseLine.z * Random.Range(min, max));
                if (!randomlyApplySign)
                {
                    return retValue;
                }

                retValue.x *= Random.Range(1, 100) >= 50 ? -1 : 1;
                retValue.y *= Random.Range(1, 100) >= 50 ? -1 : 1;
                retValue.z *= Random.Range(1, 100) >= 50 ? -1 : 1;
                return retValue;
            }

            protected override bool OnIsServerAuthoritative()
            {
                var isOwnerAuth = base.OnIsServerAuthoritative();
                Assert.IsFalse(isOwnerAuth, $"Base {nameof(NetworkTransform)} did not automatically return false in distributed authority mode!");
                return isOwnerAuth;
            }

            public override void OnNetworkSpawn()
            {
                base.OnNetworkSpawn();

                if (CanCommitToTransform)
                {
                    var randomPos = GetRandomVector3(1.0f, 10.0f, Vector3.one, true);
                    SetState(randomPos, null, null, false);
                    m_TargetPosition = randomPos;
                }
            }

            private Vector3 m_TargetPosition;
            private Vector3 m_DirToTarget;
            private bool m_ReachedTarget;

            protected override void OnOwnershipChanged(ulong previous, ulong current)
            {
                base.OnOwnershipChanged(previous, current);
                m_TargetPosition = transform.position + GetRandomVector3(4.0f, 8.0f, Vector3.one, true);
                m_DirToTarget = (m_TargetPosition - transform.position).normalized;
                m_ReachedTarget = false;
            }

            protected override void Update()
            {
                base.Update();

                if (CanCommitToTransform)
                {
                    if (!m_ReachedTarget)
                    {
                        var distance = Vector3.Distance(transform.position, m_TargetPosition);

                        var speed = Mathf.Clamp(distance, 0.10f, 2.0f);

                        transform.position += m_DirToTarget * speed * Time.deltaTime;

                        m_ReachedTarget = IsPositionClose(m_TargetPosition);
                    }
                }
            }

            public bool IsPositionClose(Vector3 position)
            {
                return Approximately(transform.position, position);
            }

            protected bool Approximately(Vector3 a, Vector3 b)
            {
                var deltaVariance = m_DeltaVarPosition;
                return Math.Round(Mathf.Abs(a.x - b.x), 2) <= deltaVariance &&
                    Math.Round(Mathf.Abs(a.y - b.y), 2) <= deltaVariance &&
                    Math.Round(Mathf.Abs(a.z - b.z), 2) <= deltaVariance;
            }

            protected bool Approximately(Quaternion a, Quaternion b)
            {
                var deltaVariance = m_DeltaVarQauternion;
                return Mathf.Abs(a.x - b.x) <= deltaVariance &&
                    Mathf.Abs(a.y - b.y) <= deltaVariance &&
                    Mathf.Abs(a.z - b.z) <= deltaVariance &&
                    Mathf.Abs(a.w - b.w) <= deltaVariance;
            }
        }
    }
}<|MERGE_RESOLUTION|>--- conflicted
+++ resolved
@@ -54,10 +54,6 @@
 
         protected override IEnumerator OnServerAndClientsConnected()
         {
-<<<<<<< HEAD
-            // DANGO-TODO: For now, logging all transfers of ownership due to client connect and disconnect.
-=======
->>>>>>> a2ccf77f
             m_ServerNetworkManager.SpawnManager.EnableDistributeLogging = m_EnableVerboseDebug;
             m_ServerNetworkManager.ConnectionManager.EnableDistributeLogging = m_EnableVerboseDebug;
             return base.OnServerAndClientsConnected();
@@ -145,11 +141,7 @@
         {
             m_ErrorLog.Clear();
             var hostId = m_ServerNetworkManager.LocalClientId;
-<<<<<<< HEAD
             var expectedEntries = m_ClientNetworkManagers.Where((c)=> c.IsListening && c.IsConnectedClient).Count() + 1;
-=======
-            var expectedEntries = m_ClientNetworkManagers.Where((c) => c.IsListening && c.IsConnectedClient).Count() + 1;
->>>>>>> a2ccf77f
             // Make sure all clients have an table created
             if (DistributeObjectsTestHelper.DistributedObjects.Count < expectedEntries)
             {
