--- conflicted
+++ resolved
@@ -284,26 +284,6 @@
             }
             else
             {
-<<<<<<< HEAD
-                var deltaPosition = Vector3.Distance(m_CurrentPosition, m_OldPosition);
-                if(deltaPosition >= MinMeters)
-                {
-                    Debug.LogError($"Trying to update transform's position for object {gameObject.name} with ID {NetworkObjectId} when you're not allowed, please validate your {nameof(NetworkTransform)}'s authority settings", gameObject);
-                    m_CurrentPosition = m_NetworkPosition.Value;
-                }
-                var deltaRotation = Vector3.Distance(m_CurrentRotation.eulerAngles, m_OldRotation.eulerAngles);
-                if (deltaRotation >= MinDegrees)
-                {
-                    Debug.LogError($"Trying to update transform's rotation for object {gameObject.name} with ID {NetworkObjectId} when you're not allowed, please validate your {nameof(NetworkTransform)}'s authority settings", gameObject);
-                    m_CurrentRotation = m_NetworkRotation.Value;
-                }
-
-                if (m_CurrentScale != m_OldScale)
-                {
-                    Debug.LogError($"Trying to update transform's scale for object {gameObject.name} with ID {NetworkObjectId} when you're not allowed, please validate your {nameof(NetworkTransform)}'s authority settings", gameObject);
-                    m_CurrentScale = m_NetworkWorldScale.Value;
-                }
-=======
                 Debug.LogError($"Trying to update transform's position for object {gameObject.name} with ID {NetworkObjectId} when you're not allowed, please validate your {nameof(NetworkTransform)}'s authority settings. It's also possible you have other systems updating your transform's position, such as a rigid body for example.", gameObject);
                 m_CurrentPosition = m_NetworkPosition.Value;
                 m_CurrentRotation = m_NetworkRotation.Value;
@@ -312,7 +292,6 @@
                 m_OldPosition = m_CurrentPosition;
                 m_OldRotation = m_CurrentRotation;
                 m_OldScale = m_CurrentScale;
->>>>>>> 7e19026a
             }
         }
 
