using System;
using System.Collections.Generic;
using System.IO;
using MLAPI.Configuration;
using MLAPI.Messaging;
using MLAPI.NetworkVariable;
using MLAPI.Serialization;
using MLAPI.Serialization.Pooled;
using MLAPI.Transports;
using UnityEngine;
using UnityEngine.UIElements;

namespace MLAPI
{
    // Structure that acts as a key for a NetworkVariable
    // Allows telling which variable we're talking about.
    // Might include tick in a future milestone, to address past variable value
    internal struct VariableKey
    {
        public ulong NetworkObjectId; // the NetworkObjectId of the owning GameObject
        public ushort BehaviourIndex; // the index of the behaviour in this GameObject
        public ushort VariableIndex; // the index of the variable in this NetworkBehaviour
        public ushort TickWritten; // the network tick at which this variable was set
    }

    // Index for a NetworkVariable in our table of variables
    // Store when a variable was written and where the variable is serialized
    internal struct Entry
    {
        public VariableKey Key;
        public ushort Position; // the offset in our Buffer
        public ushort Length; // the length of the data in Buffer
        public bool Fresh; // indicates entries that were just received

        public const int NotFound = -1;
    }

    // A table of NetworkVariables that constitutes a Snapshot.
    // Stores serialized NetworkVariables
    // todo --M1--
    // The Snapshot will change for M1b with memory management, instead of just FreeMemoryPosition, there will be data structure
    // around available buffer, etc.
    internal class Snapshot
    {
        // todo --M1-- functionality to grow these will be needed in a later milestone
        private const int k_MaxVariables = 600;
        private const int k_BufferSize = 10000;

        public byte[] Buffer = new byte[k_BufferSize];
        internal IndexAllocator m_Allocator;

        public Entry[] Entries = new Entry[k_MaxVariables];
        public int LastEntry = 0;
        public MemoryStream Stream;

        private NetworkManager m_NetworkManager;
        private bool m_tickIndex;

        /// <summary>
        /// Constructor
        /// Allocated a MemoryStream to be reused for this Snapshot
        /// </summary>
        /// <param name="networkManager">The NetworkManaher this Snapshot uses. Needed upon receive to set Variables</param>
        /// <param name="tickIndex">Whether this Snapshot uses the tick as an index</param>
        public Snapshot(NetworkManager networkManager, bool tickIndex)
        {
            Stream = new MemoryStream(Buffer, 0, k_BufferSize);
            // we ask for twice as many slots because there could end up being one free spot between each pair of slot used
            m_Allocator = new IndexAllocator(k_BufferSize, k_MaxVariables * 2);
            m_NetworkManager = networkManager;
            m_tickIndex = tickIndex;
        }

        public void Clear()
        {
            LastEntry = 0;
            m_Allocator.Reset();
        }

        // todo --M1--
        // Find will change to be efficient in a future milestone
        /// <summary>
        /// Finds the position of a given NetworkVariable, given its key
        /// </summary>
        /// <param name="key">The key we're looking for</param>
        public int Find(VariableKey key)
        {
            for (int i = 0; i < LastEntry; i++)
            {
                if (Entries[i].Key.NetworkObjectId == key.NetworkObjectId &&
                    Entries[i].Key.BehaviourIndex == key.BehaviourIndex &&
                    Entries[i].Key.VariableIndex == key.VariableIndex &&
                    (!m_tickIndex || (Entries[i].Key.TickWritten == key.TickWritten)))
                {
                    return i;
                }
            }

            return Entry.NotFound;
        }

        /// <summary>
        /// Adds an entry in the table for a new key
        /// </summary>
        public int AddEntry(VariableKey k)
        {
            var pos = LastEntry++;
            var entry = Entries[pos];

            entry.Key = k;
            entry.Position = 0;
            entry.Length = 0;
            entry.Fresh = false;
            Entries[pos] = entry;

            return pos;
        }

        /// <summary>
        /// Write an Entry to send
        /// Must match ReadEntry
        /// </summary>
        /// <param name="writer">The writer to write the entry to</param>
        internal void WriteEntry(NetworkWriter writer, in Entry entry)
        {
            writer.WriteUInt64(entry.Key.NetworkObjectId);
            writer.WriteUInt16(entry.Key.BehaviourIndex);
            writer.WriteUInt16(entry.Key.VariableIndex);
            writer.WriteUInt16(entry.Key.TickWritten);
            writer.WriteUInt16(entry.Position);
            writer.WriteUInt16(entry.Length);
        }

        /// <summary>
        /// Read a received Entry
        /// Must match WriteEntry
        /// </summary>
        /// <param name="reader">The readed to read the entry from</param>
        internal Entry ReadEntry(NetworkReader reader)
        {
            Entry entry;
            entry.Key.NetworkObjectId = reader.ReadUInt64();
            entry.Key.BehaviourIndex = reader.ReadUInt16();
            entry.Key.VariableIndex = reader.ReadUInt16();
            entry.Key.TickWritten = reader.ReadUInt16();
            entry.Position = reader.ReadUInt16();
            entry.Length = reader.ReadUInt16();
            entry.Fresh = false;

            return entry;
        }

        /// <summary>
        /// Allocate memory from the buffer for the Entry and update it to point to the right location
        /// </summary>
        /// <param name="entry">The entry to allocate for</param>
        /// <param name="size">The need size in bytes</param>
        public void AllocateEntry(ref Entry entry, int index, int size)
        {
            // todo --M1--
            // this will change once we start reusing the snapshot buffer memory
            // todo: deal with free space
            // todo: deal with full buffer

            int pos;

            if (entry.Length > 0)
            {
                m_Allocator.Deallocate(index);
            }

            bool ret = m_Allocator.Allocate(index, size, out pos);

            if (!ret)
            {
                //todo: error handling
            }

            entry.Position = (ushort)pos;
            entry.Length = (ushort)size;
        }

        /// <summary>
        /// Read the buffer part of a snapshot
        /// Must match WriteBuffer
        /// The stream is actually a memory stream and we seek to each variable position as we deserialize them
        /// </summary>
        /// <param name="reader">The NetworkReader to read our buffer of variables from</param>
        /// <param name="snapshotStream">The stream to read our buffer of variables from</param>
        internal void ReadBuffer(NetworkReader reader, Stream snapshotStream)
        {
            int snapshotSize = reader.ReadUInt16();

            snapshotStream.Read(Buffer, 0, snapshotSize);

            for (var i = 0; i < LastEntry; i++)
            {
                if (Entries[i].Fresh && Entries[i].Key.TickWritten > 0)
                {
                    var nv = FindNetworkVar(Entries[i].Key);

                    Stream.Seek(Entries[i].Position, SeekOrigin.Begin);

                    // todo --M1--
                    // Review whether tick still belong in netvar or in the snapshot table.
                    nv.ReadDelta(Stream, m_NetworkManager.IsServer, m_NetworkManager.NetworkTickSystem.GetTick(), Entries[i].Key.TickWritten);
                }

                Entries[i].Fresh = false;
            }
        }

        /// <summary>
        /// Read the snapshot index from a buffer
        /// Stores the entry. Allocates memory if needed. The actual buffer will be read later
        /// </summary>
        /// <param name="reader">The reader to read the index from</param>
        internal void ReadIndex(NetworkReader reader)
        {
            Entry entry;
            short entries = reader.ReadInt16();

            for (var i = 0; i < entries; i++)
            {
                entry = ReadEntry(reader);
                entry.Fresh = true;

                int pos = Find(entry.Key);
                if (pos == Entry.NotFound)
                {
                    pos = AddEntry(entry.Key);
                }

                // if we need to allocate more memory (the variable grew in size)
                if (Entries[pos].Length < entry.Length)
                {
                    AllocateEntry(ref entry, pos, entry.Length);
                }

                Entries[pos] = entry;
            }
        }

        /// <summary>
        /// Helper function to find the NetworkVariable object from a key
        /// This will look into all spawned objects
        /// </summary>
        /// <param name="key">The key to search for</param>
        private INetworkVariable FindNetworkVar(VariableKey key)
        {
            var spawnedObjects = m_NetworkManager.SpawnManager.SpawnedObjects;

            if (spawnedObjects.ContainsKey(key.NetworkObjectId))
            {
                var behaviour = spawnedObjects[key.NetworkObjectId]
                    .GetNetworkBehaviourAtOrderIndex(key.BehaviourIndex);
                return behaviour.NetworkVariableFields[key.VariableIndex];
            }

            return null;
        }
    }

    public class SnapshotSystem : INetworkUpdateSystem, IDisposable
    {
        private NetworkManager m_NetworkManager = NetworkManager.Singleton;
        private Snapshot m_Snapshot = new Snapshot(NetworkManager.Singleton, false);
        private Dictionary<ulong, Snapshot> m_ClientReceivedSnapshot = new Dictionary<ulong, Snapshot>();

        private ushort m_CurrentTick = 0;

        /// <summary>
        /// Constructor
        /// </summary>
        /// Registers the snapshot system for early updates
        public SnapshotSystem()
        {
            this.RegisterNetworkUpdate(NetworkUpdateStage.EarlyUpdate);
        }

        /// <summary>
        /// Dispose
        /// </summary>
        /// Unregisters the snapshot system from early updates
        public void Dispose()
        {
            this.UnregisterNetworkUpdate(NetworkUpdateStage.EarlyUpdate);
        }

        public void NetworkUpdate(NetworkUpdateStage updateStage)
        {
            if (!NetworkManager.UseSnapshot)
            {
                return;
            }

            if (updateStage == NetworkUpdateStage.EarlyUpdate)
            {
                var tick = m_NetworkManager.NetworkTickSystem.GetTick();

                if (tick != m_CurrentTick)
                {
                    m_CurrentTick = tick;
                    if (m_NetworkManager.IsServer)
                    {
                        for (int i = 0; i < m_NetworkManager.ConnectedClientsList.Count; i++)
                        {
                            var clientId = m_NetworkManager.ConnectedClientsList[i].ClientId;
                            SendSnapshot(clientId);
                        }
                    }
                    else
                    {
                        SendSnapshot(m_NetworkManager.ServerClientId);
                    }
<<<<<<< HEAD
=======
                }
                else if (m_NetworkManager.IsConnectedClient)
                {
                    SendSnapshot(m_NetworkManager.ServerClientId);
                }
>>>>>>> d796d787

                    //m_Snapshot.m_Allocator.DebugDisplay();
                    /*
                    DebugDisplayStore(m_Snapshot, "Entries");

                    foreach(var item in m_ClientReceivedSnapshot)
                    {
                        DebugDisplayStore(item.Value, "Received Entries " + item.Key);
                    }
                    */
                    // todo: --M1b--
                    // for now we clear our send snapshot because we don't have per-client partial sends
                    m_Snapshot.Clear();
                }
            }
        }

        // todo --M1--
        // for now, the full snapshot is always sent
        // this will change significantly
        /// <summary>
        /// Send the snapshot to a specific client
        /// </summary>
        /// <param name="clientId">The client index to send to</param>
        private void SendSnapshot(ulong clientId)
        {
            // Send the entry index and the buffer where the variables are serialized
            using (var buffer = PooledNetworkBuffer.Get())
            {
                using (var writer = PooledNetworkWriter.Get(buffer))
                {
                    writer.WriteUInt16(m_CurrentTick);
                }

                WriteIndex(buffer);
                WriteBuffer(buffer);

                m_NetworkManager.MessageSender.Send(clientId, NetworkConstants.SNAPSHOT_DATA,
                    NetworkChannel.SnapshotExchange, buffer);
                buffer.Dispose();
            }
        }

        /// <summary>
        /// Write the snapshot index to a buffer
        /// </summary>
        /// <param name="buffer">The buffer to write the index to</param>
        private void WriteIndex(NetworkBuffer buffer)
        {
            using (var writer = PooledNetworkWriter.Get(buffer))
            {
                writer.WriteInt16((short)m_Snapshot.LastEntry);
                for (var i = 0; i < m_Snapshot.LastEntry; i++)
                {
                    m_Snapshot.WriteEntry(writer, in m_Snapshot.Entries[i]);
                }
            }
        }

        /// <summary>
        /// Write the buffer of a snapshot
        /// Must match ReadBuffer
        /// </summary>
        /// <param name="buffer">The NetworkBuffer to write our buffer of variables to</param>
        private void WriteBuffer(NetworkBuffer buffer)
        {
            using (var writer = PooledNetworkWriter.Get(buffer))
            {
                writer.WriteUInt16((ushort)m_Snapshot.m_Allocator.Range);
            }

            // todo --M1--
            // // this sends the whole buffer
            // we'll need to build a per-client list
            buffer.Write(m_Snapshot.Buffer, 0, m_Snapshot.m_Allocator.Range);
        }

        // todo: consider using a Key, instead of 3 ints, if it can be exposed
        /// <summary>
        /// Called by the rest of MLAPI when a NetworkVariable changed and need to go in our snapshot
        /// Might not happen for all variable on every frame. Might even happen more than once.
        /// </summary>
        /// <param name="networkVariable">The NetworkVariable to write, or rather, its INetworkVariable</param>
        public void Store(ulong networkObjectId, int behaviourIndex, int variableIndex, INetworkVariable networkVariable)
        {
            VariableKey k;
            k.NetworkObjectId = networkObjectId;
            k.BehaviourIndex = (ushort)behaviourIndex;
            k.VariableIndex = (ushort)variableIndex;
            k.TickWritten = m_NetworkManager.NetworkTickSystem.GetTick();

            int pos = m_Snapshot.Find(k);
            if (pos == Entry.NotFound)
            {
                pos = m_Snapshot.AddEntry(k);
            }

            // write var into buffer, possibly adjusting entry's position and length
            using (var varBuffer = PooledNetworkBuffer.Get())
            {
                networkVariable.WriteDelta(varBuffer);
                if (varBuffer.Length > m_Snapshot.Entries[pos].Length)
                {
                    // allocate this Entry's buffer
                    m_Snapshot.AllocateEntry(ref m_Snapshot.Entries[pos], pos, (int)varBuffer.Length);
                }

                // Copy the serialized NetworkVariable into our buffer
                Buffer.BlockCopy(varBuffer.GetBuffer(), 0, m_Snapshot.Buffer, m_Snapshot.Entries[pos].Position, (int)varBuffer.Length);
            }
        }

        /// <summary>
        /// Entry point when a Snapshot is received
        /// This is where we read and store the received snapshot
        /// </summary>
        /// <param name="clientId">
        /// <param name="snapshotStream">The stream to read from</param>
        public void ReadSnapshot(ulong clientId, Stream snapshotStream)
        {
            ushort snapshotTick = default;

            using (var reader = PooledNetworkReader.Get(snapshotStream))
            {
                snapshotTick = reader.ReadUInt16();

                if (!m_ClientReceivedSnapshot.ContainsKey(clientId))
                {
                    m_ClientReceivedSnapshot[clientId] = new Snapshot(m_NetworkManager, false);
                }
                var snapshot = m_ClientReceivedSnapshot[clientId];
                snapshot.ReadIndex(reader);
                snapshot.ReadBuffer(reader, snapshotStream);
            }

            SendAck(clientId, snapshotTick);
        }

        public void ReadAck(ulong clientId, Stream snapshotStream)
        {
            using (var reader = PooledNetworkReader.Get(snapshotStream))
            {
                var ackTick = reader.ReadUInt16();
                Debug.Log(string.Format("Receive ack {0} from client {1}", ackTick, clientId));
            }
        }

        public void SendAck(ulong clientId, ushort tick)
        {
            using (var buffer = PooledNetworkBuffer.Get())
            {
                using (var writer = PooledNetworkWriter.Get(buffer))
                {
                    writer.WriteUInt16(tick);
                }

                m_NetworkManager.MessageSender.Send(clientId, NetworkConstants.SNAPSHOT_ACK,
                    NetworkChannel.SnapshotExchange, buffer);
                buffer.Dispose();
            }

        }

        // todo --M1--
        // This is temporary debugging code. Once the feature is complete, we can consider removing it
        // But we could also leave it in in debug to help developers
        private void DebugDisplayStore(Snapshot block, string name)
        {
            string table = "=== Snapshot table === " + name + " ===\n";
            for (int i = 0; i < block.LastEntry; i++)
            {
                table += string.Format("NetworkVariable {0}:{1}:{2} written {5}, range [{3}, {4}] ", block.Entries[i].Key.NetworkObjectId, block.Entries[i].Key.BehaviourIndex,
                    block.Entries[i].Key.VariableIndex, block.Entries[i].Position, block.Entries[i].Position + block.Entries[i].Length, block.Entries[i].Key.TickWritten);

                for (int j = 0; j < block.Entries[i].Length && j < 4; j++)
                {
                    table += block.Buffer[block.Entries[i].Position + j].ToString("X2") + " ";
                }

                table += "\n";
            }
            Debug.Log(table);
        }
    }
}<|MERGE_RESOLUTION|>--- conflicted
+++ resolved
@@ -309,18 +309,10 @@
                             SendSnapshot(clientId);
                         }
                     }
-                    else
+                    else if (m_NetworkManager.IsConnectedClient)
                     {
                         SendSnapshot(m_NetworkManager.ServerClientId);
                     }
-<<<<<<< HEAD
-=======
-                }
-                else if (m_NetworkManager.IsConnectedClient)
-                {
-                    SendSnapshot(m_NetworkManager.ServerClientId);
-                }
->>>>>>> d796d787
 
                     //m_Snapshot.m_Allocator.DebugDisplay();
                     /*
