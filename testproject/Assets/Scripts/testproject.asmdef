--- conflicted
+++ resolved
@@ -4,7 +4,7 @@
     "references": [
         "Unity.Multiplayer.MLAPI.Runtime",
         "Unity.Multiplayer.MLAPI.Editor",
-<<<<<<< HEAD
+        "Unity.Multiplayer.MLAPI.Prototyping",
         "Unity.Multiplayer.Transport.UTP",
         "Unity.Services.Authentication",
         "Unity.Services.Core"
@@ -24,8 +24,4 @@
         }
     ],
     "noEngineReferences": false
-=======
-        "Unity.Multiplayer.MLAPI.Prototyping"
-    ]
->>>>>>> 1a7c145e
 }