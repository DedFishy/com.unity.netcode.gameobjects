--- conflicted
+++ resolved
@@ -244,56 +244,17 @@
   m_Enabled: 0
   m_EditorHideFlags: 0
   m_Script: {fileID: 11500000, guid: e96cb6065543e43c4a752faaa1468eb1, type: 3}
-<<<<<<< HEAD
-  m_Name:
-  m_EditorClassIdentifier:
-  FixedSendsPerSecond: 20
-  AssumeSyncedSends: 1
-=======
-  m_Name: 
-  m_EditorClassIdentifier: 
+  m_Name:
+  m_EditorClassIdentifier:
   TransformAuthority: 1
   FixedSendsPerSecond: 30
->>>>>>> d11e22be
   InterpolatePosition: 1
   SnapDistance: 10
   InterpolateServer: 1
   MinMeters: 0.15
   MinDegrees: 1.5
-<<<<<<< HEAD
-  ExtrapolatePosition: 0
-  MaxSendsToExtrapolate: 5
-  Channel:
-  EnableRange: 0
-  EnableNonProvokedResendChecks: 0
-  DistanceSendrate:
-    serializedVersion: 2
-    m_Curve:
-    - serializedVersion: 3
-      time: 0
-      value: 20
-      inSlope: 0
-      outSlope: 0
-      tangentMode: 0
-      weightedMode: 0
-      inWeight: 0
-      outWeight: 0
-    - serializedVersion: 3
-      time: 500
-      value: 20
-      inSlope: 0
-      outSlope: 0
-      tangentMode: 0
-      weightedMode: 0
-      inWeight: 0
-      outWeight: 0
-    m_PreInfinity: 2
-    m_PostInfinity: 2
-    m_RotationOrder: 4
-=======
   MinSize: 0.15
   Channel: 10
->>>>>>> d11e22be
 --- !u!114 &8685790303553767876
 MonoBehaviour:
   m_ObjectHideFlags: 0
@@ -304,15 +265,10 @@
   m_Enabled: 1
   m_EditorHideFlags: 0
   m_Script: {fileID: 11500000, guid: 82b41b172a31546ffba450f1418f4e69, type: 3}
-<<<<<<< HEAD
-  m_Name:
-  m_EditorClassIdentifier:
-=======
-  m_Name: 
-  m_EditorClassIdentifier: 
+  m_Name:
+  m_EditorClassIdentifier:
   m_Speed: 10
   m_RotSpeed: 2
->>>>>>> d11e22be
 --- !u!114 &3809075828520557319
 MonoBehaviour:
   m_ObjectHideFlags: 0
