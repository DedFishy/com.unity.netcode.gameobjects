--- conflicted
+++ resolved
@@ -394,17 +394,8 @@
 
         private void OnDestroy()
         {
-<<<<<<< HEAD
-            if (m_ApplicationQuitting)
-            {
-                return;
-            }
-
             if (NetworkManager != null && NetworkManager.IsListening && NetworkManager.IsServer == false && IsSpawned
                 && (IsSceneObject == null || (IsSceneObject != null && IsSceneObject.Value != true)))
-=======
-            if (NetworkManager != null && NetworkManager.IsListening && NetworkManager.IsServer == false && IsSpawned)
->>>>>>> cc7a7d5c
             {
                 throw new NotServerException($"Destroy a spawned {nameof(NetworkObject)} on a non-host client is not valid. Call {nameof(Destroy)} or {nameof(Despawn)} on the server/host instead.");
             }
