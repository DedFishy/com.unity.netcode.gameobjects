--- conflicted
+++ resolved
@@ -1836,15 +1836,11 @@
                         // NetworkObjects
                         m_NetworkManager.InvokeOnClientConnectedCallback(clientId);
 
-<<<<<<< HEAD
-                        // We now always send the message, it just might not contain anything to be
-                        // resynchronized (for client reconnection synchronization using NetworkSceneTableState
-                        if (!DisableReSynchronization)
-=======
                         // Check to see if the client needs to resynchronize and before sending the message make sure the client is still connected to avoid
                         // a potential crash within the MessageSystem (i.e. sending to a client that no longer exists)
-                        if (sceneEventData.ClientNeedsReSynchronization() && !DisableReSynchronization && m_NetworkManager.ConnectedClients.ContainsKey(clientId))
->>>>>>> 6555a1ec
+                        // We now always send the message, it just might not contain anything to be
+                        // resynchronized (for client reconnection synchronization using NetworkSceneTableState                        
+                        if (!DisableReSynchronization && m_NetworkManager.ConnectedClients.ContainsKey(clientId))
                         {
                             sceneEventData.SceneEventType = SceneEventType.ReSynchronize;
                             SendSceneEventData(sceneEventId, new ulong[] { clientId });
